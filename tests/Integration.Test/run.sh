--- conflicted
+++ resolved
@@ -107,48 +107,6 @@
     info "============================================="
     docker container ls --format 'table {{.Names}}\t{{.ID}}' | grep igtest-
     info "============================================="
-<<<<<<< HEAD
-=======
-
-    set +e
-    COUNTER=0
-    EXPECTEDSERVICE=8
-    while true; do
-        info "Waiting for Informatics Gateway ($COUNTER)..."
-        count=$(curl -s http://$HOST_IP:5000/health/status | jq | grep "running" | wc -l)
-        info "$count services running..."
-        if [ $count -eq $EXPECTEDSERVICE ]; then
-            break
-        fi
-        if [ $COUNTER -gt 100 ]; then
-            fatal "Timeout waiting for Informatics Gateway services to be ready ($COUNTER/$EXPECTEDSERVICE)."
-        fi
-        let COUNTER=COUNTER+1
-        sleep 1s
-    done
-    set -e
-
-    sleep 1
-    sudo chown -R $USER:$USER $RUN_DIR
-}
-
-function write_da_metrics() {
-    docker container list
-    CID="$(docker container list | grep informatics-gateway | awk '{{print $1}}')"
-    info "Streaming Informatics Gateway perf logs from container $CID to $METRICSFILE"
-
-    until $EXIT; do
-        DATA=$(docker stats $CID --no-stream --format "$(date +%s),{{.CPUPerc}},{{.MemUsage}},{{.NetIO}},{{.BlockIO}}")
-        echo $DATA >>$METRICSFILE
-        sleep 1
-    done
-}
-
-function stream_da_metrics() {
-    [ -f $METRICSFILE ] && sudo rm $METRICSFILE
-    write_da_metrics &
-    STREAMID=$!
->>>>>>> e4fdd685
 }
 
 function run_test() {
