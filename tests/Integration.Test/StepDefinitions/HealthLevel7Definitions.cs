--- conflicted
+++ resolved
@@ -224,32 +224,7 @@
                         var data = Encoding.UTF8.GetString(memoryStream.ToArray());
 
                         var hl7Message = new HL7.Dotnetcore.Message(data);
-<<<<<<< HEAD
-                        hl7Message.ParseMessage();
-
-                        var matchFound = false;
-                        foreach (var key in _input.Keys)
-                        {
-                            if (hl7Message.HL7Message.Equals(_input[key].SerializeMessage(true)))
-                            {
-                                matchFound = true;
-                                break;
-                            }
-                        }
-                        if (!matchFound)
-                        {
-                            _outputHelper.WriteLine($"HL7 message on MinIO: {hl7Message.HL7Message}");
-                            _outputHelper.WriteLine($"HL7 message in memory:");
-
-                            foreach (var file in _input.Values)
-                            {
-                                _outputHelper.WriteLine($"file=>{file.SerializeMessage(true)}");
-                            }
-                        }
-                        matchFound.Should().BeTrue();
-=======
                         hl7Message.ParseMessage().Should().BeTrue();
->>>>>>> 07321d99
                     });
                 await minioClient.GetObjectAsync(getObjectArgs);
             }
