--- conflicted
+++ resolved
@@ -34,11 +34,7 @@
     <PackageReference Include="Microsoft.NET.Test.Sdk" Version="17.4.0" />
     <PackageReference Include="Minio" Version="4.0.6" />
     <PackageReference Include="Monai.Deploy.Messaging.RabbitMQ" Version="0.1.9" />
-<<<<<<< HEAD
-    <PackageReference Include="Monai.Deploy.Storage.MinIO" Version="0.2.9" />
-=======
     <PackageReference Include="Monai.Deploy.Storage.MinIO" Version="0.2.10" />
->>>>>>> 697c7fcd
     <PackageReference Include="Moq" Version="4.18.2" />
     <PackageReference Include="Polly" Version="7.2.3" />
     <PackageReference Include="RabbitMQ.Client" Version="6.4.0" />
@@ -79,7 +75,7 @@
     <Copy SourceFiles="@(PluginDlls)" DestinationFolder="$(OutDir)\plug-ins\" SkipUnchangedFiles="true" />
     <Message Text="Files copied successfully to $(OutDir)\plug-ins\." Importance="high" />
   </Target>
-  
+
   <Target Name="CopyTestConfigurations" AfterTargets="AfterBuild">
     <PropertyGroup>
       <STUDYJSON Condition=" '$(STUDYJSON)' == '' ">study.json</STUDYJSON>
