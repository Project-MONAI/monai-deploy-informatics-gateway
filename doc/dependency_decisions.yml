--- conflicted
+++ resolved
@@ -787,66 +787,42 @@
   - :who: neilsouth
     :why: Apache-2.0 (https://github.com/Project-MONAI/monai-deploy-messaging/raw/main/LICENSE)
     :versions:
-<<<<<<< HEAD
     - 0.1.19
-=======
-    - 0.1.18
->>>>>>> e2b329f3
     :when: 2022-08-16 23:06:21.051573547 Z
 - - :approve
   - Monai.Deploy.Messaging.RabbitMQ
   - :who: neilsouth
     :why: Apache-2.0 (https://github.com/Project-MONAI/monai-deploy-messaging/raw/main/LICENSE)
     :versions:
-<<<<<<< HEAD
     - 0.1.19
-=======
-    - 0.1.18
->>>>>>> e2b329f3
     :when: 2022-08-16 23:06:21.511789690 Z
 - - :approve
   - Monai.Deploy.Storage
   - :who: mocsharp
     :why: Apache-2.0 (https://github.com/Project-MONAI/monai-deploy-storage/raw/main/LICENSE)
     :versions:
-<<<<<<< HEAD
     - 0.2.13
-=======
-    - 0.2.11
->>>>>>> e2b329f3
     :when: 2022-08-16 23:06:21.988183476 Z
 - - :approve
   - Monai.Deploy.Storage.MinIO
   - :who: mocsharp
     :why: Apache-2.0 (https://github.com/Project-MONAI/monai-deploy-storage/raw/main/LICENSE)
     :versions:
-<<<<<<< HEAD
     - 0.2.13
-=======
-    - 0.2.11
->>>>>>> e2b329f3
     :when: 2022-08-16 23:06:22.426838304 Z
 - - :approve
   - Monai.Deploy.Storage.S3Policy
   - :who: mocsharp
     :why: Apache-2.0 (https://github.com/Project-MONAI/monai-deploy-storage/raw/main/LICENSE)
     :versions:
-<<<<<<< HEAD
     - 0.2.13
-=======
-    - 0.2.11
->>>>>>> e2b329f3
     :when: 2022-08-16 23:06:22.881956546 Z
 - - :approve
   - Monai.Deploy.Security
   - :who: mocsharp
     :why: Apache-2.0 (https://github.com/Project-MONAI/monai-deploy-security/raw/develop/LICENSE)
     :versions:
-<<<<<<< HEAD
     - 0.1.3
-=======
-    - 0.1.1
->>>>>>> e2b329f3
     :when: 2022-08-16 23:06:21.051573547 Z
 - - :approve
   - Moq
@@ -2519,7 +2495,6 @@
     :why: MIT (https://github.com/AzureAD/azure-activedirectory-identitymodel-extensions-for-dotnet/raw/dev/LICENSE.txt)
     :versions:
     - 6.10.0
-<<<<<<< HEAD
     :when: 2022-10-14 23:37:56.206982078 Z
 - - :approve
   - AspNetCore.HealthChecks.MongoDb
@@ -2528,6 +2503,3 @@
     :versions:
     - 6.0.2
     :when: 2022-12-08 23:37:56.206982078 Z
-=======
-    :when: 2022-10-14 23:37:56.206982078 Z
->>>>>>> e2b329f3
