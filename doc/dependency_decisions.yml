---
- - :approve
  - AWSSDK.Core
  - :who: mocsharp
    :why: Apache-2.0 (https://github.com/aws/aws-sdk-net/raw/master/License.txt)
    :versions:
    - 3.7.100.6
    :when: 2022-09-01 23:05:22.203089302 Z
- - :approve
  - AWSSDK.S3
  - :who: mocsharp
    :why: Apache-2.0 (https://github.com/aws/aws-sdk-net/raw/master/License.txt)
    :versions:
    - 3.7.9.16
    :when: 2022-08-16 23:05:28.458938645 Z
- - :approve
  - AWSSDK.SecurityToken
  - :who: mocsharp
    :why: Apache-2.0 (https://github.com/aws/aws-sdk-net/raw/master/License.txt)
    :versions:
    - 3.7.100.6
    :when: 2022-09-01 23:05:28.920368903 Z
- - :approve
  - BoDi
  - :who: mocsharp
    :why: Apache-2.0 (https://raw.githubusercontent.com/SpecFlowOSS/BoDi/master/LICENSE.txt)
    :versions:
    - 1.5.0
    :when: 2022-08-16 23:05:29.793349995 Z
- - :approve
  - Castle.Core
  - :who: mocsharp
    :why: Apache-2.0 (https://github.com/castleproject/Core/raw/master/LICENSE)
    :versions:
    - 5.0.0
    :when: 2022-08-16 23:05:30.223218630 Z
- - :approve
  - Castle.Core
  - :who: mocsharp
    :why: Apache-2.0 (https://github.com/castleproject/Core/raw/master/LICENSE)
    :versions:
    - 5.1.0
    :when: 2022-08-16 23:05:30.666349504 Z
- - :approve
  - ConsoleAppFramework
  - :who: mocsharp
    :why: MIT (https://github.com/Cysharp/ConsoleAppFramework/raw/master/LICENSE)
    :versions:
    - 4.2.4
    :when: 2022-08-16 23:05:31.110052610 Z
- - :approve
  - Crayon
  - :who: mocsharp
    :why: MIT (https://github.com/riezebosch/crayon/raw/master/LICENSE)
    :versions:
    - 2.0.69
    :when: 2022-08-16 23:05:31.541983092 Z
- - :approve
  - Crc32.NET
  - :who: mocsharp
    :why: MIT (https://github.com/force-net/Crc32.NET/raw/develop/LICENSE)
    :versions:
    - 1.2.0
    :when: 2022-08-16 23:05:31.982398334 Z
- - :approve
  - Docker.DotNet
  - :who: mocsharp
    :why: MIT (https://github.com/dotnet/Docker.DotNet/raw/master/LICENSE)
    :versions:
    - 3.125.12
    :when: 2022-08-16 23:05:32.422217566 Z
- - :approve
  - DotNext
  - :who: mocsharp
    :why: MIT (https://github.com/dotnet/dotNext/raw/master/LICENSE)
    :versions:
    - 4.7.4
    :when: 2022-09-01 23:05:32.857032968 Z
- - :approve
  - DotNext.Threading
  - :who: mocsharp
    :why: MIT (https://github.com/dotnet/dotNext/raw/master/LICENSE)
    :versions:
    - 4.7.4
    :when: 2022-09-01 23:05:33.298402277 Z
- - :approve
  - FluentAssertions
  - :who: mocsharp
    :why: Apache-2.0 (https://github.com/fluentassertions/fluentassertions/raw/develop/LICENSE)
    :versions:
    - 6.8.0
    :when: 2022-08-16 23:05:33.753437127 Z
- - :approve
  - Gherkin
  - :who: mocsharp
    :why: MIT (https://github.com/cucumber/common/raw/main/LICENSE)
    :versions:
    - 19.0.3
    :when: 2022-08-16 23:05:34.184272525 Z
- - :approve
  - GitVersion.MsBuild
  - :who: mocsharp
    :why: MIT (https://github.com/GitTools/GitVersion/raw/main/LICENSE)
    :versions:
    - 5.10.3
    :when: 2022-08-16 23:05:34.633372053 Z
- - :approve
  - HL7-dotnetcore
  - :who: mocsharp
    :why: MIT (https://github.com/Efferent-Health/HL7-dotnetcore/raw/master/LICENSE.txt)
    :versions:
    - 2.29.0
    :when: 2022-08-16 23:05:35.066879864 Z
- - :approve
  - Humanizer.Core
  - :who: mocsharp
    :why: MIT (https://github.com/Humanizr/Humanizer/raw/main/LICENSE)
    :versions:
    - 2.8.26
    :when: 2022-08-16 23:05:35.500302268 Z
- - :approve
  - JetBrains.Annotations
  - :who: mocsharp
    :why: MIT (https://github.com/JetBrains/JetBrains.Annotations/raw/main/license.md)
    :versions:
    - 2021.3.0
    :when: 2022-08-16 23:05:35.941494226 Z
- - :approve
  - Karambolo.Extensions.Logging.File
  - :who: mocsharp
    :why: MIT (https://github.com/adams85/filelogger/raw/master/LICENSE)
    :versions:
    - 3.3.1
    :when: 2022-08-16 23:05:36.373717252 Z
- - :approve
  - Macross.Json.Extensions
  - :who: mocsharp
    :why: MIT (https://github.com/Macross-Software/core/raw/develop/LICENSE.txt)
    :versions:
    - 3.0.0
    :when: 2022-08-16 23:05:36.807242114 Z
- - :approve
  - Microsoft.AspNet.WebApi.Client
  - :who: mocsharp
    :why: MICROSOFT .NET LIBRARY License ( http://go.microsoft.com/fwlink/?LinkId=329770)
    :versions:
    - 5.2.9
    :when: 2022-08-16 23:05:37.244143533 Z
- - :approve
  - Microsoft.AspNetCore.Authentication.Abstractions
  - :who: mocsharp
    :why: Apache-2.0 (https://github.com/aspnet/HttpAbstractions/raw/master/LICENSE.txt)
    :versions:
    - 2.2.0
    :when: 2022-08-16 23:05:37.692190919 Z
- - :approve
  - Microsoft.AspNetCore.Authentication.Core
  - :who: mocsharp
    :why: Apache-2.0 ( https://raw.githubusercontent.com/aspnet/AspNetCore/2.0.0/LICENSE.txt)
    :versions:
    - 2.2.0
    :when: 2022-08-16 23:05:38.127401143 Z
- - :approve
  - Microsoft.AspNetCore.Authorization
  - :who: mocsharp
    :why: Apache-2.0 ( https://raw.githubusercontent.com/aspnet/AspNetCore/2.0.0/LICENSE.txt)
    :versions:
    - 2.2.0
    :when: 2022-08-16 23:05:38.584642464 Z
- - :approve
  - Microsoft.AspNetCore.Authorization.Policy
  - :who: mocsharp
    :why: Apache-2.0 ( https://raw.githubusercontent.com/aspnet/AspNetCore/2.0.0/LICENSE.txt)
    :versions:
    - 2.2.0
    :when: 2022-08-16 23:05:39.080479670 Z
- - :approve
  - Microsoft.AspNetCore.Hosting.Abstractions
  - :who: mocsharp
    :why: Apache-2.0 ( https://raw.githubusercontent.com/aspnet/AspNetCore/2.0.0/LICENSE.txt)
    :versions:
    - 2.2.0
    :when: 2022-08-16 23:05:39.515329423 Z
- - :approve
  - Microsoft.AspNetCore.Hosting.Server.Abstractions
  - :who: mocsharp
    :why: Apache-2.0 ( https://raw.githubusercontent.com/aspnet/AspNetCore/2.0.0/LICENSE.txt)
    :versions:
    - 2.2.0
    :when: 2022-08-16 23:05:39.956722759 Z
- - :approve
  - Microsoft.AspNetCore.Http
  - :who: mocsharp
    :why: Apache-2.0 ( https://raw.githubusercontent.com/aspnet/AspNetCore/2.0.0/LICENSE.txt)
    :versions:
    - 2.2.0
    :when: 2022-08-16 23:05:40.388929669 Z
- - :approve
  - Microsoft.AspNetCore.Http.Abstractions
  - :who: mocsharp
    :why: Apache-2.0 ( https://raw.githubusercontent.com/aspnet/AspNetCore/2.0.0/LICENSE.txt)
    :versions:
    - 2.2.0
    :when: 2022-08-16 23:05:40.826627099 Z
- - :approve
  - Microsoft.AspNetCore.Http.Extensions
  - :who: mocsharp
    :why: Apache-2.0 ( https://raw.githubusercontent.com/aspnet/AspNetCore/2.0.0/LICENSE.txt)
    :versions:
    - 2.2.0
    :when: 2022-08-16 23:05:41.270544665 Z
- - :approve
  - Microsoft.AspNetCore.Http.Features
  - :who: mocsharp
    :why: Apache-2.0 ( https://raw.githubusercontent.com/aspnet/AspNetCore/2.0.0/LICENSE.txt)
    :versions:
    - 2.2.0
    :when: 2022-08-16 23:05:41.699752560 Z
- - :approve
  - Microsoft.AspNetCore.JsonPatch
  - :who: mocsharp
    :why: Apache-2.0 ( https://raw.githubusercontent.com/aspnet/AspNetCore/2.0.0/LICENSE.txt)
    :versions:
    - 2.2.0
    :when: 2022-08-16 23:05:42.149729514 Z
- - :approve
  - Microsoft.AspNetCore.Mvc.Abstractions
  - :who: mocsharp
    :why: Apache-2.0 ( https://raw.githubusercontent.com/aspnet/AspNetCore/2.0.0/LICENSE.txt)
    :versions:
    - 2.2.0
    :when: 2022-08-16 23:05:42.597684214 Z
- - :approve
  - Microsoft.AspNetCore.Mvc.Core
  - :who: mocsharp
    :why: Apache-2.0 ( https://raw.githubusercontent.com/aspnet/AspNetCore/2.0.0/LICENSE.txt)
    :versions:
    - 2.2.0
    :when: 2022-08-16 23:05:43.039048876 Z
- - :approve
  - Microsoft.AspNetCore.Mvc.Formatters.Json
  - :who: mocsharp
    :why: Apache-2.0 ( https://raw.githubusercontent.com/aspnet/AspNetCore/2.0.0/LICENSE.txt)
    :versions:
    - 2.2.0
    :when: 2022-08-16 23:05:43.483158620 Z
- - :approve
  - Microsoft.AspNetCore.Mvc.WebApiCompatShim
  - :who: mocsharp
    :why: Apache-2.0 ( https://raw.githubusercontent.com/aspnet/AspNetCore/2.0.0/LICENSE.txt)
    :versions:
    - 2.2.0
    :when: 2022-08-16 23:05:43.907848139 Z
- - :approve
  - Microsoft.AspNetCore.ResponseCaching.Abstractions
  - :who: mocsharp
    :why: Apache-2.0 ( https://raw.githubusercontent.com/aspnet/AspNetCore/2.0.0/LICENSE.txt)
    :versions:
    - 2.2.0
    :when: 2022-08-16 23:05:44.369404969 Z
- - :approve
  - Microsoft.AspNetCore.Routing
  - :who: mocsharp
    :why: Apache-2.0 ( https://raw.githubusercontent.com/aspnet/AspNetCore/2.0.0/LICENSE.txt)
    :versions:
    - 2.2.0
    :when: 2022-08-16 23:05:44.808937623 Z
- - :approve
  - Microsoft.AspNetCore.Routing.Abstractions
  - :who: mocsharp
    :why: Apache-2.0 ( https://raw.githubusercontent.com/aspnet/AspNetCore/2.0.0/LICENSE.txt)
    :versions:
    - 2.2.0
    :when: 2022-08-16 23:05:45.246897771 Z
- - :approve
  - Microsoft.AspNetCore.WebUtilities
  - :who: mocsharp
    :why: Apache-2.0 ( https://raw.githubusercontent.com/aspnet/AspNetCore/2.0.0/LICENSE.txt)
    :versions:
    - 2.2.0
    :when: 2022-08-16 23:05:45.692371402 Z
- - :approve
  - Microsoft.Bcl.AsyncInterfaces
  - :who: mocsharp
    :why: MIT (https://github.com/dotnet/runtime/raw/main/LICENSE.TXT)
    :versions:
    - 1.1.1
    :when: 2022-08-16 23:05:46.134783341 Z
- - :approve
  - Microsoft.Bcl.AsyncInterfaces
  - :who: mocsharp
    :why: MIT (https://github.com/dotnet/runtime/raw/main/LICENSE.TXT)
    :versions:
    - 6.0.0
    :when: 2022-08-16 23:05:46.589538298 Z
- - :approve
  - Microsoft.CSharp
  - :who: mocsharp
    :why: MICROSOFT .NET LIBRARY License ( http://go.microsoft.com/fwlink/?LinkId=329770)
    :versions:
    - 4.0.1
    :when: 2022-08-16 23:05:47.027783271 Z
- - :approve
  - Microsoft.CSharp
  - :who: mocsharp
    :why: MICROSOFT .NET LIBRARY License ( http://go.microsoft.com/fwlink/?LinkId=329770)
    :versions:
    - 4.3.0
    :when: 2022-08-16 23:05:47.470239070 Z
- - :approve
  - Microsoft.CSharp
  - :who: mocsharp
    :why: MIT (https://github.com/dotnet/runtime/raw/main/LICENSE.TXT)
    :versions:
    - 4.7.0
    :when: 2022-08-16 23:05:47.910358457 Z
- - :approve
  - Microsoft.CodeCoverage
  - :who: mocsharp
    :why: MIT (https://github.com/microsoft/vstest/raw/main/LICENSE)
    :versions:
    - 17.1.0
    - 17.2.0
    - 17.4.0
    :when: 2022-08-16 23:05:48.342748414 Z
- - :approve
  - Microsoft.Data.Sqlite.Core
  - :who: mocsharp
    :why: MIT (https://raw.githubusercontent.com/dotnet/efcore/release/6.0/LICENSE.txt)
    :versions:
    - 6.0.10
    :when: 2022-08-16 23:05:49.698463427 Z
- - :approve
  - Microsoft.EntityFrameworkCore
  - :who: mocsharp
    :why: MIT (https://raw.githubusercontent.com/dotnet/efcore/release/6.0/LICENSE.txt)
    :versions:
    - 6.0.10
    :when: 2022-08-16 23:05:50.137694970 Z
- - :approve
  - Microsoft.EntityFrameworkCore.Abstractions
  - :who: mocsharp
    :why: MIT (https://raw.githubusercontent.com/dotnet/efcore/release/6.0/LICENSE.txt)
    :versions:
    - 6.0.10
    :when: 2022-08-16 23:05:51.008105271 Z
- - :approve
  - Microsoft.EntityFrameworkCore.Analyzers
  - :who: mocsharp
    :why: MIT (https://raw.githubusercontent.com/dotnet/efcore/release/6.0/LICENSE.txt)
    :versions:
    - 6.0.10
    :when: 2022-08-16 23:05:51.445711308 Z
- - :approve
  - Microsoft.EntityFrameworkCore.Design
  - :who: mocsharp
    :why: MIT (https://raw.githubusercontent.com/dotnet/efcore/release/6.0/LICENSE.txt)
    :versions:
    - 6.0.10
    :when: 2022-08-16 23:05:51.922790944 Z
- - :approve
  - Microsoft.EntityFrameworkCore.InMemory
  - :who: mocsharp
    :why: MIT (https://raw.githubusercontent.com/dotnet/efcore/release/6.0/LICENSE.txt)
    :versions:
    - 6.0.10
    :when: 2022-08-16 23:05:52.375150938 Z
- - :approve
  - Microsoft.EntityFrameworkCore.Relational
  - :who: mocsharp
    :why: MIT (https://raw.githubusercontent.com/dotnet/efcore/release/6.0/LICENSE.txt)
    :versions:
    - 6.0.10
    :when: 2022-08-16 23:05:52.828879230 Z
- - :approve
  - Microsoft.EntityFrameworkCore.Sqlite
  - :who: mocsharp
    :why: MIT (https://raw.githubusercontent.com/dotnet/efcore/release/6.0/LICENSE.txt)
    :versions:
    - 6.0.10
    :when: 2022-08-16 23:05:53.270526921 Z
- - :approve
  - Microsoft.EntityFrameworkCore.Sqlite.Core
  - :who: mocsharp
    :why: MIT (https://raw.githubusercontent.com/dotnet/efcore/release/6.0/LICENSE.txt)
    :versions:
    - 6.0.10
    :when: 2022-08-16 23:05:53.706997823 Z
- - :approve
  - Microsoft.Extensions.ApiDescription.Server
  - :who: mocsharp
    :why: MIT (https://github.com/dotnet/aspnetcore/raw/main/LICENSE.txt)
    :versions:
    - 6.0.5
    :when: 2022-08-16 23:05:54.147788019 Z
- - :approve
  - Microsoft.Extensions.Caching.Abstractions
  - :who: mocsharp
    :why: MIT (https://github.com/dotnet/runtime/raw/main/LICENSE.TXT)
    :versions:
    - 6.0.0
    :when: 2022-08-16 23:05:54.613161099 Z
- - :approve
  - Microsoft.Extensions.Caching.Memory
  - :who: mocsharp
    :why: MIT (https://github.com/dotnet/runtime/raw/main/LICENSE.TXT)
    :versions:
    - 6.0.1
    :when: 2022-08-16 23:05:55.084861001 Z
- - :approve
  - Microsoft.Extensions.Configuration
  - :who: mocsharp
    :why: MIT (https://github.com/dotnet/runtime/raw/main/LICENSE.TXT)
    :versions:
    - 6.0.0
    :when: 2022-08-16 23:05:55.527814785 Z
- - :approve
  - Microsoft.Extensions.Configuration
  - :who: mocsharp
    :why: MIT (https://github.com/dotnet/runtime/raw/main/LICENSE.TXT)
    :versions:
    - 6.0.1
    :when: 2022-08-16 23:05:55.977031585 Z
- - :approve
  - Microsoft.Extensions.Configuration.Abstractions
  - :who: mocsharp
    :why: MIT (https://github.com/dotnet/runtime/raw/main/LICENSE.TXT)
    :versions:
    - 6.0.0
    :when: 2022-08-16 23:05:56.428678166 Z
- - :approve
  - Microsoft.Extensions.Configuration.Binder
  - :who: mocsharp
    :why: MIT (https://github.com/dotnet/runtime/raw/main/LICENSE.TXT)
    :versions:
    - 6.0.0
    :when: 2022-08-16 23:05:56.869915708 Z
- - :approve
  - Microsoft.Extensions.Configuration.CommandLine
  - :who: mocsharp
    :why: MIT (https://github.com/dotnet/runtime/raw/main/LICENSE.TXT)
    :versions:
    - 6.0.0
    :when: 2022-08-16 23:05:57.317738091 Z
- - :approve
  - Microsoft.Extensions.Configuration.EnvironmentVariables
  - :who: mocsharp
    :why: MIT (https://github.com/dotnet/runtime/raw/main/LICENSE.TXT)
    :versions:
    - 6.0.0
    :when: 2022-08-16 23:05:57.756429175 Z
- - :approve
  - Microsoft.Extensions.Configuration.EnvironmentVariables
  - :who: mocsharp
    :why: MIT (https://github.com/dotnet/runtime/raw/main/LICENSE.TXT)
    :versions:
    - 6.0.1
    :when: 2022-08-16 23:05:58.210886620 Z
- - :approve
  - Microsoft.Extensions.Configuration.FileExtensions
  - :who: mocsharp
    :why: MIT (https://github.com/dotnet/runtime/raw/main/LICENSE.TXT)
    :versions:
    - 6.0.0
    :when: 2022-08-16 23:05:58.646414000 Z
- - :approve
  - Microsoft.Extensions.Configuration.Json
  - :who: mocsharp
    :why: MIT (https://github.com/dotnet/runtime/raw/main/LICENSE.TXT)
    :versions:
    - 6.0.0
    :when: 2022-08-16 23:05:59.140939154 Z
- - :approve
  - Microsoft.Extensions.Configuration.UserSecrets
  - :who: mocsharp
    :why: MIT (https://github.com/dotnet/runtime/raw/main/LICENSE.TXT)
    :versions:
    - 6.0.0
    :when: 2022-08-16 23:05:59.570260365 Z
- - :approve
  - Microsoft.Extensions.Configuration.UserSecrets
  - :who: mocsharp
    :why: MIT (https://github.com/dotnet/runtime/raw/main/LICENSE.TXT)
    :versions:
    - 6.0.1
    :when: 2022-08-16 23:06:00.023322781 Z
- - :approve
  - Microsoft.Extensions.DependencyInjection
  - :who: mocsharp
    :why: Apache-2.0 (https://raw.githubusercontent.com/aspnet/AspNetCore/2.0.0/LICENSE.txt)
    :versions:
    - 2.2.0
    :when: 2022-08-16 23:06:00.485562894 Z
- - :approve
  - Microsoft.Extensions.DependencyInjection
  - :who: mocsharp
    :why: MIT (https://github.com/dotnet/runtime/raw/main/LICENSE.TXT)
    :versions:
    - 6.0.0
    - 6.0.1
    :when: 2022-08-16 23:06:00.904189459 Z
- - :approve
  - Microsoft.Extensions.DependencyInjection.Abstractions
  - :who: mocsharp
    :why: Apache-2.0 (https://raw.githubusercontent.com/aspnet/AspNetCore/2.0.0/LICENSE.txt)
    :versions:
    - 2.2.0
    :when: 2022-08-16 23:06:01.336363873 Z
- - :approve
  - Microsoft.Extensions.DependencyInjection.Abstractions
  - :who: mocsharp
    :why: MIT (https://github.com/dotnet/runtime/raw/main/LICENSE.TXT)
    :versions:
    - 6.0.0
    :when: 2022-08-16 23:06:01.778427777 Z
- - :approve
  - Microsoft.Extensions.DependencyModel
  - :who: mocsharp
    :why: MIT (https://github.com/dotnet/runtime/raw/main/LICENSE.TXT)
    :versions:
    - 6.0.0
    :when: 2022-08-16 23:06:02.270628975 Z
- - :approve
  - Microsoft.Extensions.Diagnostics.HealthChecks
  - :who: mocsharp
    :why: MIT (https://github.com/dotnet/aspnetcore/raw/main/LICENSE.txt)
    :versions:
    - 6.0.10
    :when: 2022-08-29 18:11:22.090772006 Z
- - :approve
  - Microsoft.Extensions.Diagnostics.HealthChecks.Abstractions
  - :who: mocsharp
    :why: MIT (https://github.com/dotnet/aspnetcore/raw/main/LICENSE.txt)
    :versions:
    - 6.0.10
    :when: 2022-08-29 18:11:22.090772006 Z
- - :approve
  - Microsoft.Extensions.Diagnostics.HealthChecks.EntityFrameworkCore
  - :who: mocsharp
    :why: MIT (https://github.com/dotnet/aspnetcore/raw/main/LICENSE.txt)
    :versions:
    - 6.0.10
    :when: 2022-08-29 18:11:22.090772006 Z
- - :approve
  - Microsoft.Extensions.FileProviders.Abstractions
  - :who: mocsharp
    :why: MIT (https://github.com/dotnet/runtime/raw/main/LICENSE.TXT)
    :versions:
    - 6.0.0
    :when: 2022-08-16 23:06:02.711721543 Z
- - :approve
  - Microsoft.Extensions.FileProviders.Physical
  - :who: mocsharp
    :why: MIT (https://github.com/dotnet/runtime/raw/main/LICENSE.TXT)
    :versions:
    - 6.0.0
    :when: 2022-08-16 23:06:03.153109366 Z
- - :approve
  - Microsoft.Extensions.FileSystemGlobbing
  - :who: mocsharp
    :why: MIT (https://github.com/dotnet/runtime/raw/main/LICENSE.TXT)
    :versions:
    - 6.0.0
    :when: 2022-08-16 23:06:03.598159964 Z
- - :approve
  - Microsoft.Extensions.Hosting
  - :who: mocsharp
    :why: MIT (https://github.com/dotnet/runtime/raw/main/LICENSE.TXT)
    :versions:
    - 6.0.0
    :when: 2022-08-16 23:06:04.046151373 Z
- - :approve
  - Microsoft.Extensions.Hosting
  - :who: mocsharp
    :why: MIT (https://github.com/dotnet/runtime/raw/main/LICENSE.TXT)
    :versions:
    - 6.0.1
    :when: 2022-08-16 23:06:04.488545906 Z
- - :approve
  - Microsoft.Extensions.Hosting.Abstractions
  - :who: mocsharp
    :why: MIT (https://github.com/dotnet/runtime/raw/main/LICENSE.TXT)
    :versions:
    - 6.0.0
    :when: 2022-08-16 23:06:04.935613050 Z
- - :approve
  - Microsoft.Extensions.Http
  - :who: mocsharp
    :why: MIT (https://github.com/dotnet/runtime/raw/main/LICENSE.TXT)
    :versions:
    - 6.0.0
    :when: 2022-08-16 23:06:05.375869736 Z
- - :approve
  - Microsoft.Extensions.Logging
  - :who: mocsharp
    :why: MIT (https://github.com/dotnet/runtime/raw/main/LICENSE.TXT)
    :versions:
    - 6.0.0
    :when: 2022-08-16 23:06:05.840705669 Z
- - :approve
  - Microsoft.Extensions.Logging.Abstractions
  - :who: mocsharp
    :why: MIT (https://github.com/dotnet/runtime/raw/main/LICENSE.TXT)
    :versions:
    - 6.0.0
    - 6.0.1
    - 6.0.2
    :when: 2022-08-16 23:06:06.728283354 Z
- - :approve
  - Microsoft.Extensions.Logging.Configuration
  - :who: mocsharp
    :why: MIT (https://github.com/dotnet/runtime/raw/main/LICENSE.TXT)
    :versions:
    - 6.0.0
    :when: 2022-08-16 23:06:07.178037938 Z
- - :approve
  - Microsoft.Extensions.Logging.Console
  - :who: mocsharp
    :why: MIT (https://github.com/dotnet/runtime/raw/main/LICENSE.TXT)
    :versions:
    - 6.0.0
    :when: 2022-08-16 23:06:07.618174405 Z
- - :approve
  - Microsoft.Extensions.Logging.Debug
  - :who: mocsharp
    :why: MIT (https://github.com/dotnet/runtime/raw/main/LICENSE.TXT)
    :versions:
    - 6.0.0
    :when: 2022-08-16 23:06:08.061150392 Z
- - :approve
  - Microsoft.Extensions.Logging.EventLog
  - :who: mocsharp
    :why: MIT (https://github.com/dotnet/runtime/raw/main/LICENSE.TXT)
    :versions:
    - 6.0.0
    :when: 2022-08-16 23:06:08.503025043 Z
- - :approve
  - Microsoft.Extensions.Logging.EventSource
  - :who: mocsharp
    :why: MIT (https://github.com/dotnet/runtime/raw/main/LICENSE.TXT)
    :versions:
    - 6.0.0
    :when: 2022-08-16 23:06:08.971793852 Z
- - :approve
  - Microsoft.Extensions.ObjectPool
  - :who: mocsharp
    :why: Apache-2.0 (https://raw.githubusercontent.com/aspnet/AspNetCore/2.0.0/LICENSE.txt)
    :versions:
    - 2.2.0
    :when: 2022-08-16 23:06:09.417876763 Z
- - :approve
  - Microsoft.Extensions.Options
  - :who: mocsharp
    :why: Apache-2.0 (https://raw.githubusercontent.com/aspnet/AspNetCore/2.0.0/LICENSE.txt)
    :versions:
    - 2.2.0
    :when: 2022-08-16 23:06:09.875478409 Z
- - :approve
  - Microsoft.Extensions.Options
  - :who: mocsharp
    :why: MIT (https://github.com/dotnet/runtime/raw/main/LICENSE.TXT)
    :versions:
    - 6.0.0
    :when: 2022-08-16 23:06:10.315793104 Z
- - :approve
  - Microsoft.Extensions.Options.ConfigurationExtensions
  - :who: mocsharp
    :why: MIT (https://github.com/dotnet/runtime/raw/main/LICENSE.TXT)
    :versions:
    - 6.0.0
    :when: 2022-08-16 23:06:10.759567780 Z
- - :approve
  - Microsoft.Extensions.Primitives
  - :who: mocsharp
    :why: Apache-2.0 (https://raw.githubusercontent.com/aspnet/AspNetCore/2.0.0/LICENSE.txt)
    :versions:
    - 2.2.0
    :when: 2022-08-16 23:06:11.220257662 Z
- - :approve
  - Microsoft.Extensions.Primitives
  - :who: mocsharp
    :why: MIT (https://github.com/dotnet/runtime/raw/main/LICENSE.TXT)
    :versions:
    - 6.0.0
    :when: 2022-08-16 23:06:11.669234037 Z
- - :approve
  - Microsoft.NET.Test.Sdk
  - :who: mocsharp
    :why: MIT (https://raw.githubusercontent.com/microsoft/vstest/main/LICENSE)
    :versions:
    - 17.4.0
    :when: 2022-09-01 23:06:13.008314524 Z
- - :approve
  - Microsoft.NETCore.Platforms
  - :who: mocsharp
    :why: MICROSOFT .NET LIBRARY License (http://go.microsoft.com/fwlink/?LinkId=329770)
    :versions:
    - 1.1.0
    :when: 2022-08-16 23:06:13.457444370 Z
- - :approve
  - Microsoft.NETCore.Platforms
  - :who: mocsharp
    :why: MIT (https://github.com/dotnet/corefx/raw/master/LICENSE.TXT)
    :versions:
    - 3.0.0
    :when: 2022-08-16 23:06:13.902743611 Z
- - :approve
  - Microsoft.NETCore.Targets
  - :who: mocsharp
    :why: MICROSOFT .NET LIBRARY License ( http://go.microsoft.com/fwlink/?LinkId=329770)
    :versions:
    - 1.1.0
    :when: 2022-08-16 23:06:14.351517365 Z
- - :approve
  - Microsoft.NETCore.Targets
  - :who: mocsharp
    :why: MICROSOFT .NET LIBRARY License ( http://go.microsoft.com/fwlink/?LinkId=329770)
    :versions:
    - 1.1.3
    :when: 2022-08-16 23:06:14.798049603 Z
- - :approve
  - Microsoft.Net.Http.Headers
  - :who: mocsharp
    :why: Apache-2.0 ( https://raw.githubusercontent.com/aspnet/AspNetCore/2.0.0/LICENSE.txt)
    :versions:
    - 2.2.8
    :when: 2022-08-16 23:06:15.238479186 Z
- - :approve
  - Microsoft.OpenApi
  - :who: mocsharp
    :why: MIT ( https://raw.githubusercontent.com/Microsoft/OpenAPI.NET/master/LICENSE)
    :versions:
    - 1.2.3
    :when: 2022-08-16 23:06:15.708769534 Z
- - :approve
  - Microsoft.TestPlatform.ObjectModel
  - :who: mocsharp
    :why: MIT (https://github.com/microsoft/vstest/raw/v17.1.0/LICENSE)
    :versions:
    - 17.1.0
    - 17.2.0
    - 17.4.0
    :when: 2022-08-16 23:06:16.175705981 Z
- - :approve
  - Microsoft.TestPlatform.TestHost
  - :who: mocsharp
    :why: MIT (https://github.com/microsoft/vstest/raw/v17.1.0/LICENSE)
    :versions:
    - 17.1.0
    - 17.2.0
    - 17.4.0
    :when: 2022-08-16 23:06:17.671459450 Z
- - :approve
  - Microsoft.Toolkit.HighPerformance
  - :who: mocsharp
    :why: MIT (https://github.com/CommunityToolkit/WindowsCommunityToolkit/raw/main/License.md)
    :versions:
    - 7.1.2
    :when: 2022-09-20 00:42:18.619013325 Z
- - :approve
  - Microsoft.Toolkit.HighPerformance
  - :who: mocsharp
    :why: MIT (https://github.com/CommunityToolkit/WindowsCommunityToolkit/raw/main/License.md)
    :versions:
    - 7.1.2
    :when: 2022-09-20 00:42:18.619013325 Z
- - :approve
  - Microsoft.Win32.Primitives
  - :who: mocsharp
    :why: MICROSOFT .NET LIBRARY License ( http://go.microsoft.com/fwlink/?LinkId=329770)
    :versions:
    - 4.3.0
    :when: 2022-08-16 23:06:19.143002793 Z
- - :approve
  - Microsoft.Win32.SystemEvents
  - :who: mocsharp
    :why: MIT (https://github.com/dotnet/corefx/raw/master/LICENSE.TXT)
    :versions:
    - 4.5.0
    :when: 2022-08-16 23:06:19.647254594 Z
- - :approve
  - Minio
  - :who: mocsharp
    :why: Apache-2.0 (https://github.com/minio/minio-dotnet/raw/master/LICENSE)
    :versions:
    - 4.0.5
    - 4.0.6
    :when: 2022-08-16 23:06:20.598551507 Z
- - :approve
  - Monai.Deploy.Messaging
  - :who: mocsharp
    :why: Apache-2.0 (https://github.com/Project-MONAI/monai-deploy-messaging/raw/main/LICENSE)
    :versions:
    - 0.1.9
    :when: 2022-08-16 23:06:21.051573547 Z
- - :approve
  - Monai.Deploy.Messaging.RabbitMQ
  - :who: mocsharp
    :why: Apache-2.0 (https://github.com/Project-MONAI/monai-deploy-messaging/raw/main/LICENSE)
    :versions:
    - 0.1.9
    :when: 2022-08-16 23:06:21.511789690 Z
- - :approve
  - Monai.Deploy.Storage
  - :who: mocsharp
    :why: Apache-2.0 (https://github.com/Project-MONAI/monai-deploy-storage/raw/main/LICENSE)
    :versions:
<<<<<<< HEAD
    - 0.2.9
=======
    - 0.2.10
>>>>>>> 697c7fcd
    :when: 2022-08-16 23:06:21.988183476 Z
- - :approve
  - Monai.Deploy.Storage.MinIO
  - :who: mocsharp
    :why: Apache-2.0 (https://github.com/Project-MONAI/monai-deploy-storage/raw/main/LICENSE)
    :versions:
<<<<<<< HEAD
    - 0.2.9
=======
    - 0.2.10
>>>>>>> 697c7fcd
    :when: 2022-08-16 23:06:22.426838304 Z
- - :approve
  - Monai.Deploy.Storage.S3Policy
  - :who: mocsharp
    :why: Apache-2.0 (https://github.com/Project-MONAI/monai-deploy-storage/raw/main/LICENSE)
    :versions:
<<<<<<< HEAD
    - 0.2.9
=======
    - 0.2.10
>>>>>>> 697c7fcd
    :when: 2022-08-16 23:06:22.881956546 Z
- - :approve
  - Moq
  - :who: mocsharp
    :why: BSD 3-Clause License ( https://raw.githubusercontent.com/moq/moq4/main/License.txt)
    :versions:
    - 4.18.1
    :when: 2022-08-16 23:06:23.359197359 Z
- - :approve
  - Moq
  - :who: mocsharp
    :why: BSD 3-Clause License ( https://raw.githubusercontent.com/moq/moq4/main/License.txt)
    :versions:
    - 4.18.2
    :when: 2022-08-16 23:06:23.843184482 Z
- - :approve
  - NETStandard.Library
  - :who: mocsharp
    :why: MICROSOFT .NET LIBRARY License ( http://go.microsoft.com/fwlink/?LinkId=329770)
    :versions:
    - 1.6.1
    :when: 2022-08-16 23:06:24.297968578 Z
- - :approve
  - NETStandard.Library
  - :who: mocsharp
    :why: MIT (https://github.com/dotnet/standard/raw/release/2.0.0/LICENSE.TXT)
    :versions:
    - 2.0.0
    :when: 2022-08-16 23:06:24.756106826 Z
- - :approve
  - NPOI
  - :who: mocsharp
    :why: Apache-2.0 (https://github.com/nissl-lab/npoi/raw/master/LICENSE)
    :versions:
    - 2.5.6
    :when: 2022-08-16 23:06:25.198846196 Z
- - :approve
  - Newtonsoft.Json
  - :who: mocsharp
    :why: MIT (https://github.com/JamesNK/Newtonsoft.Json/raw/master/LICENSE.md)
    :versions:
    - 10.0.1
    :when: 2022-08-16 23:06:25.648852748 Z
- - :approve
  - Newtonsoft.Json
  - :who: mocsharp
    :why: MIT (https://github.com/JamesNK/Newtonsoft.Json/raw/master/LICENSE.md)
    :versions:
    - 13.0.1
    :when: 2022-08-16 23:06:26.098713272 Z
- - :approve
  - Newtonsoft.Json
  - :who: mocsharp
    :why: MIT (https://github.com/JamesNK/Newtonsoft.Json/raw/master/LICENSE.md)
    :versions:
    - 9.0.1
    :when: 2022-08-16 23:06:26.545584451 Z
- - :approve
  - Newtonsoft.Json.Bson
  - :who: mocsharp
    :why: MIT (https://github.com/JamesNK/Newtonsoft.Json.Bson/raw/master/LICENSE.md)
    :versions:
    - 1.0.1
    :when: 2022-08-16 23:06:27.012580404 Z
- - :approve
  - NuGet.Frameworks
  - :who: mocsharp
    :why: Apache-2.0 (https://github.com/NuGet/NuGet.Client/raw/dev/LICENSE.txt)
    :versions:
    - 5.11.0
    :when: 2022-08-16 23:06:27.464713741 Z
- - :approve
  - Polly
  - :who: mocsharp
    :why: New BSD License (https://github.com/App-vNext/Polly/raw/master/LICENSE.txt)
    :versions:
    - 7.2.3
    :when: 2022-08-16 23:06:27.913122244 Z
- - :approve
  - Portable.BouncyCastle
  - :who: mocsharp
    :why: MIT ( https://www.bouncycastle.org/csharp/licence.html)
    :versions:
    - 1.8.9
    :when: 2022-08-16 23:06:28.368060282 Z
- - :approve
  - RabbitMQ.Client
  - :who: mocsharp
    :why: Apache-2.0 (https://github.com/rabbitmq/rabbitmq-dotnet-client/raw/main/LICENSE-APACHE2)
    :versions:
    - 6.4.0
    :when: 2022-08-16 23:06:28.818109746 Z
- - :approve
  - SQLitePCLRaw.bundle_e_sqlite3
  - :who: mocsharp
    :why: Apache-2.0 (https://github.com/ericsink/SQLitePCL.raw/raw/master/LICENSE.TXT)
    :versions:
    - 2.0.6
    :when: 2022-08-16 23:06:29.241291848 Z
- - :approve
  - SQLitePCLRaw.core
  - :who: mocsharp
    :why: Apache-2.0 (https://github.com/ericsink/SQLitePCL.raw/raw/master/LICENSE.TXT)
    :versions:
    - 2.0.6
    :when: 2022-08-16 23:06:29.688111783 Z
- - :approve
  - SQLitePCLRaw.lib.e_sqlite3
  - :who: mocsharp
    :why: Apache-2.0 (https://github.com/ericsink/SQLitePCL.raw/raw/master/LICENSE.TXT)
    :versions:
    - 2.0.6
    :when: 2022-08-16 23:06:30.132403902 Z
- - :approve
  - SQLitePCLRaw.provider.e_sqlite3
  - :who: mocsharp
    :why: Apache-2.0 (https://github.com/ericsink/SQLitePCL.raw/raw/master/LICENSE.TXT)
    :versions:
    - 2.0.6
    :when: 2022-08-16 23:06:30.585184235 Z
- - :approve
  - SharpZipLib
  - :who: mocsharp
    :why: MIT (https://github.com/icsharpcode/SharpZipLib/raw/master/LICENSE.txt)
    :versions:
    - 1.3.3
    :when: 2022-08-16 23:06:31.028484905 Z
- - :approve
  - SpecFlow
  - :who: mocsharp
    :why: New BSD License (https://github.com/SpecFlowOSS/SpecFlow/raw/master/LICENSE.txt)
    :versions:
    - 3.9.74
    :when: 2022-08-16 23:06:31.491813346 Z
- - :approve
  - SpecFlow.Internal.Json
  - :who: mocsharp
    :why: MIT (https://github.com/SpecFlowOSS/SpecFlow.Internal.Json/raw/master/LICENSE)
    :versions:
    - 1.0.8
    :when: 2022-08-16 23:06:31.986496283 Z
- - :approve
  - SpecFlow.Plus.LivingDocPlugin
  - :who: mocsharp
    :why: New BSD License (https://github.com/SpecFlowOSS/SpecFlow/raw/master/LICENSE.txt)
    :versions:
    - 3.9.57
    :when: 2022-08-16 23:06:32.460398443 Z
- - :approve
  - SpecFlow.Tools.MsBuild.Generation
  - :who: mocsharp
    :why: New BSD License (https://github.com/SpecFlowOSS/SpecFlow/raw/master/LICENSE.txt)
    :versions:
    - 3.9.74
    :when: 2022-08-16 23:06:32.914789058 Z
- - :approve
  - SpecFlow.xUnit
  - :who: mocsharp
    :why: New BSD License (https://github.com/SpecFlowOSS/SpecFlow/raw/master/LICENSE.txt)
    :versions:
    - 3.9.74
    :when: 2022-08-16 23:06:33.372884065 Z
- - :approve
  - Swashbuckle.AspNetCore
  - :who: mocsharp
    :why: MIT (https://github.com/domaindrivendev/Swashbuckle.AspNetCore/raw/master/LICENSE)
    :versions:
    - 6.4.0
    :when: 2022-08-16 23:06:33.817705411 Z
- - :approve
  - Swashbuckle.AspNetCore.Swagger
  - :who: mocsharp
    :why: MIT (https://github.com/domaindrivendev/Swashbuckle.AspNetCore/raw/master/LICENSE)
    :versions:
    - 6.4.0
    :when: 2022-08-16 23:06:34.264757523 Z
- - :approve
  - Swashbuckle.AspNetCore.SwaggerGen
  - :who: mocsharp
    :why: MIT (https://github.com/domaindrivendev/Swashbuckle.AspNetCore/raw/master/LICENSE)
    :versions:
    - 6.4.0
    :when: 2022-08-16 23:06:34.716116883 Z
- - :approve
  - Swashbuckle.AspNetCore.SwaggerUI
  - :who: mocsharp
    :why: MIT (https://github.com/domaindrivendev/Swashbuckle.AspNetCore/raw/master/LICENSE)
    :versions:
    - 6.4.0
    :when: 2022-08-16 23:06:35.164249703 Z
- - :approve
  - System.AppContext
  - :who: mocsharp
    :why: MICROSOFT .NET LIBRARY License ( http://go.microsoft.com/fwlink/?LinkId=329770)
    :versions:
    - 4.3.0
    :when: 2022-08-16 23:06:35.616826259 Z
- - :approve
  - System.Buffers
  - :who: mocsharp
    :why: MICROSOFT .NET LIBRARY License ( http://go.microsoft.com/fwlink/?LinkId=329770)
    :versions:
    - 4.3.0
    :when: 2022-08-16 23:06:36.066158483 Z
- - :approve
  - System.Buffers
  - :who: mocsharp
    :why: MIT (https://github.com/dotnet/corefx/raw/master/LICENSE.TXT)
    :versions:
    - 4.5.1
    :when: 2022-08-16 23:06:36.511256664 Z
- - :approve
  - System.Collections
  - :who: mocsharp
    :why: MICROSOFT .NET LIBRARY License ( http://go.microsoft.com/fwlink/?LinkId=329770)
    :versions:
    - 4.3.0
    :when: 2022-08-16 23:06:36.963316512 Z
- - :approve
  - System.Collections.Concurrent
  - :who: mocsharp
    :why: MICROSOFT .NET LIBRARY License ( http://go.microsoft.com/fwlink/?LinkId=329770)
    :versions:
    - 4.3.0
    :when: 2022-08-16 23:06:37.420188946 Z
- - :approve
  - System.Collections.Immutable
  - :who: mocsharp
    :why: MIT (https://github.com/dotnet/runtime/raw/main/LICENSE.TXT)
    :versions:
    - 6.0.0
    :when: 2022-08-16 23:06:37.885858733 Z
- - :approve
  - System.Collections.NonGeneric
  - :who: mocsharp
    :why: MICROSOFT .NET LIBRARY License ( http://go.microsoft.com/fwlink/?LinkId=329770)
    :versions:
    - 4.3.0
    :when: 2022-08-16 23:06:38.333847649 Z
- - :approve
  - System.Collections.Specialized
  - :who: mocsharp
    :why: MICROSOFT .NET LIBRARY License ( http://go.microsoft.com/fwlink/?LinkId=329770)
    :versions:
    - 4.3.0
    :when: 2022-08-16 23:06:38.789202996 Z
- - :approve
  - System.CommandLine
  - :who: mocsharp
    :why: MIT (https://github.com/dotnet/command-line-api/raw/main/LICENSE.md)
    :versions:
    - 2.0.0-beta4.22272.1
    :when: 2022-08-16 23:06:39.201706331 Z
- - :approve
  - System.CommandLine.Hosting
  - :who: mocsharp
    :why: MIT (https://github.com/dotnet/command-line-api/raw/main/LICENSE.md)
    :versions:
    - 0.4.0-alpha.22272.1
    :when: 2022-08-16 23:06:39.663166680 Z
- - :approve
  - System.CommandLine.NamingConventionBinder
  - :who: mocsharp
    :why: MIT (https://github.com/dotnet/command-line-api/raw/main/LICENSE.md)
    :versions:
    - 2.0.0-beta4.22272.1
    :when: 2022-08-16 23:06:40.127130435 Z
- - :approve
  - System.CommandLine.Rendering
  - :who: mocsharp
    :why: MIT (https://github.com/dotnet/command-line-api/raw/main/LICENSE.md)
    :versions:
    - 0.4.0-alpha.22272.1
    :when: 2022-08-16 23:06:40.580085686 Z
- - :approve
  - System.ComponentModel
  - :who: mocsharp
    :why: MICROSOFT .NET LIBRARY License ( http://go.microsoft.com/fwlink/?LinkId=329770)
    :versions:
    - 4.3.0
    :when: 2022-08-16 23:06:41.023605543 Z
- - :approve
  - System.ComponentModel.Annotations
  - :who: mocsharp
    :why: MIT (https://github.com/dotnet/corefx/raw/master/LICENSE.TXT)
    :versions:
    - 4.5.0
    :when: 2022-08-16 23:06:41.481488759 Z
- - :approve
  - System.ComponentModel.Annotations
  - :who: mocsharp
    :why: MIT (https://github.com/dotnet/runtime/raw/main/LICENSE.TXT)
    :versions:
    - 5.0.0
    :when: 2022-08-16 23:06:41.944451098 Z
- - :approve
  - System.ComponentModel.Primitives
  - :who: mocsharp
    :why: MICROSOFT .NET LIBRARY License ( http://go.microsoft.com/fwlink/?LinkId=329770)
    :versions:
    - 4.3.0
    :when: 2022-08-16 23:06:42.393536803 Z
- - :approve
  - System.ComponentModel.TypeConverter
  - :who: mocsharp
    :why: MICROSOFT .NET LIBRARY License ( http://go.microsoft.com/fwlink/?LinkId=329770)
    :versions:
    - 4.3.0
    :when: 2022-08-16 23:06:42.868721834 Z
- - :approve
  - System.Configuration.ConfigurationManager
  - :who: mocsharp
    :why: MIT ( https://github.com/dotnet/corefx/raw/master/LICENSE.TXT)
    :versions:
    - 4.5.0
    :when: 2022-08-16 23:06:43.335979768 Z
- - :approve
  - System.Console
  - :who: mocsharp
    :why: MICROSOFT .NET LIBRARY License ( http://go.microsoft.com/fwlink/?LinkId=329770)
    :versions:
    - 4.3.0
    :when: 2022-08-16 23:06:43.790988552 Z
- - :approve
  - System.Diagnostics.Debug
  - :who: mocsharp
    :why: MICROSOFT .NET LIBRARY License ( http://go.microsoft.com/fwlink/?LinkId=329770)
    :versions:
    - 4.3.0
    :when: 2022-08-16 23:06:44.247110250 Z
- - :approve
  - System.Diagnostics.DiagnosticSource
  - :who: mocsharp
    :why: MICROSOFT .NET LIBRARY License ( http://go.microsoft.com/fwlink/?LinkId=329770)
    :versions:
    - 4.3.0
    :when: 2022-08-16 23:06:44.697068615 Z
- - :approve
  - System.Diagnostics.DiagnosticSource
  - :who: mocsharp
    :why: MIT (https://github.com/dotnet/runtime/raw/main/LICENSE.TXT)
    :versions:
    - 6.0.0
    :when: 2022-08-16 23:06:45.141361948 Z
- - :approve
  - System.Diagnostics.EventLog
  - :who: mocsharp
    :why: MIT (https://github.com/dotnet/runtime/raw/main/LICENSE.TXT)
    :versions:
    - 6.0.0
    :when: 2022-08-16 23:06:45.597825555 Z
- - :approve
  - System.Diagnostics.Tools
  - :who: mocsharp
    :why: MICROSOFT .NET LIBRARY License ( http://go.microsoft.com/fwlink/?LinkId=329770)
    :versions:
    - 4.3.0
    :when: 2022-08-16 23:06:46.046733015 Z
- - :approve
  - System.Diagnostics.Tracing
  - :who: mocsharp
    :why: MICROSOFT .NET LIBRARY License ( http://go.microsoft.com/fwlink/?LinkId=329770)
    :versions:
    - 4.3.0
    :when: 2022-08-16 23:06:46.512191360 Z
- - :approve
  - System.Drawing.Common
  - :who: mocsharp
    :why: MIT (https://github.com/dotnet/corefx/raw/master/LICENSE.TXT)
    :versions:
    - 4.5.0
    :when: 2022-08-16 23:06:46.958823153 Z
- - :approve
  - System.Dynamic.Runtime
  - :who: mocsharp
    :why: MICROSOFT .NET LIBRARY License ( http://go.microsoft.com/fwlink/?LinkId=329770)
    :versions:
    - 4.0.11
    :when: 2022-08-16 23:06:47.416090147 Z
- - :approve
  - System.Dynamic.Runtime
  - :who: mocsharp
    :why: MICROSOFT .NET LIBRARY License ( http://go.microsoft.com/fwlink/?LinkId=329770)
    :versions:
    - 4.3.0
    :when: 2022-08-16 23:06:47.870298502 Z
- - :approve
  - System.Globalization
  - :who: mocsharp
    :why: MICROSOFT .NET LIBRARY License ( http://go.microsoft.com/fwlink/?LinkId=329770)
    :versions:
    - 4.3.0
    :when: 2022-08-16 23:06:48.351904637 Z
- - :approve
  - System.Globalization.Calendars
  - :who: mocsharp
    :why: MICROSOFT .NET LIBRARY License ( http://go.microsoft.com/fwlink/?LinkId=329770)
    :versions:
    - 4.3.0
    :when: 2022-08-16 23:06:48.816801957 Z
- - :approve
  - System.Globalization.Extensions
  - :who: mocsharp
    :why: MICROSOFT .NET LIBRARY License ( http://go.microsoft.com/fwlink/?LinkId=329770)
    :versions:
    - 4.3.0
    :when: 2022-08-16 23:06:49.237248446 Z
- - :approve
  - System.IO
  - :who: mocsharp
    :why: MICROSOFT .NET LIBRARY License ( http://go.microsoft.com/fwlink/?LinkId=329770)
    :versions:
    - 4.3.0
    :when: 2022-08-16 23:06:49.709349587 Z
- - :approve
  - System.IO.Abstractions
  - :who: mocsharp
    :why: MIT (https://github.com/TestableIO/System.IO.Abstractions/raw/main/LICENSE)
    :versions:
    - 17.2.1
    - 17.2.3
    :when: 2022-08-16 23:06:50.602318269 Z
- - :approve
  - System.IO.Abstractions.TestingHelpers
  - :who: mocsharp
    :why: MIT (https://github.com/TestableIO/System.IO.Abstractions/raw/main/LICENSE)
    :versions:
    - 17.2.1
    - 17.2.3
    :when: 2022-08-16 23:06:51.524564913 Z
- - :approve
  - System.IO.Compression
  - :who: mocsharp
    :why: MICROSOFT .NET LIBRARY License ( http://go.microsoft.com/fwlink/?LinkId=329770)
    :versions:
    - 4.3.0
    :when: 2022-08-16 23:06:51.984085743 Z
- - :approve
  - System.IO.Compression.ZipFile
  - :who: mocsharp
    :why: MICROSOFT .NET LIBRARY License ( http://go.microsoft.com/fwlink/?LinkId=329770)
    :versions:
    - 4.3.0
    :when: 2022-08-16 23:06:52.443609672 Z
- - :approve
  - System.IO.FileSystem
  - :who: mocsharp
    :why: MICROSOFT .NET LIBRARY License ( http://go.microsoft.com/fwlink/?LinkId=329770)
    :versions:
    - 4.3.0
    :when: 2022-08-16 23:06:52.894925276 Z
- - :approve
  - System.IO.FileSystem.Primitives
  - :who: mocsharp
    :why: MICROSOFT .NET LIBRARY License ( http://go.microsoft.com/fwlink/?LinkId=329770)
    :versions:
    - 4.3.0
    :when: 2022-08-16 23:06:53.356642197 Z
- - :approve
  - System.Linq
  - :who: mocsharp
    :why: MICROSOFT .NET LIBRARY License ( http://go.microsoft.com/fwlink/?LinkId=329770)
    :versions:
    - 4.3.0
    :when: 2022-08-16 23:06:53.837042740 Z
- - :approve
  - System.Linq.Async
  - :who: mocsharp
    :why: MIT (https://github.com/dotnet/reactive/raw/main/LICENSE)
    :versions:
    - 6.0.1
    :when: 2022-08-16 23:06:54.280123540 Z
- - :approve
  - System.Linq.Expressions
  - :who: mocsharp
    :why: MICROSOFT .NET LIBRARY License ( http://go.microsoft.com/fwlink/?LinkId=329770)
    :versions:
    - 4.3.0
    :when: 2022-08-16 23:06:54.757028877 Z
- - :approve
  - System.Memory
  - :who: mocsharp
    :why: MIT (https://github.com/dotnet/corefx/raw/master/LICENSE.TXT)
    :versions:
    - 4.5.1
    :when: 2022-08-16 23:06:55.212678404 Z
- - :approve
  - System.Memory
  - :who: mocsharp
    :why: MIT (https://github.com/dotnet/corefx/raw/master/LICENSE.TXT)
    :versions:
    - 4.5.4
    :when: 2022-08-16 23:06:55.672403035 Z
- - :approve
  - System.Net.Http
  - :who: mocsharp
    :why: MICROSOFT .NET LIBRARY License ( http://go.microsoft.com/fwlink/?LinkId=329770)
    :versions:
    - 4.3.0
    :when: 2022-08-16 23:06:56.146126058 Z
- - :approve
  - System.Net.Http
  - :who: mocsharp
    :why: MICROSOFT .NET LIBRARY License ( http://go.microsoft.com/fwlink/?LinkId=329770)
    :versions:
    - 4.3.4
    :when: 2022-08-16 23:06:56.599420591 Z
- - :approve
  - System.Net.NameResolution
  - :who: mocsharp
    :why: MICROSOFT .NET LIBRARY License ( http://go.microsoft.com/fwlink/?LinkId=329770)
    :versions:
    - 4.3.0
    :when: 2022-08-16 23:06:57.061395380 Z
- - :approve
  - System.Net.Primitives
  - :who: mocsharp
    :why: MICROSOFT .NET LIBRARY License ( http://go.microsoft.com/fwlink/?LinkId=329770)
    :versions:
    - 4.3.0
    :when: 2022-08-16 23:06:57.515482658 Z
- - :approve
  - System.Net.Primitives
  - :who: mocsharp
    :why: MICROSOFT .NET LIBRARY License ( http://go.microsoft.com/fwlink/?LinkId=329770)
    :versions:
    - 4.3.1
    :when: 2022-08-16 23:06:57.978353117 Z
- - :approve
  - System.Net.Sockets
  - :who: mocsharp
    :why: MICROSOFT .NET LIBRARY License ( http://go.microsoft.com/fwlink/?LinkId=329770)
    :versions:
    - 4.3.0
    :when: 2022-08-16 23:06:58.430570828 Z
- - :approve
  - System.ObjectModel
  - :who: mocsharp
    :why: MICROSOFT .NET LIBRARY License ( http://go.microsoft.com/fwlink/?LinkId=329770)
    :versions:
    - 4.3.0
    :when: 2022-08-16 23:06:58.928908929 Z
- - :approve
  - System.Private.Uri
  - :who: mocsharp
    :why: MICROSOFT .NET LIBRARY License ( http://go.microsoft.com/fwlink/?LinkId=329770)
    :versions:
    - 4.3.0
    :when: 2022-08-16 23:06:59.382471132 Z
- - :approve
  - System.Reactive
  - :who: mocsharp
    :why: MIT (https://github.com/dotnet/reactive/raw/main/LICENSE)
    :versions:
    - 5.0.0
    :when: 2022-08-16 23:06:59.849937437 Z
- - :approve
  - System.Reactive.Linq
  - :who: mocsharp
    :why: MIT (https://github.com/dotnet/reactive/raw/main/LICENSE)
    :versions:
    - 5.0.0
    :when: 2022-08-16 23:07:00.301865283 Z
- - :approve
  - System.Reflection
  - :who: mocsharp
    :why: MICROSOFT .NET LIBRARY License ( http://go.microsoft.com/fwlink/?LinkId=329770)
    :versions:
    - 4.3.0
    :when: 2022-08-16 23:07:00.774912239 Z
- - :approve
  - System.Reflection.Emit
  - :who: mocsharp
    :why: MICROSOFT .NET LIBRARY License ( http://go.microsoft.com/fwlink/?LinkId=329770)
    :versions:
    - 4.3.0
    :when: 2022-08-16 23:07:01.233784676 Z
- - :approve
  - System.Reflection.Emit.ILGeneration
  - :who: mocsharp
    :why: MICROSOFT .NET LIBRARY License ( http://go.microsoft.com/fwlink/?LinkId=329770)
    :versions:
    - 4.3.0
    :when: 2022-08-16 23:07:01.700190013 Z
- - :approve
  - System.Reflection.Emit.Lightweight
  - :who: mocsharp
    :why: MICROSOFT .NET LIBRARY License ( http://go.microsoft.com/fwlink/?LinkId=329770)
    :versions:
    - 4.3.0
    :when: 2022-08-16 23:07:02.198989958 Z
- - :approve
  - System.Reflection.Extensions
  - :who: mocsharp
    :why: MICROSOFT .NET LIBRARY License ( http://go.microsoft.com/fwlink/?LinkId=329770)
    :versions:
    - 4.3.0
    :when: 2022-08-16 23:07:02.660700392 Z
- - :approve
  - System.Reflection.Metadata
  - :who: mocsharp
    :why: MIT (https://github.com/dotnet/corefx/raw/master/LICENSE.TXT)
    :versions:
    - 1.6.0
    :when: 2022-08-16 23:07:03.120522282 Z
- - :approve
  - System.Reflection.Primitives
  - :who: mocsharp
    :why: MICROSOFT .NET LIBRARY License ( http://go.microsoft.com/fwlink/?LinkId=329770)
    :versions:
    - 4.3.0
    :when: 2022-08-16 23:07:03.573971058 Z
- - :approve
  - System.Reflection.TypeExtensions
  - :who: mocsharp
    :why: MICROSOFT .NET LIBRARY License ( http://go.microsoft.com/fwlink/?LinkId=329770)
    :versions:
    - 4.3.0
    :when: 2022-08-16 23:07:04.045468423 Z
- - :approve
  - System.Resources.ResourceManager
  - :who: mocsharp
    :why: MICROSOFT .NET LIBRARY License ( http://go.microsoft.com/fwlink/?LinkId=329770)
    :versions:
    - 4.3.0
    :when: 2022-08-16 23:07:04.510917760 Z
- - :approve
  - System.Runtime
  - :who: mocsharp
    :why: MICROSOFT .NET LIBRARY License ( http://go.microsoft.com/fwlink/?LinkId=329770)
    :versions:
    - 4.3.0
    :when: 2022-08-16 23:07:04.967405911 Z
- - :approve
  - System.Runtime
  - :who: mocsharp
    :why: MICROSOFT .NET LIBRARY License ( http://go.microsoft.com/fwlink/?LinkId=329770)
    :versions:
    - 4.3.1
    :when: 2022-08-16 23:07:05.426503590 Z
- - :approve
  - System.Runtime.CompilerServices.Unsafe
  - :who: mocsharp
    :why: MIT (https://github.com/dotnet/corefx/raw/master/LICENSE.TXT)
    :versions:
    - 4.5.1
    :when: 2022-08-16 23:07:05.893799510 Z
- - :approve
  - System.Runtime.CompilerServices.Unsafe
  - :who: mocsharp
    :why: MIT (https://github.com/dotnet/runtime/raw/main/LICENSE.TXT)
    :versions:
    - 6.0.0
    :when: 2022-08-16 23:07:06.347562690 Z
- - :approve
  - System.Runtime.Extensions
  - :who: mocsharp
    :why: MICROSOFT .NET LIBRARY License ( http://go.microsoft.com/fwlink/?LinkId=329770)
    :versions:
    - 4.3.0
    :when: 2022-08-16 23:07:06.806629733 Z
- - :approve
  - System.Runtime.Handles
  - :who: mocsharp
    :why: MICROSOFT .NET LIBRARY License ( http://go.microsoft.com/fwlink/?LinkId=329770)
    :versions:
    - 4.3.0
    :when: 2022-08-16 23:07:07.266021950 Z
- - :approve
  - System.Runtime.InteropServices
  - :who: mocsharp
    :why: MICROSOFT .NET LIBRARY License ( http://go.microsoft.com/fwlink/?LinkId=329770)
    :versions:
    - 4.3.0
    :when: 2022-08-16 23:07:07.723619378 Z
- - :approve
  - System.Runtime.InteropServices.RuntimeInformation
  - :who: mocsharp
    :why: MICROSOFT .NET LIBRARY License ( http://go.microsoft.com/fwlink/?LinkId=329770)
    :versions:
    - 4.3.0
    :when: 2022-08-16 23:07:08.188254082 Z
- - :approve
  - System.Runtime.Loader
  - :who: mocsharp
    :why: MICROSOFT .NET LIBRARY License ( http://go.microsoft.com/fwlink/?LinkId=329770)
    :versions:
    - 4.3.0
    :when: 2022-08-16 23:07:08.646709109 Z
- - :approve
  - System.Runtime.Numerics
  - :who: mocsharp
    :why: MICROSOFT .NET LIBRARY License ( http://go.microsoft.com/fwlink/?LinkId=329770)
    :versions:
    - 4.3.0
    :when: 2022-08-16 23:07:09.168158855 Z
- - :approve
  - System.Runtime.Serialization.Formatters
  - :who: mocsharp
    :why: MICROSOFT .NET LIBRARY License ( http://go.microsoft.com/fwlink/?LinkId=329770)
    :versions:
    - 4.3.0
    :when: 2022-08-16 23:07:09.642273748 Z
- - :approve
  - System.Runtime.Serialization.Primitives
  - :who: mocsharp
    :why: MICROSOFT .NET LIBRARY License ( http://go.microsoft.com/fwlink/?LinkId=329770)
    :versions:
    - 4.1.1
    :when: 2022-08-16 23:07:10.146543477 Z
- - :approve
  - System.Runtime.Serialization.Primitives
  - :who: mocsharp
    :why: MICROSOFT .NET LIBRARY License ( http://go.microsoft.com/fwlink/?LinkId=329770)
    :versions:
    - 4.3.0
    :when: 2022-08-16 23:07:10.608285434 Z
- - :approve
  - System.Security.AccessControl
  - :who: mocsharp
    :why: MIT (https://github.com/dotnet/corefx/raw/master/LICENSE.TXT)
    :versions:
    - 4.5.0
    :when: 2022-08-16 23:07:11.063425328 Z
- - :approve
  - System.Security.Claims
  - :who: mocsharp
    :why: MICROSOFT .NET LIBRARY License ( http://go.microsoft.com/fwlink/?LinkId=329770)
    :versions:
    - 4.3.0
    :when: 2022-08-16 23:07:11.524172409 Z
- - :approve
  - System.Security.Cryptography.Algorithms
  - :who: mocsharp
    :why: MICROSOFT .NET LIBRARY License ( http://go.microsoft.com/fwlink/?LinkId=329770)
    :versions:
    - 4.3.0
    :when: 2022-08-16 23:07:11.995074441 Z
- - :approve
  - System.Security.Cryptography.Cng
  - :who: mocsharp
    :why: MICROSOFT .NET LIBRARY License ( http://go.microsoft.com/fwlink/?LinkId=329770)
    :versions:
    - 4.3.0
    :when: 2022-08-16 23:07:12.460027529 Z
- - :approve
  - System.Security.Cryptography.Csp
  - :who: mocsharp
    :why: MICROSOFT .NET LIBRARY License ( http://go.microsoft.com/fwlink/?LinkId=329770)
    :versions:
    - 4.3.0
    :when: 2022-08-16 23:07:12.915683406 Z
- - :approve
  - System.Security.Cryptography.Encoding
  - :who: mocsharp
    :why: MICROSOFT .NET LIBRARY License ( http://go.microsoft.com/fwlink/?LinkId=329770)
    :versions:
    - 4.3.0
    :when: 2022-08-16 23:07:13.372792205 Z
- - :approve
  - System.Security.Cryptography.OpenSsl
  - :who: mocsharp
    :why: MICROSOFT .NET LIBRARY License ( http://go.microsoft.com/fwlink/?LinkId=329770)
    :versions:
    - 4.3.0
    :when: 2022-08-16 23:07:13.833567880 Z
- - :approve
  - System.Security.Cryptography.Primitives
  - :who: mocsharp
    :why: MICROSOFT .NET LIBRARY License ( http://go.microsoft.com/fwlink/?LinkId=329770)
    :versions:
    - 4.3.0
    :when: 2022-08-16 23:07:14.288309340 Z
- - :approve
  - System.Security.Cryptography.ProtectedData
  - :who: mocsharp
    :why: MIT (https://github.com/dotnet/corefx/raw/master/LICENSE.TXT)
    :versions:
    - 4.5.0
    :when: 2022-08-16 23:07:14.759818552 Z
- - :approve
  - System.Security.Cryptography.X509Certificates
  - :who: mocsharp
    :why: MICROSOFT .NET LIBRARY License ( http://go.microsoft.com/fwlink/?LinkId=329770)
    :versions:
    - 4.3.0
    :when: 2022-08-16 23:07:15.218020510 Z
- - :approve
  - System.Security.Permissions
  - :who: mocsharp
    :why: MIT (https://github.com/dotnet/corefx/raw/master/LICENSE.TXT)
    :versions:
    - 4.5.0
    :when: 2022-08-16 23:07:15.681971110 Z
- - :approve
  - System.Security.Principal
  - :who: mocsharp
    :why: MICROSOFT .NET LIBRARY License ( http://go.microsoft.com/fwlink/?LinkId=329770)
    :versions:
    - 4.3.0
    :when: 2022-08-16 23:07:16.144884093 Z
- - :approve
  - System.Security.Principal.Windows
  - :who: mocsharp
    :why: MICROSOFT .NET LIBRARY License ( http://go.microsoft.com/fwlink/?LinkId=329770)
    :versions:
    - 4.3.0
    :when: 2022-08-16 23:07:16.594561848 Z
- - :approve
  - System.Security.Principal.Windows
  - :who: mocsharp
    :why: MIT (https://github.com/dotnet/runtime/raw/main/LICENSE.TXT)
    :versions:
    - 4.5.0
    :when: 2022-08-16 23:07:17.059464936 Z
- - :approve
  - System.Text.Encoding
  - :who: mocsharp
    :why: MICROSOFT .NET LIBRARY License ( http://go.microsoft.com/fwlink/?LinkId=329770)
    :versions:
    - 4.3.0
    :when: 2022-08-16 23:07:17.528153938 Z
- - :approve
  - System.Text.Encoding.CodePages
  - :who: mocsharp
    :why: MIT (https://github.com/dotnet/corefx/raw/master/LICENSE.TXT)
    :versions:
    - 4.6.0
    :when: 2022-08-16 23:07:17.991171210 Z
- - :approve
  - System.Text.Encoding.Extensions
  - :who: mocsharp
    :why: MICROSOFT .NET LIBRARY License ( http://go.microsoft.com/fwlink/?LinkId=329770)
    :versions:
    - 4.3.0
    :when: 2022-08-16 23:07:18.447188540 Z
- - :approve
  - System.Text.Encodings.Web
  - :who: mocsharp
    :why: MIT (https://github.com/dotnet/corefx/raw/master/LICENSE.TXT)
    :versions:
    - 4.7.2
    :when: 2022-08-16 23:07:18.927665553 Z
- - :approve
  - System.Text.Encodings.Web
  - :who: mocsharp
    :why: MIT (https://github.com/dotnet/runtime/raw/main/LICENSE.TXT)
    :versions:
    - 6.0.0
    :when: 2022-08-16 23:07:19.377530263 Z
- - :approve
  - System.Text.Json
  - :who: mocsharp
    :why: MIT (https://github.com/dotnet/corefx/raw/master/LICENSE.TXT)
    :versions:
    - 4.7.2
    :when: 2022-08-16 23:07:19.845361666 Z
- - :approve
  - System.Text.Json
  - :who: mocsharp
    :why: MIT (https://github.com/dotnet/runtime/raw/main/LICENSE.TXT)
    :versions:
    - 6.0.0
    - 6.0.5
    - 6.0.6
    :when: 2022-08-16 23:07:20.787263056 Z
- - :approve
  - System.Text.RegularExpressions
  - :who: mocsharp
    :why: MICROSOFT .NET LIBRARY License ( http://go.microsoft.com/fwlink/?LinkId=329770)
    :versions:
    - 4.3.0
    :when: 2022-08-16 23:07:21.228544774 Z
- - :approve
  - System.Threading
  - :who: mocsharp
    :why: MICROSOFT .NET LIBRARY License ( http://go.microsoft.com/fwlink/?LinkId=329770)
    :versions:
    - 4.3.0
    :when: 2022-08-16 23:07:21.683762371 Z
- - :approve
  - System.Threading.Channels
  - :who: mocsharp
    :why: MIT (https://github.com/dotnet/runtime/raw/main/LICENSE.TXT)
    :versions:
    - 4.7.1
    :when: 2022-08-16 23:07:22.192780172 Z
- - :approve
  - System.Threading.Channels
  - :who: mocsharp
    :why: MIT (https://github.com/dotnet/runtime/raw/main/LICENSE.TXT)
    :versions:
    - 6.0.0
    :when: 2022-08-16 23:07:22.653576384 Z
- - :approve
  - System.Threading.Overlapped
  - :who: mocsharp
    :why: MICROSOFT .NET LIBRARY License ( http://go.microsoft.com/fwlink/?LinkId=329770)
    :versions:
    - 4.3.0
    :when: 2022-08-16 23:07:23.112954683 Z
- - :approve
  - System.Threading.Tasks
  - :who: mocsharp
    :why: MICROSOFT .NET LIBRARY License ( http://go.microsoft.com/fwlink/?LinkId=329770)
    :versions:
    - 4.3.0
    :when: 2022-08-16 23:07:23.571361753 Z
- - :approve
  - System.Threading.Tasks.Dataflow
  - :who: mocsharp
    :why: MIT (https://github.com/dotnet/runtime/raw/main/LICENSE.TXT)
    :versions:
    - 6.0.0
    :when: 2022-08-16 23:07:24.033230543 Z
- - :approve
  - System.Threading.Tasks.Extensions
  - :who: mocsharp
    :why: MICROSOFT .NET LIBRARY License ( http://go.microsoft.com/fwlink/?LinkId=329770)
    :versions:
    - 4.3.0
    :when: 2022-08-16 23:07:24.492365116 Z
- - :approve
  - System.Threading.Tasks.Extensions
  - :who: mocsharp
    :why: MIT (https://github.com/dotnet/corefx/raw/master/LICENSE.TXT)
    :versions:
    - 4.5.4
    :when: 2022-08-16 23:07:24.949679540 Z
- - :approve
  - System.Threading.ThreadPool
  - :who: mocsharp
    :why: MICROSOFT .NET LIBRARY License ( http://go.microsoft.com/fwlink/?LinkId=329770)
    :versions:
    - 4.3.0
    :when: 2022-08-16 23:07:25.418534550 Z
- - :approve
  - System.Threading.Timer
  - :who: mocsharp
    :why: MICROSOFT .NET LIBRARY License ( http://go.microsoft.com/fwlink/?LinkId=329770)
    :versions:
    - 4.3.0
    :when: 2022-08-16 23:07:25.883963589 Z
- - :approve
  - System.ValueTuple
  - :who: mocsharp
    :why: MIT (https://github.com/dotnet/corefx/raw/master/LICENSE.TXT)
    :versions:
    - 4.4.0
    :when: 2022-08-16 23:07:26.336720827 Z
- - :approve
  - System.Xml.ReaderWriter
  - :who: mocsharp
    :why: MICROSOFT .NET LIBRARY License ( http://go.microsoft.com/fwlink/?LinkId=329770)
    :versions:
    - 4.3.0
    :when: 2022-08-16 23:07:26.793971546 Z
- - :approve
  - System.Xml.XDocument
  - :who: mocsharp
    :why: MICROSOFT .NET LIBRARY License ( http://go.microsoft.com/fwlink/?LinkId=329770)
    :versions:
    - 4.3.0
    :when: 2022-08-16 23:07:27.254750074 Z
- - :approve
  - System.Xml.XmlDocument
  - :who: mocsharp
    :why: MICROSOFT .NET LIBRARY License ( http://go.microsoft.com/fwlink/?LinkId=329770)
    :versions:
    - 4.3.0
    :when: 2022-08-16 23:07:27.710993680 Z
- - :approve
  - Validation
  - :who: mocsharp
    :why: Microsoft Public License ( https://raw.githubusercontent.com/AArnott/Validation/69e6a2c4f3/LICENSE.txt)
    :versions:
    - 2.4.18
    :when: 2022-08-16 23:07:28.177073804 Z
- - :approve
  - Xunit.SkippableFact
  - :who: mocsharp
    :why: Microsoft Public License ( https://raw.githubusercontent.com/AArnott/Xunit.SkippableFact/c7f20eaa78/LICENSE.txt)
    :versions:
    - 1.3.12
    :when: 2022-08-16 23:07:28.614499928 Z
- - :approve
  - coverlet.collector
  - :who: mocsharp
    :why: MIT (https://github.com/coverlet-coverage/coverlet/raw/master/LICENSE)
    :versions:
    - 3.2.0
    :when: 2022-08-16 23:07:29.112978564 Z
- - :approve
  - fo-dicom
  - :who: mocsharp
    :why: Microsoft Public License (https://github.com/fo-dicom/fo-dicom/raw/development/License.txt)
    :versions:
    - 5.0.2
    - 5.0.3
    :when: 2022-08-16 23:07:29.574869349 Z
- - :approve
  - runtime.any.System.Collections
  - :who: mocsharp
    :why: MICROSOFT .NET LIBRARY License ( http://go.microsoft.com/fwlink/?LinkId=329770)
    :versions:
    - 4.3.0
    :when: 2022-08-16 23:07:30.069677397 Z
- - :approve
  - runtime.any.System.Diagnostics.Tools
  - :who: mocsharp
    :why: MICROSOFT .NET LIBRARY License ( http://go.microsoft.com/fwlink/?LinkId=329770)
    :versions:
    - 4.3.0
    :when: 2022-08-16 23:07:30.529945784 Z
- - :approve
  - runtime.any.System.Diagnostics.Tracing
  - :who: mocsharp
    :why: MICROSOFT .NET LIBRARY License ( http://go.microsoft.com/fwlink/?LinkId=329770)
    :versions:
    - 4.3.0
    :when: 2022-08-16 23:07:31.021730702 Z
- - :approve
  - runtime.any.System.Globalization
  - :who: mocsharp
    :why: MICROSOFT .NET LIBRARY License ( http://go.microsoft.com/fwlink/?LinkId=329770)
    :versions:
    - 4.3.0
    :when: 2022-08-16 23:07:31.481132711 Z
- - :approve
  - runtime.any.System.Globalization.Calendars
  - :who: mocsharp
    :why: MICROSOFT .NET LIBRARY License ( http://go.microsoft.com/fwlink/?LinkId=329770)
    :versions:
    - 4.3.0
    :when: 2022-08-16 23:07:31.945695771 Z
- - :approve
  - runtime.any.System.IO
  - :who: mocsharp
    :why: MICROSOFT .NET LIBRARY License ( http://go.microsoft.com/fwlink/?LinkId=329770)
    :versions:
    - 4.3.0
    :when: 2022-08-16 23:07:32.403765835 Z
- - :approve
  - runtime.any.System.Reflection
  - :who: mocsharp
    :why: MICROSOFT .NET LIBRARY License ( http://go.microsoft.com/fwlink/?LinkId=329770)
    :versions:
    - 4.3.0
    :when: 2022-08-16 23:07:32.858655636 Z
- - :approve
  - runtime.any.System.Reflection.Extensions
  - :who: mocsharp
    :why: MICROSOFT .NET LIBRARY License ( http://go.microsoft.com/fwlink/?LinkId=329770)
    :versions:
    - 4.3.0
    :when: 2022-08-16 23:07:33.315602333 Z
- - :approve
  - runtime.any.System.Reflection.Primitives
  - :who: mocsharp
    :why: MICROSOFT .NET LIBRARY License ( http://go.microsoft.com/fwlink/?LinkId=329770)
    :versions:
    - 4.3.0
    :when: 2022-08-16 23:07:33.771768025 Z
- - :approve
  - runtime.any.System.Resources.ResourceManager
  - :who: mocsharp
    :why: MICROSOFT .NET LIBRARY License ( http://go.microsoft.com/fwlink/?LinkId=329770)
    :versions:
    - 4.3.0
    :when: 2022-08-16 23:07:34.228810352 Z
- - :approve
  - runtime.any.System.Runtime
  - :who: mocsharp
    :why: MICROSOFT .NET LIBRARY License ( http://go.microsoft.com/fwlink/?LinkId=329770)
    :versions:
    - 4.3.0
    :when: 2022-08-16 23:07:34.690529850 Z
- - :approve
  - runtime.any.System.Runtime.Handles
  - :who: mocsharp
    :why: MICROSOFT .NET LIBRARY License ( http://go.microsoft.com/fwlink/?LinkId=329770)
    :versions:
    - 4.3.0
    :when: 2022-08-16 23:07:35.150542193 Z
- - :approve
  - runtime.any.System.Runtime.InteropServices
  - :who: mocsharp
    :why: MICROSOFT .NET LIBRARY License ( http://go.microsoft.com/fwlink/?LinkId=329770)
    :versions:
    - 4.3.0
    :when: 2022-08-16 23:07:35.620394499 Z
- - :approve
  - runtime.any.System.Text.Encoding
  - :who: mocsharp
    :why: MICROSOFT .NET LIBRARY License ( http://go.microsoft.com/fwlink/?LinkId=329770)
    :versions:
    - 4.3.0
    :when: 2022-08-16 23:07:36.100093192 Z
- - :approve
  - runtime.any.System.Text.Encoding.Extensions
  - :who: mocsharp
    :why: MICROSOFT .NET LIBRARY License ( http://go.microsoft.com/fwlink/?LinkId=329770)
    :versions:
    - 4.3.0
    :when: 2022-08-16 23:07:36.572772075 Z
- - :approve
  - runtime.any.System.Threading.Tasks
  - :who: mocsharp
    :why: MICROSOFT .NET LIBRARY License ( http://go.microsoft.com/fwlink/?LinkId=329770)
    :versions:
    - 4.3.0
    :when: 2022-08-16 23:07:37.042733737 Z
- - :approve
  - runtime.any.System.Threading.Timer
  - :who: mocsharp
    :why: MICROSOFT .NET LIBRARY License ( http://go.microsoft.com/fwlink/?LinkId=329770)
    :versions:
    - 4.3.0
    :when: 2022-08-16 23:07:37.510163706 Z
- - :approve
  - runtime.debian.8-x64.runtime.native.System.Security.Cryptography.OpenSsl
  - :who: mocsharp
    :why: MICROSOFT .NET LIBRARY License ( http://go.microsoft.com/fwlink/?LinkId=329770)
    :versions:
    - 4.3.0
    :when: 2022-08-16 23:07:37.975510010 Z
- - :approve
  - runtime.debian.8-x64.runtime.native.System.Security.Cryptography.OpenSsl
  - :who: mocsharp
    :why: MICROSOFT .NET LIBRARY License ( http://go.microsoft.com/fwlink/?LinkId=329770)
    :versions:
    - 4.3.2
    :when: 2022-08-16 23:07:38.442665116 Z
- - :approve
  - runtime.fedora.23-x64.runtime.native.System.Security.Cryptography.OpenSsl
  - :who: mocsharp
    :why: MICROSOFT .NET LIBRARY License ( http://go.microsoft.com/fwlink/?LinkId=329770)
    :versions:
    - 4.3.0
    :when: 2022-08-16 23:07:38.916484375 Z
- - :approve
  - runtime.fedora.23-x64.runtime.native.System.Security.Cryptography.OpenSsl
  - :who: mocsharp
    :why: MICROSOFT .NET LIBRARY License ( http://go.microsoft.com/fwlink/?LinkId=329770)
    :versions:
    - 4.3.2
    :when: 2022-08-16 23:07:39.378413588 Z
- - :approve
  - runtime.fedora.24-x64.runtime.native.System.Security.Cryptography.OpenSsl
  - :who: mocsharp
    :why: MICROSOFT .NET LIBRARY License ( http://go.microsoft.com/fwlink/?LinkId=329770)
    :versions:
    - 4.3.0
    :when: 2022-08-16 23:07:39.846759614 Z
- - :approve
  - runtime.fedora.24-x64.runtime.native.System.Security.Cryptography.OpenSsl
  - :who: mocsharp
    :why: MICROSOFT .NET LIBRARY License ( http://go.microsoft.com/fwlink/?LinkId=329770)
    :versions:
    - 4.3.2
    :when: 2022-08-16 23:07:40.310122568 Z
- - :approve
  - runtime.native.System
  - :who: mocsharp
    :why: MICROSOFT .NET LIBRARY License ( http://go.microsoft.com/fwlink/?LinkId=329770)
    :versions:
    - 4.3.0
    :when: 2022-08-16 23:07:40.770387468 Z
- - :approve
  - runtime.native.System.IO.Compression
  - :who: mocsharp
    :why: MICROSOFT .NET LIBRARY License ( http://go.microsoft.com/fwlink/?LinkId=329770)
    :versions:
    - 4.3.0
    :when: 2022-08-16 23:07:41.256353878 Z
- - :approve
  - runtime.native.System.Net.Http
  - :who: mocsharp
    :why: MICROSOFT .NET LIBRARY License ( http://go.microsoft.com/fwlink/?LinkId=329770)
    :versions:
    - 4.3.0
    :when: 2022-08-16 23:07:41.735502132 Z
- - :approve
  - runtime.native.System.Security.Cryptography.Apple
  - :who: mocsharp
    :why: MICROSOFT .NET LIBRARY License ( http://go.microsoft.com/fwlink/?LinkId=329770)
    :versions:
    - 4.3.0
    :when: 2022-08-16 23:07:42.215870949 Z
- - :approve
  - runtime.native.System.Security.Cryptography.OpenSsl
  - :who: mocsharp
    :why: MICROSOFT .NET LIBRARY License ( http://go.microsoft.com/fwlink/?LinkId=329770)
    :versions:
    - 4.3.0
    :when: 2022-08-16 23:07:42.677550528 Z
- - :approve
  - runtime.native.System.Security.Cryptography.OpenSsl
  - :who: mocsharp
    :why: MICROSOFT .NET LIBRARY License ( http://go.microsoft.com/fwlink/?LinkId=329770)
    :versions:
    - 4.3.2
    :when: 2022-08-16 23:07:43.146802503 Z
- - :approve
  - runtime.opensuse.13.2-x64.runtime.native.System.Security.Cryptography.OpenSsl
  - :who: mocsharp
    :why: MICROSOFT .NET LIBRARY License ( http://go.microsoft.com/fwlink/?LinkId=329770)
    :versions:
    - 4.3.0
    :when: 2022-08-16 23:07:43.607437995 Z
- - :approve
  - runtime.opensuse.13.2-x64.runtime.native.System.Security.Cryptography.OpenSsl
  - :who: mocsharp
    :why: MICROSOFT .NET LIBRARY License ( http://go.microsoft.com/fwlink/?LinkId=329770)
    :versions:
    - 4.3.2
    :when: 2022-08-16 23:07:44.063686661 Z
- - :approve
  - runtime.opensuse.42.1-x64.runtime.native.System.Security.Cryptography.OpenSsl
  - :who: mocsharp
    :why: MICROSOFT .NET LIBRARY License ( http://go.microsoft.com/fwlink/?LinkId=329770)
    :versions:
    - 4.3.0
    :when: 2022-08-16 23:07:44.531336835 Z
- - :approve
  - runtime.opensuse.42.1-x64.runtime.native.System.Security.Cryptography.OpenSsl
  - :who: mocsharp
    :why: MICROSOFT .NET LIBRARY License ( http://go.microsoft.com/fwlink/?LinkId=329770)
    :versions:
    - 4.3.2
    :when: 2022-08-16 23:07:44.993904411 Z
- - :approve
  - runtime.osx.10.10-x64.runtime.native.System.Security.Cryptography.Apple
  - :who: mocsharp
    :why: MICROSOFT .NET LIBRARY License ( http://go.microsoft.com/fwlink/?LinkId=329770)
    :versions:
    - 4.3.0
    :when: 2022-08-16 23:07:45.456102215 Z
- - :approve
  - runtime.osx.10.10-x64.runtime.native.System.Security.Cryptography.OpenSsl
  - :who: mocsharp
    :why: MICROSOFT .NET LIBRARY License ( http://go.microsoft.com/fwlink/?LinkId=329770)
    :versions:
    - 4.3.0
    :when: 2022-08-16 23:07:45.914491629 Z
- - :approve
  - runtime.osx.10.10-x64.runtime.native.System.Security.Cryptography.OpenSsl
  - :who: mocsharp
    :why: MICROSOFT .NET LIBRARY License ( http://go.microsoft.com/fwlink/?LinkId=329770)
    :versions:
    - 4.3.2
    :when: 2022-08-16 23:07:46.387398978 Z
- - :approve
  - runtime.rhel.7-x64.runtime.native.System.Security.Cryptography.OpenSsl
  - :who: mocsharp
    :why: MICROSOFT .NET LIBRARY License ( http://go.microsoft.com/fwlink/?LinkId=329770)
    :versions:
    - 4.3.0
    :when: 2022-08-16 23:07:46.875356107 Z
- - :approve
  - runtime.rhel.7-x64.runtime.native.System.Security.Cryptography.OpenSsl
  - :who: mocsharp
    :why: MICROSOFT .NET LIBRARY License ( http://go.microsoft.com/fwlink/?LinkId=329770)
    :versions:
    - 4.3.2
    :when: 2022-08-16 23:07:47.338714846 Z
- - :approve
  - runtime.ubuntu.14.04-x64.runtime.native.System.Security.Cryptography.OpenSsl
  - :who: mocsharp
    :why: MICROSOFT .NET LIBRARY License ( http://go.microsoft.com/fwlink/?LinkId=329770)
    :versions:
    - 4.3.0
    :when: 2022-08-16 23:07:47.799517867 Z
- - :approve
  - runtime.ubuntu.14.04-x64.runtime.native.System.Security.Cryptography.OpenSsl
  - :who: mocsharp
    :why: MICROSOFT .NET LIBRARY License ( http://go.microsoft.com/fwlink/?LinkId=329770)
    :versions:
    - 4.3.2
    :when: 2022-08-16 23:07:48.261167359 Z
- - :approve
  - runtime.ubuntu.16.04-x64.runtime.native.System.Security.Cryptography.OpenSsl
  - :who: mocsharp
    :why: MICROSOFT .NET LIBRARY License ( http://go.microsoft.com/fwlink/?LinkId=329770)
    :versions:
    - 4.3.0
    :when: 2022-08-16 23:07:48.721519740 Z
- - :approve
  - runtime.ubuntu.16.04-x64.runtime.native.System.Security.Cryptography.OpenSsl
  - :who: mocsharp
    :why: MICROSOFT .NET LIBRARY License ( http://go.microsoft.com/fwlink/?LinkId=329770)
    :versions:
    - 4.3.2
    :when: 2022-08-16 23:07:49.217063386 Z
- - :approve
  - runtime.ubuntu.16.10-x64.runtime.native.System.Security.Cryptography.OpenSsl
  - :who: mocsharp
    :why: MICROSOFT .NET LIBRARY License ( http://go.microsoft.com/fwlink/?LinkId=329770)
    :versions:
    - 4.3.0
    :when: 2022-08-16 23:07:49.744187064 Z
- - :approve
  - runtime.ubuntu.16.10-x64.runtime.native.System.Security.Cryptography.OpenSsl
  - :who: mocsharp
    :why: MICROSOFT .NET LIBRARY License ( http://go.microsoft.com/fwlink/?LinkId=329770)
    :versions:
    - 4.3.2
    :when: 2022-08-16 23:07:50.215973953 Z
- - :approve
  - runtime.unix.Microsoft.Win32.Primitives
  - :who: mocsharp
    :why: MICROSOFT .NET LIBRARY License ( http://go.microsoft.com/fwlink/?LinkId=329770)
    :versions:
    - 4.3.0
    :when: 2022-08-16 23:07:50.699325453 Z
- - :approve
  - runtime.unix.System.Console
  - :who: mocsharp
    :why: MICROSOFT .NET LIBRARY License ( http://go.microsoft.com/fwlink/?LinkId=329770)
    :versions:
    - 4.3.0
    :when: 2022-08-16 23:07:51.169241694 Z
- - :approve
  - runtime.unix.System.Diagnostics.Debug
  - :who: mocsharp
    :why: MICROSOFT .NET LIBRARY License ( http://go.microsoft.com/fwlink/?LinkId=329770)
    :versions:
    - 4.3.0
    :when: 2022-08-16 23:07:51.636258264 Z
- - :approve
  - runtime.unix.System.IO.FileSystem
  - :who: mocsharp
    :why: MICROSOFT .NET LIBRARY License ( http://go.microsoft.com/fwlink/?LinkId=329770)
    :versions:
    - 4.3.0
    :when: 2022-08-16 23:07:52.162021614 Z
- - :approve
  - runtime.unix.System.Net.Primitives
  - :who: mocsharp
    :why: MICROSOFT .NET LIBRARY License ( http://go.microsoft.com/fwlink/?LinkId=329770)
    :versions:
    - 4.3.0
    :when: 2022-08-16 23:07:52.626421521 Z
- - :approve
  - runtime.unix.System.Net.Sockets
  - :who: mocsharp
    :why: MICROSOFT .NET LIBRARY License ( http://go.microsoft.com/fwlink/?LinkId=329770)
    :versions:
    - 4.3.0
    :when: 2022-08-16 23:07:53.095872278 Z
- - :approve
  - runtime.unix.System.Private.Uri
  - :who: mocsharp
    :why: MICROSOFT .NET LIBRARY License ( http://go.microsoft.com/fwlink/?LinkId=329770)
    :versions:
    - 4.3.0
    :when: 2022-08-16 23:07:53.570244807 Z
- - :approve
  - runtime.unix.System.Runtime.Extensions
  - :who: mocsharp
    :why: MICROSOFT .NET LIBRARY License ( http://go.microsoft.com/fwlink/?LinkId=329770)
    :versions:
    - 4.3.0
    :when: 2022-08-16 23:07:54.028175638 Z
- - :approve
  - runtime.win.Microsoft.Win32.Primitives
  - :who: mocsharp
    :why: MICROSOFT .NET LIBRARY License ( http://go.microsoft.com/fwlink/?LinkId=329770)
    :versions:
    - 4.3.0
    :when: 2022-08-16 23:07:54.501591322 Z
- - :approve
  - runtime.win.System.Console
  - :who: mocsharp
    :why: MICROSOFT .NET LIBRARY License ( http://go.microsoft.com/fwlink/?LinkId=329770)
    :versions:
    - 4.3.0
    :when: 2022-08-16 23:07:54.973922104 Z
- - :approve
  - runtime.win.System.Diagnostics.Debug
  - :who: mocsharp
    :why: MICROSOFT .NET LIBRARY License ( http://go.microsoft.com/fwlink/?LinkId=329770)
    :versions:
    - 4.3.0
    :when: 2022-08-16 23:07:55.444537287 Z
- - :approve
  - runtime.win.System.IO.FileSystem
  - :who: mocsharp
    :why: MICROSOFT .NET LIBRARY License ( http://go.microsoft.com/fwlink/?LinkId=329770)
    :versions:
    - 4.3.0
    :when: 2022-08-16 23:07:55.920296048 Z
- - :approve
  - runtime.win.System.Net.Primitives
  - :who: mocsharp
    :why: MICROSOFT .NET LIBRARY License ( http://go.microsoft.com/fwlink/?LinkId=329770)
    :versions:
    - 4.3.0
    :when: 2022-08-16 23:07:56.376768598 Z
- - :approve
  - runtime.win.System.Net.Sockets
  - :who: mocsharp
    :why: MICROSOFT .NET LIBRARY License ( http://go.microsoft.com/fwlink/?LinkId=329770)
    :versions:
    - 4.3.0
    :when: 2022-08-16 23:07:56.838741736 Z
- - :approve
  - runtime.win.System.Runtime.Extensions
  - :who: mocsharp
    :why: MICROSOFT .NET LIBRARY License ( http://go.microsoft.com/fwlink/?LinkId=329770)
    :versions:
    - 4.3.0
    :when: 2022-08-16 23:07:57.326794959 Z
- - :approve
  - xRetry
  - :who: mocsharp
    :why: MIT (https://github.com/JoshKeegan/xRetry/raw/master/LICENSE)
    :versions:
    - 1.8.0
    :when: 2022-08-16 23:07:57.794503140 Z
- - :approve
  - xunit
  - :who: mocsharp
    :why: Apache-2.0 ( https://raw.githubusercontent.com/xunit/xunit/master/license.txt)
    :versions:
    - 2.4.1
    :when: 2022-08-16 23:07:58.264039741 Z
- - :approve
  - xunit
  - :who: mocsharp
    :why: Apache-2.0 ( https://raw.githubusercontent.com/xunit/xunit/master/license.txt)
    :versions:
    - 2.4.2
    :when: 2022-08-16 23:07:58.741042809 Z
- - :approve
  - xunit.abstractions
  - :who: mocsharp
    :why: Apache-2.0 ( https://raw.githubusercontent.com/xunit/xunit/master/license.txt)
    :versions:
    - 2.0.3
    :when: 2022-08-16 23:07:59.230841326 Z
- - :approve
  - xunit.analyzers
  - :who: mocsharp
    :why: Apache-2.0 ( https://raw.githubusercontent.com/xunit/xunit/master/license.txt)
    :versions:
    - 0.10.0
    :when: 2022-08-16 23:07:59.702393969 Z
- - :approve
  - xunit.analyzers
  - :who: mocsharp
    :why: Apache-2.0 ( https://raw.githubusercontent.com/xunit/xunit/master/license.txt)
    :versions:
    - 1.0.0
    :when: 2022-08-16 23:08:00.165216213 Z
- - :approve
  - xunit.assert
  - :who: mocsharp
    :why: Apache-2.0 ( https://raw.githubusercontent.com/xunit/xunit/master/license.txt)
    :versions:
    - 2.4.1
    :when: 2022-08-16 23:08:00.634240281 Z
- - :approve
  - xunit.assert
  - :who: mocsharp
    :why: Apache-2.0 ( https://raw.githubusercontent.com/xunit/xunit/master/license.txt)
    :versions:
    - 2.4.2
    :when: 2022-08-16 23:08:01.105384447 Z
- - :approve
  - xunit.core
  - :who: mocsharp
    :why: Apache-2.0 ( https://raw.githubusercontent.com/xunit/xunit/master/license.txt)
    :versions:
    - 2.4.1
    :when: 2022-08-16 23:08:01.570300282 Z
- - :approve
  - xunit.core
  - :who: mocsharp
    :why: Apache-2.0 ( https://raw.githubusercontent.com/xunit/xunit/master/license.txt)
    :versions:
    - 2.4.2
    :when: 2022-08-16 23:08:02.057792372 Z
- - :approve
  - xunit.extensibility.core
  - :who: mocsharp
    :why: Apache-2.0 ( https://raw.githubusercontent.com/xunit/xunit/master/license.txt)
    :versions:
    - 2.4.1
    :when: 2022-08-16 23:08:02.535203327 Z
- - :approve
  - xunit.extensibility.core
  - :who: mocsharp
    :why: Apache-2.0 ( https://raw.githubusercontent.com/xunit/xunit/master/license.txt)
    :versions:
    - 2.4.2
    :when: 2022-08-16 23:08:03.019024760 Z
- - :approve
  - xunit.extensibility.execution
  - :who: mocsharp
    :why: Apache-2.0 ( https://raw.githubusercontent.com/xunit/xunit/master/license.txt)
    :versions:
    - 2.4.1
    :when: 2022-08-16 23:08:03.493713542 Z
- - :approve
  - xunit.extensibility.execution
  - :who: mocsharp
    :why: Apache-2.0 ( https://raw.githubusercontent.com/xunit/xunit/master/license.txt)
    :versions:
    - 2.4.2
    :when: 2022-08-16 23:08:03.959558421 Z
- - :approve
  - xunit.runner.visualstudio
  - :who: mocsharp
    :why: MIT ( https://licenses.nuget.org/MIT)
    :versions:
    - 2.4.3
    :when: 2022-08-16 23:08:04.429394853 Z
- - :approve
  - xunit.runner.visualstudio
  - :who: mocsharp
    :why: MIT ( https://licenses.nuget.org/MIT)
    :versions:
    - 2.4.5
    :when: 2022-08-16 23:08:04.892608686 Z
- - :approve
  - Ardalis.GuardClauses
  - :who: mocsharp
    :why: MIT (https://github.com/ardalis/GuardClauses.Analyzers/raw/master/LICENSE)
    :versions:
    - 4.0.1
    :when: 2022-08-16 23:10:21.184627612 Z
- - :approve
  - NLog
  - :who: mocsharp
    :why: BSD 3-Clause License (https://github.com/NLog/NLog/raw/dev/LICENSE.txt)
    :versions:
    - 5.0.5
    :when: 2022-10-12 03:14:06.538744982 Z
- - :approve
  - NLog.Extensions.Logging
  - :who: mocsharp
    :why: BSD 2-Clause Simplified License (https://github.com/NLog/NLog.Extensions.Logging/raw/master/LICENSE)
    :versions:
    - 5.1.0
    :when: 2022-10-12 03:14:06.964203977 Z
- - :approve
  - NLog.Web.AspNetCore
  - :who: mocsharp
    :why: BSD 3-Clause License (https://github.com/NLog/NLog.Web/raw/master/LICENSE)
    :versions:
    - 5.1.5
    :when: 2022-10-12 03:14:07.396706995 Z
- - :approve
  - fo-dicom.NLog
  - :who: mocsharp
    :why: Microsoft Public License (https://github.com/fo-dicom/fo-dicom/raw/development/License.txt)
    :versions:
    - 5.0.3
    :when: 2022-10-12 03:14:08.789273776 Z<|MERGE_RESOLUTION|>--- conflicted
+++ resolved
@@ -805,33 +805,21 @@
   - :who: mocsharp
     :why: Apache-2.0 (https://github.com/Project-MONAI/monai-deploy-storage/raw/main/LICENSE)
     :versions:
-<<<<<<< HEAD
-    - 0.2.9
-=======
     - 0.2.10
->>>>>>> 697c7fcd
     :when: 2022-08-16 23:06:21.988183476 Z
 - - :approve
   - Monai.Deploy.Storage.MinIO
   - :who: mocsharp
     :why: Apache-2.0 (https://github.com/Project-MONAI/monai-deploy-storage/raw/main/LICENSE)
     :versions:
-<<<<<<< HEAD
-    - 0.2.9
-=======
     - 0.2.10
->>>>>>> 697c7fcd
     :when: 2022-08-16 23:06:22.426838304 Z
 - - :approve
   - Monai.Deploy.Storage.S3Policy
   - :who: mocsharp
     :why: Apache-2.0 (https://github.com/Project-MONAI/monai-deploy-storage/raw/main/LICENSE)
     :versions:
-<<<<<<< HEAD
-    - 0.2.9
-=======
     - 0.2.10
->>>>>>> 697c7fcd
     :when: 2022-08-16 23:06:22.881956546 Z
 - - :approve
   - Moq
