--- conflicted
+++ resolved
@@ -1,572 +1,524 @@
-# Copyright 2021-2022 MONAI Consortium
-#
-# Licensed under the Apache License, Version 2.0 (the "License");
-# you may not use this file except in compliance with the License.
-# You may obtain a copy of the License at
-#
-# http://www.apache.org/licenses/LICENSE-2.0
-#
-# Unless required by applicable law or agreed to in writing, software
-# distributed under the License is distributed on an "AS IS" BASIS,
-# WITHOUT WARRANTIES OR CONDITIONS OF ANY KIND, either express or implied.
-# See the License for the specific language governing permissions and
-# limitations under the License.
-
-
-name: ci
-
-on:
-  # Triggers on pushes and on pull requests
-  push:
-    paths-ignore:
-      - 'demos/**'
-
-  # Allows you to run this workflow manually from the Actions tab
-  workflow_dispatch:
-
-env:
-  REGISTRY: ghcr.io
-  IMAGE_NAME: ${{ github.repository }}
-  BUILD_CONFIG: "Release"
-  SOLUTION: "Monai.Deploy.InformaticsGateway.sln"
-  TEST_RESULTS: "results/"
-
-jobs:
-  calc-version:
-    runs-on: ubuntu-latest
-
-    outputs:
-      semVer: ${{ steps.gitversion.outputs.semVer }}
-      preReleaseLabel: ${{ steps.gitversion.outputs.preReleaseLabel }}
-      majorMinorPatch: ${{ steps.gitversion.outputs.majorMinorPatch }}
-
-    steps:
-      - uses: actions/checkout@v3
-        with:
-          fetch-depth: 0
-
-<<<<<<< HEAD
-      - uses: actions/setup-dotnet@v2
-=======
-      - uses: actions/setup-dotnet@v3
->>>>>>> 07321d99
-        with:
-          dotnet-version: "6.0.x"
-          
-      - name: Install GitVersion
-        run: dotnet tool install --global GitVersion.Tool
-
-      - name: Determine Version
-        id: gitversion
-        uses: gittools/actions/gitversion/execute@v0.9.13
-        with:
-          useConfigFile: true
-          configFilePath: .github/.gitversion.yml
-
-  analyze:
-    runs-on: ubuntu-latest
-    permissions:
-      actions: read
-      contents: read
-      security-events: write
-    strategy:
-      fail-fast: false
-      matrix:
-        language: [ 'csharp' ]
-
-    steps:
-    - name: Checkout repository
-      uses: actions/checkout@v3
-      with:
-        fetch-depth: 0
-
-<<<<<<< HEAD
-    - uses: actions/setup-dotnet@v2
-=======
-    - uses: actions/setup-dotnet@v3
->>>>>>> 07321d99
-      with:
-        dotnet-version: "6.0.x"
-
-    - name: Enable Homebrew
-      run: echo "/home/linuxbrew/.linuxbrew/bin:/home/linuxbrew/.linuxbrew/sbin" >> $GITHUB_PATH
-<<<<<<< HEAD
-
-=======
-      
->>>>>>> 07321d99
-    - name: Install License Finder tool with Homebrew
-      uses: tecoli-com/actions-use-homebrew-tools@v0.4
-      with:
-        tools: licensefinder
-        cache: yes
-
-    - name: Enable NuGet cache
-<<<<<<< HEAD
-      uses: actions/cache@v3.0.8
-=======
-      uses: actions/cache@v3.0.10
->>>>>>> 07321d99
-      with:
-        path: ~/.nuget/packages
-        key: ${{ runner.os }}-nuget-${{ hashFiles('**/packages.lock.json') }}
-        restore-keys: |
-          ${{ runner.os }}-nuget
-
-    - name: Initialize CodeQL
-      uses: github/codeql-action/init@v2
-      with:
-        languages: ${{ matrix.language }}
-
-    - name: Install NuGetDefense
-      run: dotnet tool install --global NuGetDefense.Tool
-
-    - name: Restore dependencies
-      run: dotnet restore
-      working-directory: ./src
-
-    - name: Build Solution
-      run: dotnet build -c ${{ env.BUILD_CONFIG }} --nologo ${{ env.SOLUTION }}
-      working-directory: ./src
-
-    - name: NuGetDefense Scanning
-      continue-on-error: true
-      run: |
-        sed -i "s/OSSINDEXAPI_TOKEN/$OSSINDEXAPI_TOKEN/g" NuGetDefense.json
-        sed -i "s/OSSINDEXAPI_USERNAME/$OSSINDEXAPI_USERNAME/g" NuGetDefense.json
-        nugetdefense -p src/${{ env.SOLUTION }} --settings-file NuGetDefense.json
-
-    - name: Perform CodeQL Analysis
-      uses: github/codeql-action/analyze@v2
-
-    - name: Secret detection
-      uses: gitleaks/gitleaks-action@v1.6.0
-      
-    - name: Perform License Scanning
-      run: license_finder -r
-
-    - name: Check License Header
-      uses: apache/skywalking-eyes@main
-
-  unit-test:
-    runs-on: ubuntu-latest
-    steps:
-      - name: Set up JDK 11
-        uses: actions/setup-java@v3
-        with:
-          distribution: zulu
-          java-version: '11'
-
-<<<<<<< HEAD
-      - uses: actions/setup-dotnet@v2
-=======
-      - uses: actions/setup-dotnet@v3
->>>>>>> 07321d99
-        with:
-          dotnet-version: "6.0.x"
-
-      - name: Enable NuGet cache
-<<<<<<< HEAD
-        uses: actions/cache@v3.0.8
-=======
-        uses: actions/cache@v3.0.10
->>>>>>> 07321d99
-        with:
-          path: ~/.nuget/packages
-          key: ${{ runner.os }}-nuget-${{ hashFiles('**/packages.lock.json') }}
-          restore-keys: |
-            ${{ runner.os }}-nuget
-
-      - uses: actions/checkout@v3
-        with:
-          fetch-depth: 0
-          
-      - name: Install SonarCloud scanner
-        if: steps.cache-sonar-scanner.outputs.cache-hit != 'true'
-        run: dotnet tool install --global dotnet-sonarscanner
-
-      - name: Restore dependencies
-        run: dotnet restore
-        working-directory: ./src
-        
-      - name: Begin SonarScanner
-        env:
-          GITHUB_TOKEN: ${{ secrets.GITHUB_TOKEN }}
-          SONAR_TOKEN: ${{ secrets.SONAR_TOKEN }}
-        run: dotnet sonarscanner begin /k:"Project-MONAI_monai-deploy-informatics-gateway" /o:"project-monai" /d:sonar.login="${{ secrets.SONAR_TOKEN }}" /d:sonar.host.url="https://sonarcloud.io" /d:sonar.cs.opencover.reportsPaths="${{ env.TEST_RESULTS }}/**/*.xml"
-        working-directory: ./src
-        
-      - name: Build
-        env:
-          GITHUB_TOKEN: ${{ secrets.GITHUB_TOKEN }}
-          SONAR_TOKEN: ${{ secrets.SONAR_TOKEN }}
-        run: dotnet build -c ${{ env.BUILD_CONFIG }} --nologo "${{ env.SOLUTION }}"
-        working-directory: ./src
-      
-      - name: Test
-        env:
-          GITHUB_TOKEN: ${{ secrets.GITHUB_TOKEN }}
-          SONAR_TOKEN: ${{ secrets.SONAR_TOKEN }}
-        run: find ~+ -type f -name "*.Test.csproj" | xargs -L1 dotnet test -c ${{ env.BUILD_CONFIG }} -v=minimal -r "${{ env.TEST_RESULTS }}" --collect:"XPlat Code Coverage" --settings coverlet.runsettings 
-        working-directory: ./src
-
-      - name: End SonarScanner
-        env:
-          GITHUB_TOKEN: ${{ secrets.GITHUB_TOKEN }}
-          SONAR_TOKEN: ${{ secrets.SONAR_TOKEN }}
-        run: dotnet sonarscanner end /d:sonar.login="${{ secrets.SONAR_TOKEN }}"
-        working-directory: ./src
-          
-      - uses: codecov/codecov-action@v3
-        with:
-          token: ${{ secrets.CODECOV_TOKEN }}
-          directory: "src/${{ env.TEST_RESULTS }}"
-          files: "**/coverage.opencover.xml"
-          flags: unittests
-          name: codecov-umbrella
-          fail_ci_if_error: true
-          verbose: true
-
-  integration-test:
-    runs-on: ubuntu-latest
-    timeout-minutes: 30
-    needs: [build]
-    strategy:
-      matrix:
-        feature: [AcrApi, DicomDimseScp, DicomDimseScu, DicomWebExport, DicomWebStow, HealthLevel7, Fhir]
-      fail-fast: false
-    env:
-      TAG: ${{ needs.build.outputs.TAG }}
-    steps:
-      - name: Checkout repository
-        uses: actions/checkout@v3
-        with:
-          fetch-depth: 0
-
-<<<<<<< HEAD
-      - uses: actions/setup-dotnet@v2
-=======
-      - uses: actions/setup-dotnet@v3
->>>>>>> 07321d99
-        with:
-          dotnet-version: "6.0.x"
-
-      - name: Enable NuGet cache
-<<<<<<< HEAD
-        uses: actions/cache@v3.0.8
-=======
-        uses: actions/cache@v3.0.10
->>>>>>> 07321d99
-        with:
-          path: ~/.nuget/packages
-          key: ${{ runner.os }}-nuget-${{ hashFiles('**/packages.lock.json') }}
-          restore-keys: |
-            ${{ runner.os }}-nuget
-
-      - name: Restore dependencies
-        run: dotnet restore
-        working-directory: ./src
-
-      - name: Build Solution
-        run: dotnet build -c ${{ env.BUILD_CONFIG }} --nologo ${{ env.SOLUTION }}
-        working-directory: ./src
-
-      - name: Integration Test
-        run: |
-          pushd tests/Integration.Test
-          ./run.sh --feature ${{ matrix.feature }}
-          popd
-
-      - name: Upload Integration Test Results
-        uses: actions/upload-artifact@v3.1.0
-        if: always()
-        with:
-          name: integration-${{ matrix.feature }}
-          path: |
-            ${{ github.workspace }}/LivingDoc.html
-            ${{ github.workspace }}/metrics.log
-            ${{ github.workspace }}/services.log
-            ${{ github.workspace }}/run.log
-          retention-days: 30
-
-  build:
-    runs-on: ${{ matrix.os }}
-    needs: [calc-version]
-    env:
-      SEMVER: ${{ needs.calc-version.outputs.semVer }}
-      PRERELEASELABEL: ${{ needs.calc-version.outputs.preReleaseLabel }}
-      MAJORMINORPATCH: ${{ needs.calc-version.outputs.majorMinorPatch }}
-    strategy:
-      matrix:
-        os: [ubuntu-latest, windows-latest]
-      fail-fast: true
-
-    outputs:
-      TAG: ${{ steps.output.outputs.ubuntu-latest-TAG }}
-
-    permissions:
-      contents: write
-      packages: write
-      checks: write
-      security-events: write
-
-    steps:
-      - name: Checkout repository
-        uses: actions/checkout@v3
-        with:
-          fetch-depth: 0
-
-<<<<<<< HEAD
-      - uses: actions/setup-dotnet@v2
-=======
-      - uses: actions/setup-dotnet@v3
->>>>>>> 07321d99
-        with:
-          dotnet-version: "6.0.x"
-
-      - name: Enable NuGet cache
-<<<<<<< HEAD
-        uses: actions/cache@v3.0.8
-=======
-        uses: actions/cache@v3.0.10
->>>>>>> 07321d99
-        with:
-          path: ~/.nuget/packages
-          key: ${{ runner.os }}-nuget-${{ hashFiles('**/packages.lock.json') }}
-          restore-keys: |
-            ${{ runner.os }}-nuget
-
-      - name: Restore dependencies
-        run: dotnet restore
-        working-directory: ./src
-
-      - name: Build Solution
-        run: dotnet build -c ${{ env.BUILD_CONFIG }} --nologo ${{ env.SOLUTION }}
-        working-directory: ./src
-
-      - name: Build CLI (linux-x64)
-        if: ${{ matrix.os == 'ubuntu-latest' }}
-        run: |
-          mkdir ~/release
-          dotnet publish --self-contained -c ${{ env.BUILD_CONFIG }} -r linux-x64 -o cli/ src/CLI/Monai.Deploy.InformaticsGateway.CLI.csproj
-          pushd cli && rm *.pdb
-          zip -r ~/release/mig-cli-$SEMVER-linux-x64.zip *
-          popd
-          ls -lR ~/release
-
-      - name: Build CLI (windows-x64)
-        if: ${{ matrix.os == 'windows-latest' }}
-        run: |
-          mkdir ~/release
-          dotnet publish --self-contained -c ${{ env.BUILD_CONFIG }} -r win-x64 -o cli/ src/CLI/Monai.Deploy.InformaticsGateway.CLI.csproj
-          pushd cli && rm *.pdb
-          Compress-Archive -Path * -DestinationPath ~/release/mig-cli-${{ env.SEMVER }}-win-x64.zip
-          popd
-          dir -r ~/release
-
-      - name: Upload CLI
-        uses: actions/upload-artifact@v3.1.0
-        with:
-          name: artifacts
-          path: ~/release
-          retention-days: 7
-
-      - name: Log in to the Container registry
-        uses: docker/login-action@v2.0.0
-        if: ${{ (matrix.os == 'ubuntu-latest') }}
-        with:
-          registry: ${{ env.REGISTRY }}
-          username: ${{ github.actor }}
-          password: ${{ secrets.GITHUB_TOKEN }}
-
-      - name: Extract metadata (tags, labels) for Docker
-        id: meta
-        uses: docker/metadata-action@v4.0.1
-        if: ${{ (matrix.os == 'ubuntu-latest') }}
-        with:
-          images: ${{ env.REGISTRY }}/${{ env.IMAGE_NAME }}
-          tags: |
-            type=raw,value=${{ env.SEMVER }}
-            type=raw,value=latest,enable=${{ endsWith(github.ref, github.event.repository.default_branch) }}
-
-      - name: Build and push Docker image
-        uses: docker/build-push-action@v3.1.1
-        if: ${{ (matrix.os == 'ubuntu-latest') }}
-        with:
-          context: .
-          push: ${{ github.event_name != 'pull_request' }}
-          tags: ${{ steps.meta.outputs.tags }}
-          labels: ${{ steps.meta.outputs.labels }}
-
-      - name: Scan image with Azure Container Scan
-        env:
-          TRIVY_TIMEOUT_SEC: 360s
-        uses: Azure/container-scan@v0.1
-        if: ${{ (matrix.os == 'ubuntu-latest') }}
-        with:
-          image-name: ${{ fromJSON(steps.meta.outputs.json).tags[0] }}
-
-      - name: Anchore container scan
-        id: anchore-scan
-        uses: anchore/scan-action@v3.3.0
-        if: ${{ (matrix.os == 'ubuntu-latest') }}
-        with:
-          image: ${{ fromJSON(steps.meta.outputs.json).tags[0] }}
-          fail-build: true
-          severity-cutoff: critical
-
-      - name: Upload Anchore scan SARIF report
-        uses: github/codeql-action/upload-sarif@v2
-        if: ${{ (matrix.os == 'ubuntu-latest') }}
-        with:
-          sarif_file: ${{ steps.anchore-scan.outputs.sarif }}
-          token: ${{ secrets.GITHUB_TOKEN }}
-
-      - name: Output
-        id: output
-        if: ${{ (matrix.os == 'ubuntu-latest') }}
-        run: echo "::set-output name=${{ matrix.os }}-TAG::${{ fromJSON(steps.meta.outputs.json).labels['org.opencontainers.image.version'] }}"
-
-  docs:
-    runs-on: windows-latest
-    needs: [calc-version]
-    env:
-      SEMVER: ${{ needs.calc-version.outputs.semVer }}
-    steps:
-      - uses: actions/checkout@v3
-        with:
-          fetch-depth: 0
-
-<<<<<<< HEAD
-      - uses: actions/setup-dotnet@v2
-=======
-      - uses: actions/setup-dotnet@v3
->>>>>>> 07321d99
-        with:
-          dotnet-version: "6.0.x"
-
-      - name: Enable NuGet cache
-<<<<<<< HEAD
-        uses: actions/cache@v3.0.8
-=======
-        uses: actions/cache@v3.0.10
->>>>>>> 07321d99
-        with:
-          path: ~/.nuget/packages
-          key: ${{ runner.os }}-nuget-${{ hashFiles('**/packages.lock.json') }}
-          restore-keys: |
-            ${{ runner.os }}-nuget
-
-      - name: Setup DocFX
-        uses: crazy-max/ghaction-chocolatey@v2
-        with:
-          args: install docfx
-
-      - name: Restore dependencies
-        run: dotnet restore
-        working-directory: ./src
-
-      - name: Build Solution
-        run: dotnet build -c ${{ env.BUILD_CONFIG }} --nologo ${{ env.SOLUTION }}
-        working-directory: ./src
-
-      - name: Update docs version
-        run: |
-          sed -i -e "s,v0.0.0,v${{ env.SEMVER }},g" ./docs/docfx.json
-          sed -i -e "s,v0.0.0,v${{ env.SEMVER }},g" ./docs/index.md
-
-      - name: Build Docs
-        working-directory: docs
-        run: docfx docfx.json
-        continue-on-error: false
-
-      - name: Package docs
-        run: |
-          mkdir ~\release
-          Compress-Archive -Path docs\_site\* -DestinationPath ~\release\mig-docs-${{ env.SEMVER }}.zip
-          Get-ChildItem ~\release -Recurse   
-
-      - name: Upload docs
-        uses: actions/upload-artifact@v3.1.0
-        with:
-          name: artifacts
-          path: ~/release
-          retention-days: 7
-
-  release:
-    if: ${{ contains(github.ref, 'refs/heads/main') || contains(github.ref, 'refs/heads/develop') ||contains(github.head_ref, 'release/') || contains(github.head_ref, 'feature/') || contains(github.head_ref, 'develop') }}
-    runs-on: ubuntu-latest
-    needs: [calc-version, unit-test, docs, integration-test]
-    env:
-      SEMVER: ${{ needs.calc-version.outputs.semVer }}
-      PRERELEASELABEL: ${{ needs.calc-version.outputs.preReleaseLabel }}
-      MAJORMINORPATCH: ${{ needs.calc-version.outputs.majorMinorPatch }}
-
-    steps:
-      - uses: actions/checkout@v3
-        with:
-          fetch-depth: 0
-
-      - uses: actions/download-artifact@v3
-        id: download
-
-      - name: List artifacts
-        run: ls -ldR ${{steps.download.outputs.download-path}}/**/*
-
-      - name: Extract owner and repo
-        uses: jungwinter/split@v2
-        id: repo
-        with:
-          separator: "/"
-          msg: ${{ github.repository }}
-
-      - name: Install GitReleaseManager
-        uses: gittools/actions/gitreleasemanager/setup@v0.9.13
-        with:
-          versionSpec: "0.13.x"
-
-      - name: Create release with GitReleaseManager
-        uses: gittools/actions/gitreleasemanager/create@v0.9.13
-        with:
-          token: ${{ secrets.GITHUB_TOKEN }}
-          owner: ${{ steps.repo.outputs._0 }}
-          repository: ${{ steps.repo.outputs._1 }}
-          milestone: ${{ env.MAJORMINORPATCH }}
-          name: "Release v${{ env.MAJORMINORPATCH }}"
-          assets: |
-            artifacts/mig-cli-${{ env.SEMVER }}-linux-x64.zip
-            artifacts/mig-cli-${{ env.SEMVER }}-win-x64.zip
-            artifacts/mig-docs-${{ env.SEMVER }}.zip
-
-      - name: Publish release with GitReleaseManager
-        uses: gittools/actions/gitreleasemanager/publish@v0.9.13
-        if: ${{ contains(github.ref, 'refs/heads/main') }}
-        with:
-          token: ${{ secrets.GITHUB_TOKEN }}
-          owner: ${{ steps.repo.outputs._0 }}
-          repository: ${{ steps.repo.outputs._1 }}
-          tagName: ${{ env.MAJORMINORPATCH }}
-
-      - name: Close release with GitReleaseManager
-        uses: gittools/actions/gitreleasemanager/close@v0.9.13
-        if: ${{ contains(github.ref, 'refs/heads/main') }}
-        with:
-          token: ${{ secrets.GITHUB_TOKEN }}
-          owner: ${{ steps.repo.outputs._0 }}
-          repository: ${{ steps.repo.outputs._1 }}
-          milestone: ${{ env.MAJORMINORPATCH }}
-
-      - name: Unzip docs
-        if: ${{ contains(github.ref, 'refs/heads/main') }}
-        run: |
-          mkdir userguide
-          unzip artifacts/mig-docs-${{ env.SEMVER }}.zip -d userguide/
-          ls -lR userguide/
-
-      - name: Deploy Docs
-        uses: peaceiris/actions-gh-pages@v3
-        if: ${{ contains(github.ref, 'refs/heads/main') }}
-        with:
-          github_token: ${{ secrets.GITHUB_TOKEN }}
-          publish_dir: userguide/
-          publish_branch: docs
+# Copyright 2021-2022 MONAI Consortium
+#
+# Licensed under the Apache License, Version 2.0 (the "License");
+# you may not use this file except in compliance with the License.
+# You may obtain a copy of the License at
+#
+# http://www.apache.org/licenses/LICENSE-2.0
+#
+# Unless required by applicable law or agreed to in writing, software
+# distributed under the License is distributed on an "AS IS" BASIS,
+# WITHOUT WARRANTIES OR CONDITIONS OF ANY KIND, either express or implied.
+# See the License for the specific language governing permissions and
+# limitations under the License.
+
+
+name: ci
+
+on:
+  # Triggers on pushes and on pull requests
+  push:
+    paths-ignore:
+      - 'demos/**'
+
+  # Allows you to run this workflow manually from the Actions tab
+  workflow_dispatch:
+
+env:
+  REGISTRY: ghcr.io
+  IMAGE_NAME: ${{ github.repository }}
+  BUILD_CONFIG: "Release"
+  SOLUTION: "Monai.Deploy.InformaticsGateway.sln"
+  TEST_RESULTS: "results/"
+
+jobs:
+  calc-version:
+    runs-on: ubuntu-latest
+
+    outputs:
+      semVer: ${{ steps.gitversion.outputs.semVer }}
+      preReleaseLabel: ${{ steps.gitversion.outputs.preReleaseLabel }}
+      majorMinorPatch: ${{ steps.gitversion.outputs.majorMinorPatch }}
+
+    steps:
+      - uses: actions/checkout@v3
+        with:
+          fetch-depth: 0
+
+      - uses: actions/setup-dotnet@v3
+        with:
+          dotnet-version: "6.0.x"
+          
+      - name: Install GitVersion
+        run: dotnet tool install --global GitVersion.Tool
+
+      - name: Determine Version
+        id: gitversion
+        uses: gittools/actions/gitversion/execute@v0.9.13
+        with:
+          useConfigFile: true
+          configFilePath: .github/.gitversion.yml
+
+  analyze:
+    runs-on: ubuntu-latest
+    permissions:
+      actions: read
+      contents: read
+      security-events: write
+    strategy:
+      fail-fast: false
+      matrix:
+        language: [ 'csharp' ]
+
+    steps:
+    - name: Checkout repository
+      uses: actions/checkout@v3
+      with:
+        fetch-depth: 0
+
+    - uses: actions/setup-dotnet@v3
+      with:
+        dotnet-version: "6.0.x"
+
+    - name: Enable Homebrew
+      run: echo "/home/linuxbrew/.linuxbrew/bin:/home/linuxbrew/.linuxbrew/sbin" >> $GITHUB_PATH
+      
+    - name: Install License Finder tool with Homebrew
+      uses: tecoli-com/actions-use-homebrew-tools@v0.4
+      with:
+        tools: licensefinder
+        cache: yes
+
+    - name: Enable NuGet cache
+      uses: actions/cache@v3.0.10
+      with:
+        path: ~/.nuget/packages
+        key: ${{ runner.os }}-nuget-${{ hashFiles('**/packages.lock.json') }}
+        restore-keys: |
+          ${{ runner.os }}-nuget
+
+    - name: Initialize CodeQL
+      uses: github/codeql-action/init@v2
+      with:
+        languages: ${{ matrix.language }}
+
+    - name: Install NuGetDefense
+      run: dotnet tool install --global NuGetDefense.Tool
+
+    - name: Restore dependencies
+      run: dotnet restore
+      working-directory: ./src
+
+    - name: Build Solution
+      run: dotnet build -c ${{ env.BUILD_CONFIG }} --nologo ${{ env.SOLUTION }}
+      working-directory: ./src
+
+    - name: NuGetDefense Scanning
+      continue-on-error: true
+      run: |
+        sed -i "s/OSSINDEXAPI_TOKEN/$OSSINDEXAPI_TOKEN/g" NuGetDefense.json
+        sed -i "s/OSSINDEXAPI_USERNAME/$OSSINDEXAPI_USERNAME/g" NuGetDefense.json
+        nugetdefense -p src/${{ env.SOLUTION }} --settings-file NuGetDefense.json
+
+    - name: Perform CodeQL Analysis
+      uses: github/codeql-action/analyze@v2
+
+    - name: Secret detection
+      uses: gitleaks/gitleaks-action@v1.6.0
+      
+    - name: Perform License Scanning
+      run: license_finder -r
+
+    - name: Check License Header
+      uses: apache/skywalking-eyes@main
+
+  unit-test:
+    runs-on: ubuntu-latest
+    steps:
+      - name: Set up JDK 11
+        uses: actions/setup-java@v3
+        with:
+          distribution: zulu
+          java-version: '11'
+
+      - uses: actions/setup-dotnet@v3
+        with:
+          dotnet-version: "6.0.x"
+
+      - name: Enable NuGet cache
+        uses: actions/cache@v3.0.10
+        with:
+          path: ~/.nuget/packages
+          key: ${{ runner.os }}-nuget-${{ hashFiles('**/packages.lock.json') }}
+          restore-keys: |
+            ${{ runner.os }}-nuget
+
+      - uses: actions/checkout@v3
+        with:
+          fetch-depth: 0
+          
+      - name: Install SonarCloud scanner
+        if: steps.cache-sonar-scanner.outputs.cache-hit != 'true'
+        run: dotnet tool install --global dotnet-sonarscanner
+
+      - name: Restore dependencies
+        run: dotnet restore
+        working-directory: ./src
+        
+      - name: Begin SonarScanner
+        env:
+          GITHUB_TOKEN: ${{ secrets.GITHUB_TOKEN }}
+          SONAR_TOKEN: ${{ secrets.SONAR_TOKEN }}
+        run: dotnet sonarscanner begin /k:"Project-MONAI_monai-deploy-informatics-gateway" /o:"project-monai" /d:sonar.login="${{ secrets.SONAR_TOKEN }}" /d:sonar.host.url="https://sonarcloud.io" /d:sonar.cs.opencover.reportsPaths="${{ env.TEST_RESULTS }}/**/*.xml"
+        working-directory: ./src
+        
+      - name: Build
+        env:
+          GITHUB_TOKEN: ${{ secrets.GITHUB_TOKEN }}
+          SONAR_TOKEN: ${{ secrets.SONAR_TOKEN }}
+        run: dotnet build -c ${{ env.BUILD_CONFIG }} --nologo "${{ env.SOLUTION }}"
+        working-directory: ./src
+      
+      - name: Test
+        env:
+          GITHUB_TOKEN: ${{ secrets.GITHUB_TOKEN }}
+          SONAR_TOKEN: ${{ secrets.SONAR_TOKEN }}
+        run: find ~+ -type f -name "*.Test.csproj" | xargs -L1 dotnet test -c ${{ env.BUILD_CONFIG }} -v=minimal -r "${{ env.TEST_RESULTS }}" --collect:"XPlat Code Coverage" --settings coverlet.runsettings 
+        working-directory: ./src
+
+      - name: End SonarScanner
+        env:
+          GITHUB_TOKEN: ${{ secrets.GITHUB_TOKEN }}
+          SONAR_TOKEN: ${{ secrets.SONAR_TOKEN }}
+        run: dotnet sonarscanner end /d:sonar.login="${{ secrets.SONAR_TOKEN }}"
+        working-directory: ./src
+          
+      - uses: codecov/codecov-action@v3
+        with:
+          token: ${{ secrets.CODECOV_TOKEN }}
+          directory: "src/${{ env.TEST_RESULTS }}"
+          files: "**/coverage.opencover.xml"
+          flags: unittests
+          name: codecov-umbrella
+          fail_ci_if_error: true
+          verbose: true
+
+  integration-test:
+    runs-on: ubuntu-latest
+    timeout-minutes: 30
+    needs: [build]
+    strategy:
+      matrix:
+        feature: [AcrApi, DicomDimseScp, DicomDimseScu, DicomWebExport, DicomWebStow, HealthLevel7, Fhir]
+      fail-fast: false
+    env:
+      TAG: ${{ needs.build.outputs.TAG }}
+    steps:
+      - name: Checkout repository
+        uses: actions/checkout@v3
+        with:
+          fetch-depth: 0
+
+      - uses: actions/setup-dotnet@v3
+        with:
+          dotnet-version: "6.0.x"
+
+      - name: Enable NuGet cache
+        uses: actions/cache@v3.0.10
+        with:
+          path: ~/.nuget/packages
+          key: ${{ runner.os }}-nuget-${{ hashFiles('**/packages.lock.json') }}
+          restore-keys: |
+            ${{ runner.os }}-nuget
+
+      - name: Restore dependencies
+        run: dotnet restore
+        working-directory: ./src
+
+      - name: Build Solution
+        run: dotnet build -c ${{ env.BUILD_CONFIG }} --nologo ${{ env.SOLUTION }}
+        working-directory: ./src
+
+      - name: Integration Test
+        run: |
+          pushd tests/Integration.Test
+          ./run.sh --feature ${{ matrix.feature }}
+          popd
+
+      - name: Upload Integration Test Results
+        uses: actions/upload-artifact@v3.1.0
+        if: always()
+        with:
+          name: integration-${{ matrix.feature }}
+          path: |
+            ${{ github.workspace }}/LivingDoc.html
+            ${{ github.workspace }}/metrics.log
+            ${{ github.workspace }}/services.log
+            ${{ github.workspace }}/run.log
+          retention-days: 30
+
+  build:
+    runs-on: ${{ matrix.os }}
+    needs: [calc-version]
+    env:
+      SEMVER: ${{ needs.calc-version.outputs.semVer }}
+      PRERELEASELABEL: ${{ needs.calc-version.outputs.preReleaseLabel }}
+      MAJORMINORPATCH: ${{ needs.calc-version.outputs.majorMinorPatch }}
+    strategy:
+      matrix:
+        os: [ubuntu-latest, windows-latest]
+      fail-fast: true
+
+    outputs:
+      TAG: ${{ steps.output.outputs.ubuntu-latest-TAG }}
+
+    permissions:
+      contents: write
+      packages: write
+      checks: write
+      security-events: write
+
+    steps:
+      - name: Checkout repository
+        uses: actions/checkout@v3
+        with:
+          fetch-depth: 0
+
+      - uses: actions/setup-dotnet@v3
+        with:
+          dotnet-version: "6.0.x"
+
+      - name: Enable NuGet cache
+        uses: actions/cache@v3.0.10
+        with:
+          path: ~/.nuget/packages
+          key: ${{ runner.os }}-nuget-${{ hashFiles('**/packages.lock.json') }}
+          restore-keys: |
+            ${{ runner.os }}-nuget
+
+      - name: Restore dependencies
+        run: dotnet restore
+        working-directory: ./src
+
+      - name: Build Solution
+        run: dotnet build -c ${{ env.BUILD_CONFIG }} --nologo ${{ env.SOLUTION }}
+        working-directory: ./src
+
+      - name: Build CLI (linux-x64)
+        if: ${{ matrix.os == 'ubuntu-latest' }}
+        run: |
+          mkdir ~/release
+          dotnet publish --self-contained -c ${{ env.BUILD_CONFIG }} -r linux-x64 -o cli/ src/CLI/Monai.Deploy.InformaticsGateway.CLI.csproj
+          pushd cli && rm *.pdb
+          zip -r ~/release/mig-cli-$SEMVER-linux-x64.zip *
+          popd
+          ls -lR ~/release
+
+      - name: Build CLI (windows-x64)
+        if: ${{ matrix.os == 'windows-latest' }}
+        run: |
+          mkdir ~/release
+          dotnet publish --self-contained -c ${{ env.BUILD_CONFIG }} -r win-x64 -o cli/ src/CLI/Monai.Deploy.InformaticsGateway.CLI.csproj
+          pushd cli && rm *.pdb
+          Compress-Archive -Path * -DestinationPath ~/release/mig-cli-${{ env.SEMVER }}-win-x64.zip
+          popd
+          dir -r ~/release
+
+      - name: Upload CLI
+        uses: actions/upload-artifact@v3.1.0
+        with:
+          name: artifacts
+          path: ~/release
+          retention-days: 7
+
+      - name: Log in to the Container registry
+        uses: docker/login-action@v2.0.0
+        if: ${{ (matrix.os == 'ubuntu-latest') }}
+        with:
+          registry: ${{ env.REGISTRY }}
+          username: ${{ github.actor }}
+          password: ${{ secrets.GITHUB_TOKEN }}
+
+      - name: Extract metadata (tags, labels) for Docker
+        id: meta
+        uses: docker/metadata-action@v4.0.1
+        if: ${{ (matrix.os == 'ubuntu-latest') }}
+        with:
+          images: ${{ env.REGISTRY }}/${{ env.IMAGE_NAME }}
+          tags: |
+            type=raw,value=${{ env.SEMVER }}
+            type=raw,value=latest,enable=${{ endsWith(github.ref, github.event.repository.default_branch) }}
+
+      - name: Build and push Docker image
+        uses: docker/build-push-action@v3.1.1
+        if: ${{ (matrix.os == 'ubuntu-latest') }}
+        with:
+          context: .
+          push: ${{ github.event_name != 'pull_request' }}
+          tags: ${{ steps.meta.outputs.tags }}
+          labels: ${{ steps.meta.outputs.labels }}
+
+      - name: Scan image with Azure Container Scan
+        env:
+          TRIVY_TIMEOUT_SEC: 360s
+        uses: Azure/container-scan@v0.1
+        if: ${{ (matrix.os == 'ubuntu-latest') }}
+        with:
+          image-name: ${{ fromJSON(steps.meta.outputs.json).tags[0] }}
+
+      - name: Anchore container scan
+        id: anchore-scan
+        uses: anchore/scan-action@v3.3.0
+        if: ${{ (matrix.os == 'ubuntu-latest') }}
+        with:
+          image: ${{ fromJSON(steps.meta.outputs.json).tags[0] }}
+          fail-build: true
+          severity-cutoff: critical
+
+      - name: Upload Anchore scan SARIF report
+        uses: github/codeql-action/upload-sarif@v2
+        if: ${{ (matrix.os == 'ubuntu-latest') }}
+        with:
+          sarif_file: ${{ steps.anchore-scan.outputs.sarif }}
+          token: ${{ secrets.GITHUB_TOKEN }}
+
+      - name: Output
+        id: output
+        if: ${{ (matrix.os == 'ubuntu-latest') }}
+        run: echo "::set-output name=${{ matrix.os }}-TAG::${{ fromJSON(steps.meta.outputs.json).labels['org.opencontainers.image.version'] }}"
+
+  docs:
+    runs-on: windows-latest
+    needs: [calc-version]
+    env:
+      SEMVER: ${{ needs.calc-version.outputs.semVer }}
+    steps:
+      - uses: actions/checkout@v3
+        with:
+          fetch-depth: 0
+
+      - uses: actions/setup-dotnet@v3
+        with:
+          dotnet-version: "6.0.x"
+
+      - name: Enable NuGet cache
+        uses: actions/cache@v3.0.10
+        with:
+          path: ~/.nuget/packages
+          key: ${{ runner.os }}-nuget-${{ hashFiles('**/packages.lock.json') }}
+          restore-keys: |
+            ${{ runner.os }}-nuget
+
+      - name: Setup DocFX
+        uses: crazy-max/ghaction-chocolatey@v2
+        with:
+          args: install docfx
+
+      - name: Restore dependencies
+        run: dotnet restore
+        working-directory: ./src
+
+      - name: Build Solution
+        run: dotnet build -c ${{ env.BUILD_CONFIG }} --nologo ${{ env.SOLUTION }}
+        working-directory: ./src
+
+      - name: Update docs version
+        run: |
+          sed -i -e "s,v0.0.0,v${{ env.SEMVER }},g" ./docs/docfx.json
+          sed -i -e "s,v0.0.0,v${{ env.SEMVER }},g" ./docs/index.md
+
+      - name: Build Docs
+        working-directory: docs
+        run: docfx docfx.json
+        continue-on-error: false
+
+      - name: Package docs
+        run: |
+          mkdir ~\release
+          Compress-Archive -Path docs\_site\* -DestinationPath ~\release\mig-docs-${{ env.SEMVER }}.zip
+          Get-ChildItem ~\release -Recurse   
+
+      - name: Upload docs
+        uses: actions/upload-artifact@v3.1.0
+        with:
+          name: artifacts
+          path: ~/release
+          retention-days: 7
+
+  release:
+    if: ${{ contains(github.ref, 'refs/heads/main') || contains(github.ref, 'refs/heads/develop') ||contains(github.head_ref, 'release/') || contains(github.head_ref, 'feature/') || contains(github.head_ref, 'develop') }}
+    runs-on: ubuntu-latest
+    needs: [calc-version, unit-test, docs, integration-test]
+    env:
+      SEMVER: ${{ needs.calc-version.outputs.semVer }}
+      PRERELEASELABEL: ${{ needs.calc-version.outputs.preReleaseLabel }}
+      MAJORMINORPATCH: ${{ needs.calc-version.outputs.majorMinorPatch }}
+
+    steps:
+      - uses: actions/checkout@v3
+        with:
+          fetch-depth: 0
+
+      - uses: actions/download-artifact@v3
+        id: download
+
+      - name: List artifacts
+        run: ls -ldR ${{steps.download.outputs.download-path}}/**/*
+
+      - name: Extract owner and repo
+        uses: jungwinter/split@v2
+        id: repo
+        with:
+          separator: "/"
+          msg: ${{ github.repository }}
+
+      - name: Install GitReleaseManager
+        uses: gittools/actions/gitreleasemanager/setup@v0.9.13
+        with:
+          versionSpec: "0.13.x"
+
+      - name: Create release with GitReleaseManager
+        uses: gittools/actions/gitreleasemanager/create@v0.9.13
+        with:
+          token: ${{ secrets.GITHUB_TOKEN }}
+          owner: ${{ steps.repo.outputs._0 }}
+          repository: ${{ steps.repo.outputs._1 }}
+          milestone: ${{ env.MAJORMINORPATCH }}
+          name: "Release v${{ env.MAJORMINORPATCH }}"
+          assets: |
+            artifacts/mig-cli-${{ env.SEMVER }}-linux-x64.zip
+            artifacts/mig-cli-${{ env.SEMVER }}-win-x64.zip
+            artifacts/mig-docs-${{ env.SEMVER }}.zip
+
+      - name: Publish release with GitReleaseManager
+        uses: gittools/actions/gitreleasemanager/publish@v0.9.13
+        if: ${{ contains(github.ref, 'refs/heads/main') }}
+        with:
+          token: ${{ secrets.GITHUB_TOKEN }}
+          owner: ${{ steps.repo.outputs._0 }}
+          repository: ${{ steps.repo.outputs._1 }}
+          tagName: ${{ env.MAJORMINORPATCH }}
+
+      - name: Close release with GitReleaseManager
+        uses: gittools/actions/gitreleasemanager/close@v0.9.13
+        if: ${{ contains(github.ref, 'refs/heads/main') }}
+        with:
+          token: ${{ secrets.GITHUB_TOKEN }}
+          owner: ${{ steps.repo.outputs._0 }}
+          repository: ${{ steps.repo.outputs._1 }}
+          milestone: ${{ env.MAJORMINORPATCH }}
+
+      - name: Unzip docs
+        if: ${{ contains(github.ref, 'refs/heads/main') }}
+        run: |
+          mkdir userguide
+          unzip artifacts/mig-docs-${{ env.SEMVER }}.zip -d userguide/
+          ls -lR userguide/
+
+      - name: Deploy Docs
+        uses: peaceiris/actions-gh-pages@v3
+        if: ${{ contains(github.ref, 'refs/heads/main') }}
+        with:
+          github_token: ${{ secrets.GITHUB_TOKEN }}
+          publish_dir: userguide/
+          publish_branch: docs