--- conflicted
+++ resolved
@@ -29,8 +29,4 @@
 ignore:
   sha: []
 merge-message-formats: {}
-<<<<<<< HEAD
-next-version: 0.3.6
-=======
-next-version: 0.3.5
->>>>>>> 6357fb03
+next-version: 0.3.7