--- conflicted
+++ resolved
@@ -36,10 +36,7 @@
     - 'docs/templates/**'
     - 'tests/Integration.Test/*.dev'
     - 'tests/Integration.Test/data/**'
-<<<<<<< HEAD
-=======
     - 'guidelines/diagrams/*.txt'
->>>>>>> 07321d99
 
   comment: on-failure
 
