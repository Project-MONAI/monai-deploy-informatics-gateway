{
  "version": 1,
  "dependencies": {
    "net6.0": {
      "AspNetCore.HealthChecks.MongoDb": {
        "type": "Direct",
        "requested": "[6.0.2, )",
        "resolved": "6.0.2",
        "contentHash": "0R3NVbsjMhS5fd2hGijzQNKJ0zQBv/qMC7nkpmnbtgribCj7vfNdAhSqv4lwbibffRWPW5A/7VNJMX4aPej0WQ==",
        "dependencies": {
          "Microsoft.Extensions.Diagnostics.HealthChecks": "6.0.2",
          "MongoDB.Driver": "2.14.1"
        }
      },
      "GitVersion.MsBuild": {
        "type": "Direct",
        "requested": "[5.12.0, )",
        "resolved": "5.12.0",
        "contentHash": "dJuigXycpJNOiLT9or7mkHSkGFHgGW3/p6cNNYEKZBa7Hhp1FdX/cvqYWWYhRLpfoZOedeA7aRbYiOB3vW/dvA=="
      },
      "Microsoft.EntityFrameworkCore": {
        "type": "Direct",
<<<<<<< HEAD
        "requested": "[6.0.14, )",
        "resolved": "6.0.14",
        "contentHash": "JmEKFlumyqHHK4ixxX+md46dCC1OzaAent/fpixVFVtagS94pAk7q4DUH0xzM3vIzgIgQUmk3c4Dvw3dd48txA==",
        "dependencies": {
          "Microsoft.EntityFrameworkCore.Abstractions": "6.0.14",
          "Microsoft.EntityFrameworkCore.Analyzers": "6.0.14",
=======
        "requested": "[6.0.13, )",
        "resolved": "6.0.13",
        "contentHash": "SnTTQzyP+VUibyONIxi4e2crxYzkW5qfO64tmqxaY5J0KzJolR/nHo8ty4wParaeoybSQz7m9p+6lC7xJ1SHBg==",
        "dependencies": {
          "Microsoft.EntityFrameworkCore.Abstractions": "6.0.13",
          "Microsoft.EntityFrameworkCore.Analyzers": "6.0.13",
>>>>>>> 01abefd8
          "Microsoft.Extensions.Caching.Memory": "6.0.1",
          "Microsoft.Extensions.DependencyInjection": "6.0.1",
          "Microsoft.Extensions.Logging": "6.0.0",
          "System.Collections.Immutable": "6.0.0",
          "System.Diagnostics.DiagnosticSource": "6.0.0"
        }
      },
      "Microsoft.Extensions.Configuration": {
        "type": "Direct",
        "requested": "[6.0.1, )",
        "resolved": "6.0.1",
        "contentHash": "BUyFU9t+HzlSE7ri4B+AQN2BgTgHv/uM82s5ZkgU1BApyzWzIl48nDsG5wR1t0pniNuuyTBzG3qCW8152/NtSw==",
        "dependencies": {
          "Microsoft.Extensions.Configuration.Abstractions": "6.0.0",
          "Microsoft.Extensions.Primitives": "6.0.0"
        }
      },
      "Microsoft.Extensions.Configuration.FileExtensions": {
        "type": "Direct",
        "requested": "[6.0.0, )",
        "resolved": "6.0.0",
        "contentHash": "V4Dth2cYMZpw3HhGw9XUDIijpI6gN+22LDt0AhufIgOppCUfpWX4483OmN+dFXRJkJLc8Tv0Q8QK+1ingT2+KQ==",
        "dependencies": {
          "Microsoft.Extensions.Configuration": "6.0.0",
          "Microsoft.Extensions.Configuration.Abstractions": "6.0.0",
          "Microsoft.Extensions.FileProviders.Abstractions": "6.0.0",
          "Microsoft.Extensions.FileProviders.Physical": "6.0.0",
          "Microsoft.Extensions.Primitives": "6.0.0"
        }
      },
      "Microsoft.Extensions.Configuration.Json": {
        "type": "Direct",
        "requested": "[6.0.0, )",
        "resolved": "6.0.0",
        "contentHash": "GJGery6QytCzS/BxJ96klgG9in3uH26KcUBbiVG/coNDXCRq6LGVVlUT4vXq34KPuM+R2av+LeYdX9h4IZOCUg==",
        "dependencies": {
          "Microsoft.Extensions.Configuration": "6.0.0",
          "Microsoft.Extensions.Configuration.Abstractions": "6.0.0",
          "Microsoft.Extensions.Configuration.FileExtensions": "6.0.0",
          "Microsoft.Extensions.FileProviders.Abstractions": "6.0.0",
          "System.Text.Json": "6.0.0"
        }
      },
      "Microsoft.Extensions.Diagnostics.HealthChecks.EntityFrameworkCore": {
        "type": "Direct",
<<<<<<< HEAD
        "requested": "[6.0.14, )",
        "resolved": "6.0.14",
        "contentHash": "HXCIYHd4zhGmaC8Rsl98gn7BkEYcLLHunBTyYuCNNQiuyfikCJBo5PIcUrb3BKAFv1b4m/TXuki4BXk9OqHfKw==",
        "dependencies": {
          "Microsoft.EntityFrameworkCore.Relational": "6.0.14",
          "Microsoft.Extensions.Diagnostics.HealthChecks": "6.0.14",
          "Microsoft.Extensions.Diagnostics.HealthChecks.Abstractions": "6.0.14"
=======
        "requested": "[6.0.13, )",
        "resolved": "6.0.13",
        "contentHash": "zm2bGsjCK42VQkVddXtvo7sI4cyX50MREIOqOhfeibV7VSqHVjbplvPd7f6U3vJBQ12n+uNg+jprqUwi00ia+w==",
        "dependencies": {
          "Microsoft.EntityFrameworkCore.Relational": "6.0.13",
          "Microsoft.Extensions.Diagnostics.HealthChecks": "6.0.13",
          "Microsoft.Extensions.Diagnostics.HealthChecks.Abstractions": "6.0.13"
>>>>>>> 01abefd8
        }
      },
      "Microsoft.Extensions.Options.ConfigurationExtensions": {
        "type": "Direct",
        "requested": "[6.0.0, )",
        "resolved": "6.0.0",
        "contentHash": "bXWINbTn0vC0FYc9GaQTISbxhQLAMrvtbuvD9N6JelEaIS/Pr62wUCinrq5bf1WRBGczt1v4wDhxFtVFNcMdUQ==",
        "dependencies": {
          "Microsoft.Extensions.Configuration.Abstractions": "6.0.0",
          "Microsoft.Extensions.Configuration.Binder": "6.0.0",
          "Microsoft.Extensions.DependencyInjection.Abstractions": "6.0.0",
          "Microsoft.Extensions.Options": "6.0.0",
          "Microsoft.Extensions.Primitives": "6.0.0"
        }
      },
      "Ardalis.GuardClauses": {
        "type": "Transitive",
        "resolved": "4.0.1",
        "contentHash": "RemnImQf/BWR8oYqFpdw+hn+b4Q1w+pGujkRiSfjQhMPuiERwGn4UMmQv+6UDE4qbPlnIN+e3e40JkvBhzgfzg==",
        "dependencies": {
          "JetBrains.Annotations": "2021.3.0"
        }
      },
      "AWSSDK.Core": {
        "type": "Transitive",
        "resolved": "3.7.100.25",
        "contentHash": "2+kNy4bSDy0GtZb+0dsyKwhvaM9xiJ2C6wiyLTEzHsn1cBTtj0pvbBshRNANchO2GkLartE2sFkrSPMlee7Ivg=="
      },
      "AWSSDK.SecurityToken": {
        "type": "Transitive",
        "resolved": "3.7.100.25",
        "contentHash": "vCLLlqThf6kcjON9GVSnz0SWGKalsBobMTlTTlHbddULcrkWsSqpnuYk0ON2JhrCJ5F1XJTPhgYVhDEIUipScg==",
        "dependencies": {
          "AWSSDK.Core": "[3.7.100.25, 4.0.0)"
        }
      },
      "DnsClient": {
        "type": "Transitive",
        "resolved": "1.6.1",
        "contentHash": "4H/f2uYJOZ+YObZjpY9ABrKZI+JNw3uizp6oMzTXwDw6F+2qIPhpRl/1t68O/6e98+vqNiYGu+lswmwdYUy3gg==",
        "dependencies": {
          "Microsoft.Win32.Registry": "5.0.0"
        }
      },
      "fo-dicom": {
        "type": "Transitive",
        "resolved": "5.0.3",
        "contentHash": "OPkCQ9+X/fvGRokAAgjR8bOpai04qlnNHmq+LsgI+Kyug3yar2zk6IMOSSvPOLgWe0EG9ScdqH44AGKnviH5Rw==",
        "dependencies": {
          "Microsoft.Bcl.AsyncInterfaces": "1.1.1",
          "Microsoft.Extensions.DependencyInjection": "2.2.0",
          "Microsoft.Extensions.Options": "2.2.0",
          "Microsoft.Toolkit.HighPerformance": "7.1.2",
          "System.Buffers": "4.5.1",
          "System.Text.Encoding.CodePages": "4.6.0",
          "System.Text.Encodings.Web": "4.7.2",
          "System.Text.Json": "4.7.2",
          "System.Threading.Channels": "6.0.0"
        }
      },
      "JetBrains.Annotations": {
        "type": "Transitive",
        "resolved": "2021.3.0",
        "contentHash": "Ddxjs5RRjf+c8m9m++WvhW1lz1bqNhsTjWvCLbQN9bvKbkJeR9MhtfNwKgBRRdG2yLHcXFr5Lf7fsvvkiPaDRg=="
      },
      "Macross.Json.Extensions": {
        "type": "Transitive",
        "resolved": "3.0.0",
        "contentHash": "AkNshs6dopj8FXsmkkJxvLivN2SyDJQDbjcds5lo9+Y6L4zpcoXdmzXQ3VVN+AIWQr0CTD5A7vkuHGAr2aypZg=="
      },
      "Microsoft.Bcl.AsyncInterfaces": {
        "type": "Transitive",
        "resolved": "1.1.1",
        "contentHash": "yuvf07qFWFqtK3P/MRkEKLhn5r2UbSpVueRziSqj0yJQIKFwG1pq9mOayK3zE5qZCTs0CbrwL9M6R8VwqyGy2w=="
      },
      "Microsoft.Data.Sqlite.Core": {
        "type": "Transitive",
<<<<<<< HEAD
        "resolved": "6.0.14",
        "contentHash": "zCTPAGYtTL8aCWUuombgL3qHM6DGzjvKq/jelX2iI3nssqGVqZFnumovUg8gCMkCmA5AdiTjNfWpBiBZbsGwMA==",
=======
        "resolved": "6.0.13",
        "contentHash": "J0tI2FyZcobMWBCWgSVFrp7fvkSPUfQzQUt16A0nMRfvq4IkozkEdx6rNpo0lGcCgUYeMimRw8H3ueqdkxGFXw==",
>>>>>>> 01abefd8
        "dependencies": {
          "SQLitePCLRaw.core": "2.1.2"
        }
      },
      "Microsoft.EntityFrameworkCore.Abstractions": {
        "type": "Transitive",
<<<<<<< HEAD
        "resolved": "6.0.14",
        "contentHash": "pvE80OmdkcF2/Jr49zqttgfmSP9KgrDpCIY2eyKEDEBR156BpskukFqTr/APBaa2SKmlsUQm6beVJWjmANGpiQ=="
      },
      "Microsoft.EntityFrameworkCore.Analyzers": {
        "type": "Transitive",
        "resolved": "6.0.14",
        "contentHash": "E422E/wgCr+er4Z3pU3pmyAErGJcQP0OconFAt1z3kDMAuCOixMaO9sF/cgw0d1N6b1tYUjSHFl5/QFa1GxRyA=="
      },
      "Microsoft.EntityFrameworkCore.Relational": {
        "type": "Transitive",
        "resolved": "6.0.14",
        "contentHash": "JpGywex8ASx0D222dBDaMbFsLLDoc0Cjbw7neqnDQ4WKp0oykUmc1LPEELVBc55LnkkJ7R5EVkwZSTdd3QgdEA==",
        "dependencies": {
          "Microsoft.EntityFrameworkCore": "6.0.14",
=======
        "resolved": "6.0.13",
        "contentHash": "m0PpkBONNPOEdVXkHNfdDETMAZKqWEX6E4kzmrvC4b+5OgFCnuxJHyAJ3Relyw8jsjsCFednrFI3nINXGDX5Sg=="
      },
      "Microsoft.EntityFrameworkCore.Analyzers": {
        "type": "Transitive",
        "resolved": "6.0.13",
        "contentHash": "JxZMC31ObhjlDF9rPp2JR5zRjYlhI/hx8cuHPE9Isg4ft7OmpFxRI2EHTOlTUwfRjN7Q41i3SWI8tv67zBP99w=="
      },
      "Microsoft.EntityFrameworkCore.Relational": {
        "type": "Transitive",
        "resolved": "6.0.13",
        "contentHash": "kFMLjZPvUeg/hRdYBXSWtOaxFWTI2sf5a31Gbq6xXivOVQbOV8TBC6K7MsG91HiLpzBsWO5fvGiD9SiIAfhpNw==",
        "dependencies": {
          "Microsoft.EntityFrameworkCore": "6.0.13",
>>>>>>> 01abefd8
          "Microsoft.Extensions.Configuration.Abstractions": "6.0.0"
        }
      },
      "Microsoft.EntityFrameworkCore.Sqlite": {
        "type": "Transitive",
<<<<<<< HEAD
        "resolved": "6.0.14",
        "contentHash": "nRZIk0z2bmfw7ZbCP1c8/jZXk8zUIa+iT7G+YGVDrnTh195Sk9n1YokfXp45br0MJp34mOdmj6n4uLNR6ZQckQ==",
        "dependencies": {
          "Microsoft.EntityFrameworkCore.Sqlite.Core": "6.0.14",
=======
        "resolved": "6.0.13",
        "contentHash": "lh9ggbl2PwAoAcNH4wA22casTHK0cElJN2m2Ap7X5itOpJVAJDBhHMdXR+Mh1yoQ7Dq9EsUSFlJJFQ2Yskf9/Q==",
        "dependencies": {
          "Microsoft.EntityFrameworkCore.Sqlite.Core": "6.0.13",
>>>>>>> 01abefd8
          "SQLitePCLRaw.bundle_e_sqlite3": "2.1.2"
        }
      },
      "Microsoft.EntityFrameworkCore.Sqlite.Core": {
        "type": "Transitive",
<<<<<<< HEAD
        "resolved": "6.0.14",
        "contentHash": "ofz6kXieETdP3jy4SunqdwL8IRWH89EbtkbJHp3jdiIXLMubJPscB4BFKyn9qa2MBtZI7c1nYxvFMlb20X+DSg==",
        "dependencies": {
          "Microsoft.Data.Sqlite.Core": "6.0.14",
          "Microsoft.EntityFrameworkCore.Relational": "6.0.14",
=======
        "resolved": "6.0.13",
        "contentHash": "Yyj1sNBHgvaTcsrWH90KWNtp0Z44Gav8/gwNwAM22Zz7top/7FF1TG75PBEk8S2I3qSGZjUHA+KOpWDJPfzQcQ==",
        "dependencies": {
          "Microsoft.Data.Sqlite.Core": "6.0.13",
          "Microsoft.EntityFrameworkCore.Relational": "6.0.13",
>>>>>>> 01abefd8
          "Microsoft.Extensions.DependencyModel": "6.0.0"
        }
      },
      "Microsoft.Extensions.Caching.Abstractions": {
        "type": "Transitive",
        "resolved": "6.0.0",
        "contentHash": "bcz5sSFJbganH0+YrfvIjJDIcKNW7TL07C4d1eTmXy/wOt52iz4LVogJb6pazs7W0+74j0YpXFErvp++Aq5Bsw==",
        "dependencies": {
          "Microsoft.Extensions.Primitives": "6.0.0"
        }
      },
      "Microsoft.Extensions.Caching.Memory": {
        "type": "Transitive",
        "resolved": "6.0.1",
        "contentHash": "B4y+Cev05eMcjf1na0v9gza6GUtahXbtY1JCypIgx3B4Ea/KAgsWyXEmW4q6zMbmTMtKzmPVk09rvFJirvMwTg==",
        "dependencies": {
          "Microsoft.Extensions.Caching.Abstractions": "6.0.0",
          "Microsoft.Extensions.DependencyInjection.Abstractions": "6.0.0",
          "Microsoft.Extensions.Logging.Abstractions": "6.0.0",
          "Microsoft.Extensions.Options": "6.0.0",
          "Microsoft.Extensions.Primitives": "6.0.0"
        }
      },
      "Microsoft.Extensions.Configuration.Abstractions": {
        "type": "Transitive",
        "resolved": "6.0.0",
        "contentHash": "qWzV9o+ZRWq+pGm+1dF+R7qTgTYoXvbyowRoBxQJGfqTpqDun2eteerjRQhq5PQ/14S+lqto3Ft4gYaRyl4rdQ==",
        "dependencies": {
          "Microsoft.Extensions.Primitives": "6.0.0"
        }
      },
      "Microsoft.Extensions.Configuration.Binder": {
        "type": "Transitive",
        "resolved": "6.0.0",
        "contentHash": "b3ErKzND8LIC7o08QAVlKfaEIYEvLJbtmVbFZVBRXeu9YkKfSSzLZfR1SUfQPBIy9mKLhEtJgGYImkcMNaKE0A==",
        "dependencies": {
          "Microsoft.Extensions.Configuration.Abstractions": "6.0.0"
        }
      },
      "Microsoft.Extensions.DependencyInjection": {
        "type": "Transitive",
        "resolved": "6.0.1",
        "contentHash": "vWXPg3HJQIpZkENn1KWq8SfbqVujVD7S7vIAyFXXqK5xkf1Vho+vG0bLBCHxU36lD1cLLtmGpfYf0B3MYFi9tQ==",
        "dependencies": {
          "Microsoft.Extensions.DependencyInjection.Abstractions": "6.0.0",
          "System.Runtime.CompilerServices.Unsafe": "6.0.0"
        }
      },
      "Microsoft.Extensions.DependencyInjection.Abstractions": {
        "type": "Transitive",
        "resolved": "6.0.0",
        "contentHash": "xlzi2IYREJH3/m6+lUrQlujzX8wDitm4QGnUu6kUXTQAWPuZY8i+ticFJbzfqaetLA6KR/rO6Ew/HuYD+bxifg=="
      },
      "Microsoft.Extensions.DependencyModel": {
        "type": "Transitive",
        "resolved": "6.0.0",
        "contentHash": "TD5QHg98m3+QhgEV1YVoNMl5KtBw/4rjfxLHO0e/YV9bPUBDKntApP4xdrVtGgCeQZHVfC2EXIGsdpRNrr87Pg==",
        "dependencies": {
          "System.Buffers": "4.5.1",
          "System.Memory": "4.5.4",
          "System.Runtime.CompilerServices.Unsafe": "6.0.0",
          "System.Text.Encodings.Web": "6.0.0",
          "System.Text.Json": "6.0.0"
        }
      },
      "Microsoft.Extensions.Diagnostics.HealthChecks": {
        "type": "Transitive",
<<<<<<< HEAD
        "resolved": "6.0.14",
        "contentHash": "Gl5I5/zL2MUzg5S4FzrkfpEBh/xSZGJbBrJHS5KDiwrWIKw+yfxYCjmjq7hZN+OJrKZrjWbhRVJcXiqwN9FsNg==",
        "dependencies": {
          "Microsoft.Extensions.Diagnostics.HealthChecks.Abstractions": "6.0.14",
=======
        "resolved": "6.0.13",
        "contentHash": "uuKZ6qDgghq8uYUvZj/QuVe4+vH/N1KxbrSTnW86/u5DzrFMuiyCt80OLt/XmetwMZwZjpHC/F/9aaQ9u7kIQg==",
        "dependencies": {
          "Microsoft.Extensions.Diagnostics.HealthChecks.Abstractions": "6.0.13",
>>>>>>> 01abefd8
          "Microsoft.Extensions.Hosting.Abstractions": "6.0.0",
          "Microsoft.Extensions.Logging.Abstractions": "6.0.3",
          "Microsoft.Extensions.Options": "6.0.0"
        }
      },
      "Microsoft.Extensions.Diagnostics.HealthChecks.Abstractions": {
        "type": "Transitive",
<<<<<<< HEAD
        "resolved": "6.0.14",
        "contentHash": "5QAO6QADZLRKFBDwMR34LtxPxTLmxEwG4OLFGgncvvIiTx8OjezILov4RFStCyzrqUvtlq6VJ88y9DnfgjAjNw=="
=======
        "resolved": "6.0.13",
        "contentHash": "NVV3zsB1tGV70kNDACH3Os7Lt66hspVayN3LpNgnyfxAfq/TL4cCU4yZgwWUCvWs0Nx6o0Di5h8Q75Aehl9q0Q=="
>>>>>>> 01abefd8
      },
      "Microsoft.Extensions.FileProviders.Abstractions": {
        "type": "Transitive",
        "resolved": "6.0.0",
        "contentHash": "0pd4/fho0gC12rQswaGQxbU34jOS1TPS8lZPpkFCH68ppQjHNHYle9iRuHeev1LhrJ94YPvzcRd8UmIuFk23Qw==",
        "dependencies": {
          "Microsoft.Extensions.Primitives": "6.0.0"
        }
      },
      "Microsoft.Extensions.FileProviders.Physical": {
        "type": "Transitive",
        "resolved": "6.0.0",
        "contentHash": "QvkL7l0nM8udt3gfyu0Vw8bbCXblxaKOl7c2oBfgGy4LCURRaL9XWZX1FWJrQc43oMokVneVxH38iz+bY1sbhg==",
        "dependencies": {
          "Microsoft.Extensions.FileProviders.Abstractions": "6.0.0",
          "Microsoft.Extensions.FileSystemGlobbing": "6.0.0",
          "Microsoft.Extensions.Primitives": "6.0.0"
        }
      },
      "Microsoft.Extensions.FileSystemGlobbing": {
        "type": "Transitive",
        "resolved": "6.0.0",
        "contentHash": "ip8jnL1aPiaPeKINCqaTEbvBFDmVx9dXQEBZ2HOBRXPD1eabGNqP/bKlsIcp7U2lGxiXd5xIhoFcmY8nM4Hdiw=="
      },
      "Microsoft.Extensions.Hosting.Abstractions": {
        "type": "Transitive",
        "resolved": "6.0.0",
        "contentHash": "GcT5l2CYXL6Sa27KCSh0TixsRfADUgth+ojQSD5EkzisZxmGFh7CwzkcYuGwvmXLjr27uWRNrJ2vuuEjMhU05Q==",
        "dependencies": {
          "Microsoft.Extensions.Configuration.Abstractions": "6.0.0",
          "Microsoft.Extensions.DependencyInjection.Abstractions": "6.0.0",
          "Microsoft.Extensions.FileProviders.Abstractions": "6.0.0"
        }
      },
      "Microsoft.Extensions.Logging": {
        "type": "Transitive",
        "resolved": "6.0.0",
        "contentHash": "eIbyj40QDg1NDz0HBW0S5f3wrLVnKWnDJ/JtZ+yJDFnDj90VoPuoPmFkeaXrtu+0cKm5GRAwoDf+dBWXK0TUdg==",
        "dependencies": {
          "Microsoft.Extensions.DependencyInjection": "6.0.0",
          "Microsoft.Extensions.DependencyInjection.Abstractions": "6.0.0",
          "Microsoft.Extensions.Logging.Abstractions": "6.0.0",
          "Microsoft.Extensions.Options": "6.0.0",
          "System.Diagnostics.DiagnosticSource": "6.0.0"
        }
      },
      "Microsoft.Extensions.Logging.Abstractions": {
        "type": "Transitive",
        "resolved": "6.0.3",
        "contentHash": "SUpStcdjeBbdKjPKe53hVVLkFjylX0yIXY8K+xWa47+o1d+REDyOMZjHZa+chsQI1K9qZeiHWk9jos0TFU7vGg=="
      },
      "Microsoft.Extensions.Options": {
        "type": "Transitive",
        "resolved": "6.0.0",
        "contentHash": "dzXN0+V1AyjOe2xcJ86Qbo233KHuLEY0njf/P2Kw8SfJU+d45HNS2ctJdnEnrWbM9Ye2eFgaC5Mj9otRMU6IsQ==",
        "dependencies": {
          "Microsoft.Extensions.DependencyInjection.Abstractions": "6.0.0",
          "Microsoft.Extensions.Primitives": "6.0.0"
        }
      },
      "Microsoft.Extensions.Primitives": {
        "type": "Transitive",
        "resolved": "6.0.0",
        "contentHash": "9+PnzmQFfEFNR9J2aDTfJGGupShHjOuGw4VUv+JB044biSHrnmCIMD+mJHmb2H7YryrfBEXDurxQ47gJZdCKNQ==",
        "dependencies": {
          "System.Runtime.CompilerServices.Unsafe": "6.0.0"
        }
      },
      "Microsoft.NETCore.Platforms": {
        "type": "Transitive",
        "resolved": "5.0.0",
        "contentHash": "VyPlqzH2wavqquTcYpkIIAQ6WdenuKoFN0BdYBbCWsclXacSOHNQn66Gt4z5NBqEYW0FAPm5rlvki9ZiCij5xQ=="
      },
      "Microsoft.Toolkit.HighPerformance": {
        "type": "Transitive",
        "resolved": "7.1.2",
        "contentHash": "cezzRky0BUJyYmSrcQUcX8qAv90JfUwCqWEbqfWZLHyeANo9/LWgW6y50pqbyc8r8SPXVsu2GNH98fB3VxrnvA=="
      },
      "Microsoft.Win32.Registry": {
        "type": "Transitive",
        "resolved": "5.0.0",
        "contentHash": "dDoKi0PnDz31yAyETfRntsLArTlVAVzUzCIvvEDsDsucrl33Dl8pIJG06ePTJTI3tGpeyHS9Cq7Foc/s4EeKcg==",
        "dependencies": {
          "System.Security.AccessControl": "5.0.0",
          "System.Security.Principal.Windows": "5.0.0"
        }
      },
      "Monai.Deploy.Messaging": {
        "type": "Transitive",
        "resolved": "0.1.20",
        "contentHash": "du9oxFRvtTeBBGiErXbbXBPonFIP9WE46SPqN9YvH9K9Sf+vUpI/VQWDL4vafqQCF0HNnU1MnHOJGsD0l9s2CQ==",
        "dependencies": {
          "Ardalis.GuardClauses": "4.0.1",
          "Microsoft.Extensions.Configuration": "6.0.1",
          "Microsoft.Extensions.Diagnostics.HealthChecks": "6.0.12",
          "Microsoft.Extensions.Logging": "6.0.0",
          "Newtonsoft.Json": "13.0.2",
          "System.ComponentModel.Annotations": "5.0.0",
          "System.IO.Abstractions": "17.2.3"
        }
      },
      "Monai.Deploy.Storage": {
        "type": "Transitive",
        "resolved": "0.2.13",
        "contentHash": "n8GpFPA/MNaTywz/xRRb1KpJONs+dy7QAjKsk6fQrviMrU9jtXJsv6BuodX9kqzLL6npA63gweHRUDljQJLUEw==",
        "dependencies": {
          "AWSSDK.SecurityToken": "3.7.100.25",
          "Ardalis.GuardClauses": "4.0.1",
          "Microsoft.Extensions.Configuration": "6.0.1",
          "Microsoft.Extensions.Diagnostics.HealthChecks": "6.0.10",
          "Microsoft.Extensions.Logging": "6.0.0",
          "Monai.Deploy.Storage.S3Policy": "0.2.13",
          "System.IO.Abstractions": "17.2.3"
        }
      },
      "Monai.Deploy.Storage.S3Policy": {
        "type": "Transitive",
        "resolved": "0.2.13",
        "contentHash": "Cvquf6VH8IHwq9rAmWZse3XZpM9HUsF5/f9wfuKfrNyCM/xRnbVTc8GrOOVGe+SUNg+GAcc0vWiX1efGyOmFyw==",
        "dependencies": {
          "Ardalis.GuardClauses": "4.0.1",
          "Newtonsoft.Json": "13.0.2"
        }
      },
      "MongoDB.Bson": {
        "type": "Transitive",
        "resolved": "2.19.0",
        "contentHash": "pGp9F2PWU3Dj54PiXKibuaQ5rphWkfp8/Nsy5jLp2dWZGRGlr3r/Lfwnr0PvfihFfxieUcJZ2z3VeO8RctXcvA==",
        "dependencies": {
          "System.Runtime.CompilerServices.Unsafe": "5.0.0"
        }
      },
      "MongoDB.Driver": {
        "type": "Transitive",
        "resolved": "2.19.0",
        "contentHash": "W/1YByn5gNGfHBe8AyDURXWKn1Z9xJ9IUjplFcvk8B/jlTlDOkmXgmwjlToIdqr0l8rX594kksjGx3a9if3dsg==",
        "dependencies": {
          "Microsoft.Extensions.Logging.Abstractions": "2.0.0",
          "MongoDB.Bson": "2.19.0",
          "MongoDB.Driver.Core": "2.19.0",
          "MongoDB.Libmongocrypt": "1.7.0"
        }
      },
      "MongoDB.Driver.Core": {
        "type": "Transitive",
        "resolved": "2.19.0",
        "contentHash": "KbzJJJc4EsUZ+YQoe7zZL1OxHVC9RjgQMso2LjhZWnlP+IHSON63vKNt7jGarXrOVXK0DqIUrRwQyXMgmqTX5g==",
        "dependencies": {
          "AWSSDK.SecurityToken": "3.7.100.14",
          "DnsClient": "1.6.1",
          "Microsoft.Extensions.Logging.Abstractions": "2.0.0",
          "MongoDB.Bson": "2.19.0",
          "MongoDB.Libmongocrypt": "1.7.0",
          "SharpCompress": "0.30.1",
          "Snappier": "1.0.0",
          "System.Buffers": "4.5.1",
          "ZstdSharp.Port": "0.6.2"
        }
      },
      "MongoDB.Libmongocrypt": {
        "type": "Transitive",
        "resolved": "1.7.0",
        "contentHash": "p9+peTZX63nGHskOLhvhfBtrknxNg1RzXepE07rPozuCGz27bMjCcQyvn2YByg0L3YEcNWdTmI4BlnG/5RF+5Q=="
      },
      "Newtonsoft.Json": {
        "type": "Transitive",
        "resolved": "13.0.2",
        "contentHash": "R2pZ3B0UjeyHShm9vG+Tu0EBb2lC8b0dFzV9gVn50ofHXh9Smjk6kTn7A/FdAsC8B5cKib1OnGYOXxRBz5XQDg=="
      },
      "Polly": {
        "type": "Transitive",
        "resolved": "7.2.3",
        "contentHash": "DeCY0OFbNdNxsjntr1gTXHJ5pKUwYzp04Er2LLeN3g6pWhffsGuKVfMBLe1lw7x76HrPkLxKEFxBlpRxS2nDEQ=="
      },
      "SharpCompress": {
        "type": "Transitive",
        "resolved": "0.30.1",
        "contentHash": "XqD4TpfyYGa7QTPzaGlMVbcecKnXy4YmYLDWrU+JIj7IuRNl7DH2END+Ll7ekWIY8o3dAMWLFDE1xdhfIWD1nw=="
      },
      "Snappier": {
        "type": "Transitive",
        "resolved": "1.0.0",
        "contentHash": "rFtK2KEI9hIe8gtx3a0YDXdHOpedIf9wYCEYtBEmtlyiWVX3XlCNV03JrmmAi/Cdfn7dxK+k0sjjcLv4fpHnqA=="
      },
      "SQLitePCLRaw.bundle_e_sqlite3": {
        "type": "Transitive",
        "resolved": "2.1.2",
        "contentHash": "ilkvNhrTersLmIVAcDwwPqfhUFCg19Z1GVMvCSi3xk6Akq94f4qadLORQCq/T8+9JgMiPs+F/NECw5uauviaNw==",
        "dependencies": {
          "SQLitePCLRaw.lib.e_sqlite3": "2.1.2",
          "SQLitePCLRaw.provider.e_sqlite3": "2.1.2"
        }
      },
      "SQLitePCLRaw.core": {
        "type": "Transitive",
        "resolved": "2.1.2",
        "contentHash": "A8EBepVqY2lnAp3a8jnhbgzF2tlj2S3HcJQGANTYg/TbYbKa8Z5cM1h74An/vy0svhfzT7tVY0sFmUglLgv+2g==",
        "dependencies": {
          "System.Memory": "4.5.3"
        }
      },
      "SQLitePCLRaw.lib.e_sqlite3": {
        "type": "Transitive",
        "resolved": "2.1.2",
        "contentHash": "zibGtku8M4Eea1R3ZCAxc86QbNvyEN17mAcQkvWKBuHvRpMiK2g5anG4R5Be7cWKSd1i6baYz8y4dMMAKcXKPg=="
      },
      "SQLitePCLRaw.provider.e_sqlite3": {
        "type": "Transitive",
        "resolved": "2.1.2",
        "contentHash": "lxCZarZdvAsMl2zw9bXHrXK6RxVhB4b23iTFhCOdHFhxfbsxLxWf+ocvswJwR/9Wh/E//ddMi+wJGqUKV7VwoA==",
        "dependencies": {
          "SQLitePCLRaw.core": "2.1.2"
        }
      },
      "System.Buffers": {
        "type": "Transitive",
        "resolved": "4.5.1",
        "contentHash": "Rw7ijyl1qqRS0YQD/WycNst8hUUMgrMH4FCn1nNm27M4VxchZ1js3fVjQaANHO5f3sN4isvP4a+Met9Y4YomAg=="
      },
      "System.Collections.Immutable": {
        "type": "Transitive",
        "resolved": "6.0.0",
        "contentHash": "l4zZJ1WU2hqpQQHXz1rvC3etVZN+2DLmQMO79FhOTZHMn8tDRr+WU287sbomD0BETlmKDn0ygUgVy9k5xkkJdA==",
        "dependencies": {
          "System.Runtime.CompilerServices.Unsafe": "6.0.0"
        }
      },
      "System.ComponentModel.Annotations": {
        "type": "Transitive",
        "resolved": "5.0.0",
        "contentHash": "dMkqfy2el8A8/I76n2Hi1oBFEbG1SfxD2l5nhwXV3XjlnOmwxJlQbYpJH4W51odnU9sARCSAgv7S3CyAFMkpYg=="
      },
      "System.Diagnostics.DiagnosticSource": {
        "type": "Transitive",
        "resolved": "6.0.0",
        "contentHash": "frQDfv0rl209cKm1lnwTgFPzNigy2EKk1BS3uAvHvlBVKe5cymGyHO+Sj+NLv5VF/AhHsqPIUUwya5oV4CHMUw==",
        "dependencies": {
          "System.Runtime.CompilerServices.Unsafe": "6.0.0"
        }
      },
      "System.IO.Abstractions": {
        "type": "Transitive",
        "resolved": "17.2.3",
        "contentHash": "VcozGeE4SxIo0cnXrDHhbrh/Gb8KQnZ3BvMelvh+iw0PrIKtuuA46U2Xm4e4pgnaWFgT4RdZfTpWl/WPRdw0WQ=="
      },
      "System.Memory": {
        "type": "Transitive",
        "resolved": "4.5.4",
        "contentHash": "1MbJTHS1lZ4bS4FmsJjnuGJOu88ZzTT2rLvrhW7Ygic+pC0NWA+3hgAen0HRdsocuQXCkUTdFn9yHJJhsijDXw=="
      },
      "System.Runtime.CompilerServices.Unsafe": {
        "type": "Transitive",
        "resolved": "6.0.0",
        "contentHash": "/iUeP3tq1S0XdNNoMz5C9twLSrM/TH+qElHkXWaPvuNOt+99G75NrV0OS2EqHx5wMN7popYjpc8oTjC1y16DLg=="
      },
      "System.Security.AccessControl": {
        "type": "Transitive",
        "resolved": "5.0.0",
        "contentHash": "dagJ1mHZO3Ani8GH0PHpPEe/oYO+rVdbQjvjJkBRNQkX4t0r1iaeGn8+/ybkSLEan3/slM0t59SVdHzuHf2jmw==",
        "dependencies": {
          "Microsoft.NETCore.Platforms": "5.0.0",
          "System.Security.Principal.Windows": "5.0.0"
        }
      },
      "System.Security.Principal.Windows": {
        "type": "Transitive",
        "resolved": "5.0.0",
        "contentHash": "t0MGLukB5WAVU9bO3MGzvlGnyJPgUlcwerXn1kzBRjwLKixT96XV0Uza41W49gVd8zEMFu9vQEFlv0IOrytICA=="
      },
      "System.Text.Encoding.CodePages": {
        "type": "Transitive",
        "resolved": "4.6.0",
        "contentHash": "OCUK9C/U97+UheVwo+JE+IUcKySUE3Oe+BcHhVtQrvmKSUFLrUDO8B5zEPRL6mBGbczxZp4w1boSck6/fw4dog==",
        "dependencies": {
          "Microsoft.NETCore.Platforms": "3.0.0"
        }
      },
      "System.Text.Encodings.Web": {
        "type": "Transitive",
        "resolved": "6.0.0",
        "contentHash": "Vg8eB5Tawm1IFqj4TVK1czJX89rhFxJo9ELqc/Eiq0eXy13RK00eubyU6TJE6y+GQXjyV5gSfiewDUZjQgSE0w==",
        "dependencies": {
          "System.Runtime.CompilerServices.Unsafe": "6.0.0"
        }
      },
      "System.Text.Json": {
        "type": "Transitive",
        "resolved": "6.0.0",
        "contentHash": "zaJsHfESQvJ11vbXnNlkrR46IaMULk/gHxYsJphzSF+07kTjPHv+Oc14w6QEOfo3Q4hqLJgStUaYB9DBl0TmWg==",
        "dependencies": {
          "System.Runtime.CompilerServices.Unsafe": "6.0.0",
          "System.Text.Encodings.Web": "6.0.0"
        }
      },
      "System.Threading.Channels": {
        "type": "Transitive",
        "resolved": "6.0.0",
        "contentHash": "TY8/9+tI0mNaUMgntOxxaq2ndTkdXqLSxvPmas7XEqOlv9lQtB7wLjYGd756lOaO7Dvb5r/WXhluM+0Xe87v5Q=="
      },
      "System.Threading.Tasks.Dataflow": {
        "type": "Transitive",
        "resolved": "6.0.0",
        "contentHash": "+tyDCU3/B1lDdOOAJywHQoFwyXIUghIaP2BxG79uvhfTnO+D9qIgjVlL/JV2NTliYbMHpd6eKDmHp2VHpij7MA=="
      },
      "ZstdSharp.Port": {
        "type": "Transitive",
        "resolved": "0.6.2",
        "contentHash": "jPao/LdUNLUz8rn3H1D8W7wQbZsRZM0iayvWI4xGejJg3XJHT56gcmYdgmCGPdJF1UEBqUjucCRrFB+4HbJsbw=="
      },
      "monai.deploy.informaticsgateway.api": {
        "type": "Project",
        "dependencies": {
          "Macross.Json.Extensions": "[3.0.0, )",
<<<<<<< HEAD
          "Microsoft.EntityFrameworkCore.Abstractions": "[6.0.14, )",
          "Monai.Deploy.InformaticsGateway.Common": "[1.0.0, )",
          "Monai.Deploy.Messaging": "[0.1.20, )",
=======
          "Microsoft.EntityFrameworkCore.Abstractions": "[6.0.13, )",
          "Monai.Deploy.InformaticsGateway.Common": "[1.0.0, )",
          "Monai.Deploy.Messaging": "[0.1.19, )",
>>>>>>> 01abefd8
          "Monai.Deploy.Storage": "[0.2.13, )"
        }
      },
      "monai.deploy.informaticsgateway.common": {
        "type": "Project",
        "dependencies": {
          "Ardalis.GuardClauses": "[4.0.1, )",
          "System.IO.Abstractions": "[17.2.3, )",
          "System.Threading.Tasks.Dataflow": "[6.0.0, )",
          "fo-dicom": "[5.0.3, )"
        }
      },
      "monai.deploy.informaticsgateway.configuration": {
        "type": "Project",
        "dependencies": {
          "Microsoft.Extensions.Logging.Abstractions": "[6.0.3, )",
          "Microsoft.Extensions.Options": "[6.0.0, )",
          "Monai.Deploy.InformaticsGateway.Api": "[1.0.0, )",
          "Monai.Deploy.InformaticsGateway.Common": "[1.0.0, )",
<<<<<<< HEAD
          "Monai.Deploy.Messaging": "[0.1.20, )",
=======
          "Monai.Deploy.Messaging": "[0.1.19, )",
>>>>>>> 01abefd8
          "Monai.Deploy.Storage": "[0.2.13, )",
          "System.IO.Abstractions": "[17.2.3, )"
        }
      },
      "monai.deploy.informaticsgateway.database.api": {
        "type": "Project",
        "dependencies": {
<<<<<<< HEAD
          "Microsoft.EntityFrameworkCore": "[6.0.14, )",
=======
          "Microsoft.EntityFrameworkCore": "[6.0.13, )",
>>>>>>> 01abefd8
          "Monai.Deploy.InformaticsGateway.Api": "[1.0.0, )",
          "Monai.Deploy.InformaticsGateway.Configuration": "[1.0.0, )",
          "Polly": "[7.2.3, )"
        }
      },
      "monai.deploy.informaticsgateway.database.entityframework": {
        "type": "Project",
        "dependencies": {
<<<<<<< HEAD
          "Microsoft.EntityFrameworkCore": "[6.0.14, )",
          "Microsoft.EntityFrameworkCore.Sqlite": "[6.0.14, )",
=======
          "Microsoft.EntityFrameworkCore": "[6.0.13, )",
          "Microsoft.EntityFrameworkCore.Sqlite": "[6.0.13, )",
>>>>>>> 01abefd8
          "Microsoft.Extensions.Configuration": "[6.0.1, )",
          "Microsoft.Extensions.Configuration.FileExtensions": "[6.0.0, )",
          "Microsoft.Extensions.Configuration.Json": "[6.0.0, )",
          "Monai.Deploy.InformaticsGateway.Api": "[1.0.0, )",
          "Monai.Deploy.InformaticsGateway.Configuration": "[1.0.0, )",
          "Monai.Deploy.InformaticsGateway.Database.Api": "[1.0.0, )"
        }
      },
      "monai.deploy.informaticsgateway.database.mongodb": {
        "type": "Project",
        "dependencies": {
          "Monai.Deploy.InformaticsGateway.Database.Api": "[1.0.0, )",
          "MongoDB.Driver": "[2.19.0, )",
          "MongoDB.Driver.Core": "[2.19.0, )"
        }
      }
    }
  }
}<|MERGE_RESOLUTION|>--- conflicted
+++ resolved
@@ -20,21 +20,12 @@
       },
       "Microsoft.EntityFrameworkCore": {
         "type": "Direct",
-<<<<<<< HEAD
         "requested": "[6.0.14, )",
         "resolved": "6.0.14",
         "contentHash": "JmEKFlumyqHHK4ixxX+md46dCC1OzaAent/fpixVFVtagS94pAk7q4DUH0xzM3vIzgIgQUmk3c4Dvw3dd48txA==",
         "dependencies": {
           "Microsoft.EntityFrameworkCore.Abstractions": "6.0.14",
           "Microsoft.EntityFrameworkCore.Analyzers": "6.0.14",
-=======
-        "requested": "[6.0.13, )",
-        "resolved": "6.0.13",
-        "contentHash": "SnTTQzyP+VUibyONIxi4e2crxYzkW5qfO64tmqxaY5J0KzJolR/nHo8ty4wParaeoybSQz7m9p+6lC7xJ1SHBg==",
-        "dependencies": {
-          "Microsoft.EntityFrameworkCore.Abstractions": "6.0.13",
-          "Microsoft.EntityFrameworkCore.Analyzers": "6.0.13",
->>>>>>> 01abefd8
           "Microsoft.Extensions.Caching.Memory": "6.0.1",
           "Microsoft.Extensions.DependencyInjection": "6.0.1",
           "Microsoft.Extensions.Logging": "6.0.0",
@@ -80,7 +71,6 @@
       },
       "Microsoft.Extensions.Diagnostics.HealthChecks.EntityFrameworkCore": {
         "type": "Direct",
-<<<<<<< HEAD
         "requested": "[6.0.14, )",
         "resolved": "6.0.14",
         "contentHash": "HXCIYHd4zhGmaC8Rsl98gn7BkEYcLLHunBTyYuCNNQiuyfikCJBo5PIcUrb3BKAFv1b4m/TXuki4BXk9OqHfKw==",
@@ -88,15 +78,6 @@
           "Microsoft.EntityFrameworkCore.Relational": "6.0.14",
           "Microsoft.Extensions.Diagnostics.HealthChecks": "6.0.14",
           "Microsoft.Extensions.Diagnostics.HealthChecks.Abstractions": "6.0.14"
-=======
-        "requested": "[6.0.13, )",
-        "resolved": "6.0.13",
-        "contentHash": "zm2bGsjCK42VQkVddXtvo7sI4cyX50MREIOqOhfeibV7VSqHVjbplvPd7f6U3vJBQ12n+uNg+jprqUwi00ia+w==",
-        "dependencies": {
-          "Microsoft.EntityFrameworkCore.Relational": "6.0.13",
-          "Microsoft.Extensions.Diagnostics.HealthChecks": "6.0.13",
-          "Microsoft.Extensions.Diagnostics.HealthChecks.Abstractions": "6.0.13"
->>>>>>> 01abefd8
         }
       },
       "Microsoft.Extensions.Options.ConfigurationExtensions": {
@@ -174,20 +155,14 @@
       },
       "Microsoft.Data.Sqlite.Core": {
         "type": "Transitive",
-<<<<<<< HEAD
         "resolved": "6.0.14",
         "contentHash": "zCTPAGYtTL8aCWUuombgL3qHM6DGzjvKq/jelX2iI3nssqGVqZFnumovUg8gCMkCmA5AdiTjNfWpBiBZbsGwMA==",
-=======
-        "resolved": "6.0.13",
-        "contentHash": "J0tI2FyZcobMWBCWgSVFrp7fvkSPUfQzQUt16A0nMRfvq4IkozkEdx6rNpo0lGcCgUYeMimRw8H3ueqdkxGFXw==",
->>>>>>> 01abefd8
         "dependencies": {
           "SQLitePCLRaw.core": "2.1.2"
         }
       },
       "Microsoft.EntityFrameworkCore.Abstractions": {
         "type": "Transitive",
-<<<<<<< HEAD
         "resolved": "6.0.14",
         "contentHash": "pvE80OmdkcF2/Jr49zqttgfmSP9KgrDpCIY2eyKEDEBR156BpskukFqTr/APBaa2SKmlsUQm6beVJWjmANGpiQ=="
       },
@@ -202,56 +177,25 @@
         "contentHash": "JpGywex8ASx0D222dBDaMbFsLLDoc0Cjbw7neqnDQ4WKp0oykUmc1LPEELVBc55LnkkJ7R5EVkwZSTdd3QgdEA==",
         "dependencies": {
           "Microsoft.EntityFrameworkCore": "6.0.14",
-=======
-        "resolved": "6.0.13",
-        "contentHash": "m0PpkBONNPOEdVXkHNfdDETMAZKqWEX6E4kzmrvC4b+5OgFCnuxJHyAJ3Relyw8jsjsCFednrFI3nINXGDX5Sg=="
-      },
-      "Microsoft.EntityFrameworkCore.Analyzers": {
-        "type": "Transitive",
-        "resolved": "6.0.13",
-        "contentHash": "JxZMC31ObhjlDF9rPp2JR5zRjYlhI/hx8cuHPE9Isg4ft7OmpFxRI2EHTOlTUwfRjN7Q41i3SWI8tv67zBP99w=="
-      },
-      "Microsoft.EntityFrameworkCore.Relational": {
-        "type": "Transitive",
-        "resolved": "6.0.13",
-        "contentHash": "kFMLjZPvUeg/hRdYBXSWtOaxFWTI2sf5a31Gbq6xXivOVQbOV8TBC6K7MsG91HiLpzBsWO5fvGiD9SiIAfhpNw==",
-        "dependencies": {
-          "Microsoft.EntityFrameworkCore": "6.0.13",
->>>>>>> 01abefd8
           "Microsoft.Extensions.Configuration.Abstractions": "6.0.0"
         }
       },
       "Microsoft.EntityFrameworkCore.Sqlite": {
         "type": "Transitive",
-<<<<<<< HEAD
         "resolved": "6.0.14",
         "contentHash": "nRZIk0z2bmfw7ZbCP1c8/jZXk8zUIa+iT7G+YGVDrnTh195Sk9n1YokfXp45br0MJp34mOdmj6n4uLNR6ZQckQ==",
         "dependencies": {
           "Microsoft.EntityFrameworkCore.Sqlite.Core": "6.0.14",
-=======
-        "resolved": "6.0.13",
-        "contentHash": "lh9ggbl2PwAoAcNH4wA22casTHK0cElJN2m2Ap7X5itOpJVAJDBhHMdXR+Mh1yoQ7Dq9EsUSFlJJFQ2Yskf9/Q==",
-        "dependencies": {
-          "Microsoft.EntityFrameworkCore.Sqlite.Core": "6.0.13",
->>>>>>> 01abefd8
           "SQLitePCLRaw.bundle_e_sqlite3": "2.1.2"
         }
       },
       "Microsoft.EntityFrameworkCore.Sqlite.Core": {
         "type": "Transitive",
-<<<<<<< HEAD
         "resolved": "6.0.14",
         "contentHash": "ofz6kXieETdP3jy4SunqdwL8IRWH89EbtkbJHp3jdiIXLMubJPscB4BFKyn9qa2MBtZI7c1nYxvFMlb20X+DSg==",
         "dependencies": {
           "Microsoft.Data.Sqlite.Core": "6.0.14",
           "Microsoft.EntityFrameworkCore.Relational": "6.0.14",
-=======
-        "resolved": "6.0.13",
-        "contentHash": "Yyj1sNBHgvaTcsrWH90KWNtp0Z44Gav8/gwNwAM22Zz7top/7FF1TG75PBEk8S2I3qSGZjUHA+KOpWDJPfzQcQ==",
-        "dependencies": {
-          "Microsoft.Data.Sqlite.Core": "6.0.13",
-          "Microsoft.EntityFrameworkCore.Relational": "6.0.13",
->>>>>>> 01abefd8
           "Microsoft.Extensions.DependencyModel": "6.0.0"
         }
       },
@@ -319,17 +263,10 @@
       },
       "Microsoft.Extensions.Diagnostics.HealthChecks": {
         "type": "Transitive",
-<<<<<<< HEAD
         "resolved": "6.0.14",
         "contentHash": "Gl5I5/zL2MUzg5S4FzrkfpEBh/xSZGJbBrJHS5KDiwrWIKw+yfxYCjmjq7hZN+OJrKZrjWbhRVJcXiqwN9FsNg==",
         "dependencies": {
           "Microsoft.Extensions.Diagnostics.HealthChecks.Abstractions": "6.0.14",
-=======
-        "resolved": "6.0.13",
-        "contentHash": "uuKZ6qDgghq8uYUvZj/QuVe4+vH/N1KxbrSTnW86/u5DzrFMuiyCt80OLt/XmetwMZwZjpHC/F/9aaQ9u7kIQg==",
-        "dependencies": {
-          "Microsoft.Extensions.Diagnostics.HealthChecks.Abstractions": "6.0.13",
->>>>>>> 01abefd8
           "Microsoft.Extensions.Hosting.Abstractions": "6.0.0",
           "Microsoft.Extensions.Logging.Abstractions": "6.0.3",
           "Microsoft.Extensions.Options": "6.0.0"
@@ -337,13 +274,8 @@
       },
       "Microsoft.Extensions.Diagnostics.HealthChecks.Abstractions": {
         "type": "Transitive",
-<<<<<<< HEAD
         "resolved": "6.0.14",
         "contentHash": "5QAO6QADZLRKFBDwMR34LtxPxTLmxEwG4OLFGgncvvIiTx8OjezILov4RFStCyzrqUvtlq6VJ88y9DnfgjAjNw=="
-=======
-        "resolved": "6.0.13",
-        "contentHash": "NVV3zsB1tGV70kNDACH3Os7Lt66hspVayN3LpNgnyfxAfq/TL4cCU4yZgwWUCvWs0Nx6o0Di5h8Q75Aehl9q0Q=="
->>>>>>> 01abefd8
       },
       "Microsoft.Extensions.FileProviders.Abstractions": {
         "type": "Transitive",
@@ -657,15 +589,9 @@
         "type": "Project",
         "dependencies": {
           "Macross.Json.Extensions": "[3.0.0, )",
-<<<<<<< HEAD
           "Microsoft.EntityFrameworkCore.Abstractions": "[6.0.14, )",
           "Monai.Deploy.InformaticsGateway.Common": "[1.0.0, )",
           "Monai.Deploy.Messaging": "[0.1.20, )",
-=======
-          "Microsoft.EntityFrameworkCore.Abstractions": "[6.0.13, )",
-          "Monai.Deploy.InformaticsGateway.Common": "[1.0.0, )",
-          "Monai.Deploy.Messaging": "[0.1.19, )",
->>>>>>> 01abefd8
           "Monai.Deploy.Storage": "[0.2.13, )"
         }
       },
@@ -685,11 +611,7 @@
           "Microsoft.Extensions.Options": "[6.0.0, )",
           "Monai.Deploy.InformaticsGateway.Api": "[1.0.0, )",
           "Monai.Deploy.InformaticsGateway.Common": "[1.0.0, )",
-<<<<<<< HEAD
           "Monai.Deploy.Messaging": "[0.1.20, )",
-=======
-          "Monai.Deploy.Messaging": "[0.1.19, )",
->>>>>>> 01abefd8
           "Monai.Deploy.Storage": "[0.2.13, )",
           "System.IO.Abstractions": "[17.2.3, )"
         }
@@ -697,11 +619,7 @@
       "monai.deploy.informaticsgateway.database.api": {
         "type": "Project",
         "dependencies": {
-<<<<<<< HEAD
           "Microsoft.EntityFrameworkCore": "[6.0.14, )",
-=======
-          "Microsoft.EntityFrameworkCore": "[6.0.13, )",
->>>>>>> 01abefd8
           "Monai.Deploy.InformaticsGateway.Api": "[1.0.0, )",
           "Monai.Deploy.InformaticsGateway.Configuration": "[1.0.0, )",
           "Polly": "[7.2.3, )"
@@ -710,13 +628,8 @@
       "monai.deploy.informaticsgateway.database.entityframework": {
         "type": "Project",
         "dependencies": {
-<<<<<<< HEAD
           "Microsoft.EntityFrameworkCore": "[6.0.14, )",
           "Microsoft.EntityFrameworkCore.Sqlite": "[6.0.14, )",
-=======
-          "Microsoft.EntityFrameworkCore": "[6.0.13, )",
-          "Microsoft.EntityFrameworkCore.Sqlite": "[6.0.13, )",
->>>>>>> 01abefd8
           "Microsoft.Extensions.Configuration": "[6.0.1, )",
           "Microsoft.Extensions.Configuration.FileExtensions": "[6.0.0, )",
           "Microsoft.Extensions.Configuration.Json": "[6.0.0, )",
