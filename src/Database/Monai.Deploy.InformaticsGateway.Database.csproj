--- conflicted
+++ resolved
@@ -1,84 +1,76 @@
-<!--
-  ~ Copyright 2021-2022 MONAI Consortium
-  ~
-  ~ Licensed under the Apache License, Version 2.0 (the "License");
-  ~ you may not use this file except in compliance with the License.
-  ~ You may obtain a copy of the License at
-  ~
-  ~ http://www.apache.org/licenses/LICENSE-2.0
-  ~
-  ~ Unless required by applicable law or agreed to in writing, software
-  ~ distributed under the License is distributed on an "AS IS" BASIS,
-  ~ WITHOUT WARRANTIES OR CONDITIONS OF ANY KIND, either express or implied.
-  ~ See the License for the specific language governing permissions and
-  ~ limitations under the License.
--->
-
-<Project Sdk="Microsoft.NET.Sdk">
-
-  <PropertyGroup>
-    <RootNamespace>Monai.Deploy.InformaticsGateway.Database</RootNamespace>
-    <TargetFramework>net6.0</TargetFramework>
-    <PackageLicenseExpression>Apache-2.0</PackageLicenseExpression>
-    <CodeAnalysisRuleSet>..\.sonarlint\project-monai_monai-deploy-informatics-gatewaycsharp.ruleset</CodeAnalysisRuleSet>
-    <RestorePackagesWithLockFile>true</RestorePackagesWithLockFile>
-    <Nullable>enable</Nullable>
-  </PropertyGroup>
-
-  <ItemGroup>
-    <ProjectReference Include="..\Api\Monai.Deploy.InformaticsGateway.Api.csproj" />
-    <ProjectReference Include="..\Configuration\Monai.Deploy.InformaticsGateway.Configuration.csproj" />
-    <ProjectReference Include="Api\Monai.Deploy.InformaticsGateway.Database.Api.csproj" />
-    <ProjectReference Include="EntityFramework\Monai.Deploy.InformaticsGateway.Database.EntityFramework.csproj" />
-    <ProjectReference Include="MongoDB\Monai.Deploy.InformaticsGateway.Database.MongoDB.csproj" />
-  </ItemGroup>
-  
-  <ItemGroup>
-    <Compile Remove="EntityFramework\**" />
-    <EmbeddedResource Remove="EntityFramework\**" />
-    <None Remove="EntityFramework\**" />
-  </ItemGroup>
-
-  <ItemGroup>
-    <Compile Remove="MongoDB\**" />
-    <EmbeddedResource Remove="MongoDB\**" />
-    <None Remove="MongoDB\**" />
-  </ItemGroup>
-
-  <ItemGroup>
-    <Compile Remove="Api\**" />
-    <EmbeddedResource Remove="Api\**" />
-    <None Remove="Api\**" />
-  </ItemGroup>
-
-  <ItemGroup>
-    <Compile Remove="Test\**" />
-    <EmbeddedResource Remove="Test\**" />
-    <None Remove="Test\**" />
-  </ItemGroup>
-
-  <ItemGroup>
-    <AdditionalFiles Include="..\.sonarlint\project-monai_monai-deploy-informatics-gateway\CSharp\SonarLint.xml" Link="SonarLint.xml" />
-  </ItemGroup>
-
-  <ItemGroup>
-    <PackageReference Include="AspNetCore.HealthChecks.MongoDb" Version="6.0.2" />
-    <PackageReference Include="GitVersion.MsBuild" Version="5.12.0">
-        <PrivateAssets>All</PrivateAssets>
-    </PackageReference>
-<<<<<<< HEAD
-    <PackageReference Include="Microsoft.EntityFrameworkCore" Version="6.0.14" />
-    <PackageReference Include="Microsoft.Extensions.Configuration" Version="6.0.1" />
-    <PackageReference Include="Microsoft.Extensions.Configuration.FileExtensions" Version="6.0.0" />
-    <PackageReference Include="Microsoft.Extensions.Configuration.Json" Version="6.0.0" />
-    <PackageReference Include="Microsoft.Extensions.Diagnostics.HealthChecks.EntityFrameworkCore" Version="6.0.14" />
-=======
-    <PackageReference Include="Microsoft.EntityFrameworkCore" Version="6.0.13" />
-    <PackageReference Include="Microsoft.Extensions.Configuration" Version="6.0.1" />
-    <PackageReference Include="Microsoft.Extensions.Configuration.FileExtensions" Version="6.0.0" />
-    <PackageReference Include="Microsoft.Extensions.Configuration.Json" Version="6.0.0" />
-    <PackageReference Include="Microsoft.Extensions.Diagnostics.HealthChecks.EntityFrameworkCore" Version="6.0.13" />
->>>>>>> 01abefd8
-    <PackageReference Include="Microsoft.Extensions.Options.ConfigurationExtensions" Version="6.0.0" />
-  </ItemGroup>
-</Project>
+<!--
+  ~ Copyright 2021-2022 MONAI Consortium
+  ~
+  ~ Licensed under the Apache License, Version 2.0 (the "License");
+  ~ you may not use this file except in compliance with the License.
+  ~ You may obtain a copy of the License at
+  ~
+  ~ http://www.apache.org/licenses/LICENSE-2.0
+  ~
+  ~ Unless required by applicable law or agreed to in writing, software
+  ~ distributed under the License is distributed on an "AS IS" BASIS,
+  ~ WITHOUT WARRANTIES OR CONDITIONS OF ANY KIND, either express or implied.
+  ~ See the License for the specific language governing permissions and
+  ~ limitations under the License.
+-->
+
+<Project Sdk="Microsoft.NET.Sdk">
+
+  <PropertyGroup>
+    <RootNamespace>Monai.Deploy.InformaticsGateway.Database</RootNamespace>
+    <TargetFramework>net6.0</TargetFramework>
+    <PackageLicenseExpression>Apache-2.0</PackageLicenseExpression>
+    <CodeAnalysisRuleSet>..\.sonarlint\project-monai_monai-deploy-informatics-gatewaycsharp.ruleset</CodeAnalysisRuleSet>
+    <RestorePackagesWithLockFile>true</RestorePackagesWithLockFile>
+    <Nullable>enable</Nullable>
+  </PropertyGroup>
+
+  <ItemGroup>
+    <ProjectReference Include="..\Api\Monai.Deploy.InformaticsGateway.Api.csproj" />
+    <ProjectReference Include="..\Configuration\Monai.Deploy.InformaticsGateway.Configuration.csproj" />
+    <ProjectReference Include="Api\Monai.Deploy.InformaticsGateway.Database.Api.csproj" />
+    <ProjectReference Include="EntityFramework\Monai.Deploy.InformaticsGateway.Database.EntityFramework.csproj" />
+    <ProjectReference Include="MongoDB\Monai.Deploy.InformaticsGateway.Database.MongoDB.csproj" />
+  </ItemGroup>
+
+  <ItemGroup>
+    <Compile Remove="EntityFramework\**" />
+    <EmbeddedResource Remove="EntityFramework\**" />
+    <None Remove="EntityFramework\**" />
+  </ItemGroup>
+
+  <ItemGroup>
+    <Compile Remove="MongoDB\**" />
+    <EmbeddedResource Remove="MongoDB\**" />
+    <None Remove="MongoDB\**" />
+  </ItemGroup>
+
+  <ItemGroup>
+    <Compile Remove="Api\**" />
+    <EmbeddedResource Remove="Api\**" />
+    <None Remove="Api\**" />
+  </ItemGroup>
+
+  <ItemGroup>
+    <Compile Remove="Test\**" />
+    <EmbeddedResource Remove="Test\**" />
+    <None Remove="Test\**" />
+  </ItemGroup>
+
+  <ItemGroup>
+    <AdditionalFiles Include="..\.sonarlint\project-monai_monai-deploy-informatics-gateway\CSharp\SonarLint.xml" Link="SonarLint.xml" />
+  </ItemGroup>
+
+  <ItemGroup>
+    <PackageReference Include="AspNetCore.HealthChecks.MongoDb" Version="6.0.2" />
+    <PackageReference Include="GitVersion.MsBuild" Version="5.12.0">
+        <PrivateAssets>All</PrivateAssets>
+    </PackageReference>
+    <PackageReference Include="Microsoft.EntityFrameworkCore" Version="6.0.14" />
+    <PackageReference Include="Microsoft.Extensions.Configuration" Version="6.0.1" />
+    <PackageReference Include="Microsoft.Extensions.Configuration.FileExtensions" Version="6.0.0" />
+    <PackageReference Include="Microsoft.Extensions.Configuration.Json" Version="6.0.0" />
+    <PackageReference Include="Microsoft.Extensions.Diagnostics.HealthChecks.EntityFrameworkCore" Version="6.0.14" />
+    <PackageReference Include="Microsoft.Extensions.Options.ConfigurationExtensions" Version="6.0.0" />
+  </ItemGroup>
+</Project>