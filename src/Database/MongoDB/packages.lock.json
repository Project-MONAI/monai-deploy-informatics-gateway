{
  "version": 1,
  "dependencies": {
    "net6.0": {
      "MongoDB.Driver": {
        "type": "Direct",
        "requested": "[2.19.0, )",
        "resolved": "2.19.0",
        "contentHash": "W/1YByn5gNGfHBe8AyDURXWKn1Z9xJ9IUjplFcvk8B/jlTlDOkmXgmwjlToIdqr0l8rX594kksjGx3a9if3dsg==",
        "dependencies": {
          "Microsoft.Extensions.Logging.Abstractions": "2.0.0",
          "MongoDB.Bson": "2.19.0",
          "MongoDB.Driver.Core": "2.19.0",
          "MongoDB.Libmongocrypt": "1.7.0"
        }
      },
      "MongoDB.Driver.Core": {
        "type": "Direct",
        "requested": "[2.19.0, )",
        "resolved": "2.19.0",
        "contentHash": "KbzJJJc4EsUZ+YQoe7zZL1OxHVC9RjgQMso2LjhZWnlP+IHSON63vKNt7jGarXrOVXK0DqIUrRwQyXMgmqTX5g==",
        "dependencies": {
          "AWSSDK.SecurityToken": "3.7.100.14",
          "DnsClient": "1.6.1",
          "Microsoft.Extensions.Logging.Abstractions": "2.0.0",
          "MongoDB.Bson": "2.19.0",
          "MongoDB.Libmongocrypt": "1.7.0",
          "SharpCompress": "0.30.1",
          "Snappier": "1.0.0",
          "System.Buffers": "4.5.1",
          "ZstdSharp.Port": "0.6.2"
        }
      },
      "Ardalis.GuardClauses": {
        "type": "Transitive",
        "resolved": "4.0.1",
        "contentHash": "RemnImQf/BWR8oYqFpdw+hn+b4Q1w+pGujkRiSfjQhMPuiERwGn4UMmQv+6UDE4qbPlnIN+e3e40JkvBhzgfzg==",
        "dependencies": {
          "JetBrains.Annotations": "2021.3.0"
        }
      },
      "AWSSDK.Core": {
        "type": "Transitive",
        "resolved": "3.7.100.25",
        "contentHash": "2+kNy4bSDy0GtZb+0dsyKwhvaM9xiJ2C6wiyLTEzHsn1cBTtj0pvbBshRNANchO2GkLartE2sFkrSPMlee7Ivg=="
      },
      "AWSSDK.SecurityToken": {
        "type": "Transitive",
        "resolved": "3.7.100.25",
        "contentHash": "vCLLlqThf6kcjON9GVSnz0SWGKalsBobMTlTTlHbddULcrkWsSqpnuYk0ON2JhrCJ5F1XJTPhgYVhDEIUipScg==",
        "dependencies": {
          "AWSSDK.Core": "[3.7.100.25, 4.0.0)"
        }
      },
      "DnsClient": {
        "type": "Transitive",
        "resolved": "1.6.1",
        "contentHash": "4H/f2uYJOZ+YObZjpY9ABrKZI+JNw3uizp6oMzTXwDw6F+2qIPhpRl/1t68O/6e98+vqNiYGu+lswmwdYUy3gg==",
        "dependencies": {
          "Microsoft.Win32.Registry": "5.0.0"
        }
      },
      "fo-dicom": {
        "type": "Transitive",
        "resolved": "5.0.3",
        "contentHash": "OPkCQ9+X/fvGRokAAgjR8bOpai04qlnNHmq+LsgI+Kyug3yar2zk6IMOSSvPOLgWe0EG9ScdqH44AGKnviH5Rw==",
        "dependencies": {
          "Microsoft.Bcl.AsyncInterfaces": "1.1.1",
          "Microsoft.Extensions.DependencyInjection": "2.2.0",
          "Microsoft.Extensions.Options": "2.2.0",
          "Microsoft.Toolkit.HighPerformance": "7.1.2",
          "System.Buffers": "4.5.1",
          "System.Text.Encoding.CodePages": "4.6.0",
          "System.Text.Encodings.Web": "4.7.2",
          "System.Text.Json": "4.7.2",
          "System.Threading.Channels": "6.0.0"
        }
      },
      "JetBrains.Annotations": {
        "type": "Transitive",
        "resolved": "2021.3.0",
        "contentHash": "Ddxjs5RRjf+c8m9m++WvhW1lz1bqNhsTjWvCLbQN9bvKbkJeR9MhtfNwKgBRRdG2yLHcXFr5Lf7fsvvkiPaDRg=="
      },
      "Macross.Json.Extensions": {
        "type": "Transitive",
        "resolved": "3.0.0",
        "contentHash": "AkNshs6dopj8FXsmkkJxvLivN2SyDJQDbjcds5lo9+Y6L4zpcoXdmzXQ3VVN+AIWQr0CTD5A7vkuHGAr2aypZg=="
      },
      "Microsoft.Bcl.AsyncInterfaces": {
        "type": "Transitive",
        "resolved": "1.1.1",
        "contentHash": "yuvf07qFWFqtK3P/MRkEKLhn5r2UbSpVueRziSqj0yJQIKFwG1pq9mOayK3zE5qZCTs0CbrwL9M6R8VwqyGy2w=="
      },
      "Microsoft.EntityFrameworkCore": {
        "type": "Transitive",
<<<<<<< HEAD
        "resolved": "6.0.14",
        "contentHash": "JmEKFlumyqHHK4ixxX+md46dCC1OzaAent/fpixVFVtagS94pAk7q4DUH0xzM3vIzgIgQUmk3c4Dvw3dd48txA==",
        "dependencies": {
          "Microsoft.EntityFrameworkCore.Abstractions": "6.0.14",
          "Microsoft.EntityFrameworkCore.Analyzers": "6.0.14",
=======
        "resolved": "6.0.13",
        "contentHash": "SnTTQzyP+VUibyONIxi4e2crxYzkW5qfO64tmqxaY5J0KzJolR/nHo8ty4wParaeoybSQz7m9p+6lC7xJ1SHBg==",
        "dependencies": {
          "Microsoft.EntityFrameworkCore.Abstractions": "6.0.13",
          "Microsoft.EntityFrameworkCore.Analyzers": "6.0.13",
>>>>>>> 01abefd8
          "Microsoft.Extensions.Caching.Memory": "6.0.1",
          "Microsoft.Extensions.DependencyInjection": "6.0.1",
          "Microsoft.Extensions.Logging": "6.0.0",
          "System.Collections.Immutable": "6.0.0",
          "System.Diagnostics.DiagnosticSource": "6.0.0"
        }
      },
      "Microsoft.EntityFrameworkCore.Abstractions": {
        "type": "Transitive",
<<<<<<< HEAD
        "resolved": "6.0.14",
        "contentHash": "pvE80OmdkcF2/Jr49zqttgfmSP9KgrDpCIY2eyKEDEBR156BpskukFqTr/APBaa2SKmlsUQm6beVJWjmANGpiQ=="
      },
      "Microsoft.EntityFrameworkCore.Analyzers": {
        "type": "Transitive",
        "resolved": "6.0.14",
        "contentHash": "E422E/wgCr+er4Z3pU3pmyAErGJcQP0OconFAt1z3kDMAuCOixMaO9sF/cgw0d1N6b1tYUjSHFl5/QFa1GxRyA=="
=======
        "resolved": "6.0.13",
        "contentHash": "m0PpkBONNPOEdVXkHNfdDETMAZKqWEX6E4kzmrvC4b+5OgFCnuxJHyAJ3Relyw8jsjsCFednrFI3nINXGDX5Sg=="
      },
      "Microsoft.EntityFrameworkCore.Analyzers": {
        "type": "Transitive",
        "resolved": "6.0.13",
        "contentHash": "JxZMC31ObhjlDF9rPp2JR5zRjYlhI/hx8cuHPE9Isg4ft7OmpFxRI2EHTOlTUwfRjN7Q41i3SWI8tv67zBP99w=="
>>>>>>> 01abefd8
      },
      "Microsoft.Extensions.Caching.Abstractions": {
        "type": "Transitive",
        "resolved": "6.0.0",
        "contentHash": "bcz5sSFJbganH0+YrfvIjJDIcKNW7TL07C4d1eTmXy/wOt52iz4LVogJb6pazs7W0+74j0YpXFErvp++Aq5Bsw==",
        "dependencies": {
          "Microsoft.Extensions.Primitives": "6.0.0"
        }
      },
      "Microsoft.Extensions.Caching.Memory": {
        "type": "Transitive",
        "resolved": "6.0.1",
        "contentHash": "B4y+Cev05eMcjf1na0v9gza6GUtahXbtY1JCypIgx3B4Ea/KAgsWyXEmW4q6zMbmTMtKzmPVk09rvFJirvMwTg==",
        "dependencies": {
          "Microsoft.Extensions.Caching.Abstractions": "6.0.0",
          "Microsoft.Extensions.DependencyInjection.Abstractions": "6.0.0",
          "Microsoft.Extensions.Logging.Abstractions": "6.0.0",
          "Microsoft.Extensions.Options": "6.0.0",
          "Microsoft.Extensions.Primitives": "6.0.0"
        }
      },
      "Microsoft.Extensions.Configuration": {
        "type": "Transitive",
        "resolved": "6.0.1",
        "contentHash": "BUyFU9t+HzlSE7ri4B+AQN2BgTgHv/uM82s5ZkgU1BApyzWzIl48nDsG5wR1t0pniNuuyTBzG3qCW8152/NtSw==",
        "dependencies": {
          "Microsoft.Extensions.Configuration.Abstractions": "6.0.0",
          "Microsoft.Extensions.Primitives": "6.0.0"
        }
      },
      "Microsoft.Extensions.Configuration.Abstractions": {
        "type": "Transitive",
        "resolved": "6.0.0",
        "contentHash": "qWzV9o+ZRWq+pGm+1dF+R7qTgTYoXvbyowRoBxQJGfqTpqDun2eteerjRQhq5PQ/14S+lqto3Ft4gYaRyl4rdQ==",
        "dependencies": {
          "Microsoft.Extensions.Primitives": "6.0.0"
        }
      },
      "Microsoft.Extensions.DependencyInjection": {
        "type": "Transitive",
        "resolved": "6.0.1",
        "contentHash": "vWXPg3HJQIpZkENn1KWq8SfbqVujVD7S7vIAyFXXqK5xkf1Vho+vG0bLBCHxU36lD1cLLtmGpfYf0B3MYFi9tQ==",
        "dependencies": {
          "Microsoft.Extensions.DependencyInjection.Abstractions": "6.0.0",
          "System.Runtime.CompilerServices.Unsafe": "6.0.0"
        }
      },
      "Microsoft.Extensions.DependencyInjection.Abstractions": {
        "type": "Transitive",
        "resolved": "6.0.0",
        "contentHash": "xlzi2IYREJH3/m6+lUrQlujzX8wDitm4QGnUu6kUXTQAWPuZY8i+ticFJbzfqaetLA6KR/rO6Ew/HuYD+bxifg=="
      },
      "Microsoft.Extensions.Diagnostics.HealthChecks": {
        "type": "Transitive",
        "resolved": "6.0.12",
        "contentHash": "TdsjGYOHDg8656T2tWHUXNkYFUFstL/L9GEjboasuAetubH52yHkNpQV6WuqA6BpbfZHZj8xwKqN7aL7ZWO1Rg==",
        "dependencies": {
          "Microsoft.Extensions.Diagnostics.HealthChecks.Abstractions": "6.0.12",
          "Microsoft.Extensions.Hosting.Abstractions": "6.0.0",
          "Microsoft.Extensions.Logging.Abstractions": "6.0.3",
          "Microsoft.Extensions.Options": "6.0.0"
        }
      },
      "Microsoft.Extensions.Diagnostics.HealthChecks.Abstractions": {
        "type": "Transitive",
        "resolved": "6.0.12",
        "contentHash": "7GN8C+pcaIBMDQA6OOgBEWT+1Y/OhZTxzovNXIxxBsfU4xI7bmjez5321ya5rN2NbJXUmStNnJics78RkPQO4w=="
      },
      "Microsoft.Extensions.FileProviders.Abstractions": {
        "type": "Transitive",
        "resolved": "6.0.0",
        "contentHash": "0pd4/fho0gC12rQswaGQxbU34jOS1TPS8lZPpkFCH68ppQjHNHYle9iRuHeev1LhrJ94YPvzcRd8UmIuFk23Qw==",
        "dependencies": {
          "Microsoft.Extensions.Primitives": "6.0.0"
        }
      },
      "Microsoft.Extensions.Hosting.Abstractions": {
        "type": "Transitive",
        "resolved": "6.0.0",
        "contentHash": "GcT5l2CYXL6Sa27KCSh0TixsRfADUgth+ojQSD5EkzisZxmGFh7CwzkcYuGwvmXLjr27uWRNrJ2vuuEjMhU05Q==",
        "dependencies": {
          "Microsoft.Extensions.Configuration.Abstractions": "6.0.0",
          "Microsoft.Extensions.DependencyInjection.Abstractions": "6.0.0",
          "Microsoft.Extensions.FileProviders.Abstractions": "6.0.0"
        }
      },
      "Microsoft.Extensions.Logging": {
        "type": "Transitive",
        "resolved": "6.0.0",
        "contentHash": "eIbyj40QDg1NDz0HBW0S5f3wrLVnKWnDJ/JtZ+yJDFnDj90VoPuoPmFkeaXrtu+0cKm5GRAwoDf+dBWXK0TUdg==",
        "dependencies": {
          "Microsoft.Extensions.DependencyInjection": "6.0.0",
          "Microsoft.Extensions.DependencyInjection.Abstractions": "6.0.0",
          "Microsoft.Extensions.Logging.Abstractions": "6.0.0",
          "Microsoft.Extensions.Options": "6.0.0",
          "System.Diagnostics.DiagnosticSource": "6.0.0"
        }
      },
      "Microsoft.Extensions.Logging.Abstractions": {
        "type": "Transitive",
        "resolved": "6.0.3",
        "contentHash": "SUpStcdjeBbdKjPKe53hVVLkFjylX0yIXY8K+xWa47+o1d+REDyOMZjHZa+chsQI1K9qZeiHWk9jos0TFU7vGg=="
      },
      "Microsoft.Extensions.Options": {
        "type": "Transitive",
        "resolved": "6.0.0",
        "contentHash": "dzXN0+V1AyjOe2xcJ86Qbo233KHuLEY0njf/P2Kw8SfJU+d45HNS2ctJdnEnrWbM9Ye2eFgaC5Mj9otRMU6IsQ==",
        "dependencies": {
          "Microsoft.Extensions.DependencyInjection.Abstractions": "6.0.0",
          "Microsoft.Extensions.Primitives": "6.0.0"
        }
      },
      "Microsoft.Extensions.Primitives": {
        "type": "Transitive",
        "resolved": "6.0.0",
        "contentHash": "9+PnzmQFfEFNR9J2aDTfJGGupShHjOuGw4VUv+JB044biSHrnmCIMD+mJHmb2H7YryrfBEXDurxQ47gJZdCKNQ==",
        "dependencies": {
          "System.Runtime.CompilerServices.Unsafe": "6.0.0"
        }
      },
      "Microsoft.NETCore.Platforms": {
        "type": "Transitive",
        "resolved": "5.0.0",
        "contentHash": "VyPlqzH2wavqquTcYpkIIAQ6WdenuKoFN0BdYBbCWsclXacSOHNQn66Gt4z5NBqEYW0FAPm5rlvki9ZiCij5xQ=="
      },
      "Microsoft.Toolkit.HighPerformance": {
        "type": "Transitive",
        "resolved": "7.1.2",
        "contentHash": "cezzRky0BUJyYmSrcQUcX8qAv90JfUwCqWEbqfWZLHyeANo9/LWgW6y50pqbyc8r8SPXVsu2GNH98fB3VxrnvA=="
      },
      "Microsoft.Win32.Registry": {
        "type": "Transitive",
        "resolved": "5.0.0",
        "contentHash": "dDoKi0PnDz31yAyETfRntsLArTlVAVzUzCIvvEDsDsucrl33Dl8pIJG06ePTJTI3tGpeyHS9Cq7Foc/s4EeKcg==",
        "dependencies": {
          "System.Security.AccessControl": "5.0.0",
          "System.Security.Principal.Windows": "5.0.0"
        }
      },
      "Monai.Deploy.Messaging": {
        "type": "Transitive",
        "resolved": "0.1.20",
        "contentHash": "du9oxFRvtTeBBGiErXbbXBPonFIP9WE46SPqN9YvH9K9Sf+vUpI/VQWDL4vafqQCF0HNnU1MnHOJGsD0l9s2CQ==",
        "dependencies": {
          "Ardalis.GuardClauses": "4.0.1",
          "Microsoft.Extensions.Configuration": "6.0.1",
          "Microsoft.Extensions.Diagnostics.HealthChecks": "6.0.12",
          "Microsoft.Extensions.Logging": "6.0.0",
          "Newtonsoft.Json": "13.0.2",
          "System.ComponentModel.Annotations": "5.0.0",
          "System.IO.Abstractions": "17.2.3"
        }
      },
      "Monai.Deploy.Storage": {
        "type": "Transitive",
        "resolved": "0.2.13",
        "contentHash": "n8GpFPA/MNaTywz/xRRb1KpJONs+dy7QAjKsk6fQrviMrU9jtXJsv6BuodX9kqzLL6npA63gweHRUDljQJLUEw==",
        "dependencies": {
          "AWSSDK.SecurityToken": "3.7.100.25",
          "Ardalis.GuardClauses": "4.0.1",
          "Microsoft.Extensions.Configuration": "6.0.1",
          "Microsoft.Extensions.Diagnostics.HealthChecks": "6.0.10",
          "Microsoft.Extensions.Logging": "6.0.0",
          "Monai.Deploy.Storage.S3Policy": "0.2.13",
          "System.IO.Abstractions": "17.2.3"
        }
      },
      "Monai.Deploy.Storage.S3Policy": {
        "type": "Transitive",
        "resolved": "0.2.13",
        "contentHash": "Cvquf6VH8IHwq9rAmWZse3XZpM9HUsF5/f9wfuKfrNyCM/xRnbVTc8GrOOVGe+SUNg+GAcc0vWiX1efGyOmFyw==",
        "dependencies": {
          "Ardalis.GuardClauses": "4.0.1",
          "Newtonsoft.Json": "13.0.2"
        }
      },
      "MongoDB.Bson": {
        "type": "Transitive",
        "resolved": "2.19.0",
        "contentHash": "pGp9F2PWU3Dj54PiXKibuaQ5rphWkfp8/Nsy5jLp2dWZGRGlr3r/Lfwnr0PvfihFfxieUcJZ2z3VeO8RctXcvA==",
        "dependencies": {
          "System.Runtime.CompilerServices.Unsafe": "5.0.0"
        }
      },
      "MongoDB.Libmongocrypt": {
        "type": "Transitive",
        "resolved": "1.7.0",
        "contentHash": "p9+peTZX63nGHskOLhvhfBtrknxNg1RzXepE07rPozuCGz27bMjCcQyvn2YByg0L3YEcNWdTmI4BlnG/5RF+5Q=="
      },
      "Newtonsoft.Json": {
        "type": "Transitive",
        "resolved": "13.0.2",
        "contentHash": "R2pZ3B0UjeyHShm9vG+Tu0EBb2lC8b0dFzV9gVn50ofHXh9Smjk6kTn7A/FdAsC8B5cKib1OnGYOXxRBz5XQDg=="
      },
      "Polly": {
        "type": "Transitive",
        "resolved": "7.2.3",
        "contentHash": "DeCY0OFbNdNxsjntr1gTXHJ5pKUwYzp04Er2LLeN3g6pWhffsGuKVfMBLe1lw7x76HrPkLxKEFxBlpRxS2nDEQ=="
      },
      "SharpCompress": {
        "type": "Transitive",
        "resolved": "0.30.1",
        "contentHash": "XqD4TpfyYGa7QTPzaGlMVbcecKnXy4YmYLDWrU+JIj7IuRNl7DH2END+Ll7ekWIY8o3dAMWLFDE1xdhfIWD1nw=="
      },
      "Snappier": {
        "type": "Transitive",
        "resolved": "1.0.0",
        "contentHash": "rFtK2KEI9hIe8gtx3a0YDXdHOpedIf9wYCEYtBEmtlyiWVX3XlCNV03JrmmAi/Cdfn7dxK+k0sjjcLv4fpHnqA=="
      },
      "System.Buffers": {
        "type": "Transitive",
        "resolved": "4.5.1",
        "contentHash": "Rw7ijyl1qqRS0YQD/WycNst8hUUMgrMH4FCn1nNm27M4VxchZ1js3fVjQaANHO5f3sN4isvP4a+Met9Y4YomAg=="
      },
      "System.Collections.Immutable": {
        "type": "Transitive",
        "resolved": "6.0.0",
        "contentHash": "l4zZJ1WU2hqpQQHXz1rvC3etVZN+2DLmQMO79FhOTZHMn8tDRr+WU287sbomD0BETlmKDn0ygUgVy9k5xkkJdA==",
        "dependencies": {
          "System.Runtime.CompilerServices.Unsafe": "6.0.0"
        }
      },
      "System.ComponentModel.Annotations": {
        "type": "Transitive",
        "resolved": "5.0.0",
        "contentHash": "dMkqfy2el8A8/I76n2Hi1oBFEbG1SfxD2l5nhwXV3XjlnOmwxJlQbYpJH4W51odnU9sARCSAgv7S3CyAFMkpYg=="
      },
      "System.Diagnostics.DiagnosticSource": {
        "type": "Transitive",
        "resolved": "6.0.0",
        "contentHash": "frQDfv0rl209cKm1lnwTgFPzNigy2EKk1BS3uAvHvlBVKe5cymGyHO+Sj+NLv5VF/AhHsqPIUUwya5oV4CHMUw==",
        "dependencies": {
          "System.Runtime.CompilerServices.Unsafe": "6.0.0"
        }
      },
      "System.IO.Abstractions": {
        "type": "Transitive",
        "resolved": "17.2.3",
        "contentHash": "VcozGeE4SxIo0cnXrDHhbrh/Gb8KQnZ3BvMelvh+iw0PrIKtuuA46U2Xm4e4pgnaWFgT4RdZfTpWl/WPRdw0WQ=="
      },
      "System.Runtime.CompilerServices.Unsafe": {
        "type": "Transitive",
        "resolved": "6.0.0",
        "contentHash": "/iUeP3tq1S0XdNNoMz5C9twLSrM/TH+qElHkXWaPvuNOt+99G75NrV0OS2EqHx5wMN7popYjpc8oTjC1y16DLg=="
      },
      "System.Security.AccessControl": {
        "type": "Transitive",
        "resolved": "5.0.0",
        "contentHash": "dagJ1mHZO3Ani8GH0PHpPEe/oYO+rVdbQjvjJkBRNQkX4t0r1iaeGn8+/ybkSLEan3/slM0t59SVdHzuHf2jmw==",
        "dependencies": {
          "Microsoft.NETCore.Platforms": "5.0.0",
          "System.Security.Principal.Windows": "5.0.0"
        }
      },
      "System.Security.Principal.Windows": {
        "type": "Transitive",
        "resolved": "5.0.0",
        "contentHash": "t0MGLukB5WAVU9bO3MGzvlGnyJPgUlcwerXn1kzBRjwLKixT96XV0Uza41W49gVd8zEMFu9vQEFlv0IOrytICA=="
      },
      "System.Text.Encoding.CodePages": {
        "type": "Transitive",
        "resolved": "4.6.0",
        "contentHash": "OCUK9C/U97+UheVwo+JE+IUcKySUE3Oe+BcHhVtQrvmKSUFLrUDO8B5zEPRL6mBGbczxZp4w1boSck6/fw4dog==",
        "dependencies": {
          "Microsoft.NETCore.Platforms": "3.0.0"
        }
      },
      "System.Text.Encodings.Web": {
        "type": "Transitive",
        "resolved": "4.7.2",
        "contentHash": "iTUgB/WtrZ1sWZs84F2hwyQhiRH6QNjQv2DkwrH+WP6RoFga2Q1m3f9/Q7FG8cck8AdHitQkmkXSY8qylcDmuA=="
      },
      "System.Text.Json": {
        "type": "Transitive",
        "resolved": "4.7.2",
        "contentHash": "TcMd95wcrubm9nHvJEQs70rC0H/8omiSGGpU4FQ/ZA1URIqD4pjmFJh2Mfv1yH1eHgJDWTi2hMDXwTET+zOOyg=="
      },
      "System.Threading.Channels": {
        "type": "Transitive",
        "resolved": "6.0.0",
        "contentHash": "TY8/9+tI0mNaUMgntOxxaq2ndTkdXqLSxvPmas7XEqOlv9lQtB7wLjYGd756lOaO7Dvb5r/WXhluM+0Xe87v5Q=="
      },
      "System.Threading.Tasks.Dataflow": {
        "type": "Transitive",
        "resolved": "6.0.0",
        "contentHash": "+tyDCU3/B1lDdOOAJywHQoFwyXIUghIaP2BxG79uvhfTnO+D9qIgjVlL/JV2NTliYbMHpd6eKDmHp2VHpij7MA=="
      },
      "ZstdSharp.Port": {
        "type": "Transitive",
        "resolved": "0.6.2",
        "contentHash": "jPao/LdUNLUz8rn3H1D8W7wQbZsRZM0iayvWI4xGejJg3XJHT56gcmYdgmCGPdJF1UEBqUjucCRrFB+4HbJsbw=="
      },
      "monai.deploy.informaticsgateway.api": {
        "type": "Project",
        "dependencies": {
          "Macross.Json.Extensions": "[3.0.0, )",
<<<<<<< HEAD
          "Microsoft.EntityFrameworkCore.Abstractions": "[6.0.14, )",
          "Monai.Deploy.InformaticsGateway.Common": "[1.0.0, )",
          "Monai.Deploy.Messaging": "[0.1.20, )",
=======
          "Microsoft.EntityFrameworkCore.Abstractions": "[6.0.13, )",
          "Monai.Deploy.InformaticsGateway.Common": "[1.0.0, )",
          "Monai.Deploy.Messaging": "[0.1.19, )",
>>>>>>> 01abefd8
          "Monai.Deploy.Storage": "[0.2.13, )"
        }
      },
      "monai.deploy.informaticsgateway.common": {
        "type": "Project",
        "dependencies": {
          "Ardalis.GuardClauses": "[4.0.1, )",
          "System.IO.Abstractions": "[17.2.3, )",
          "System.Threading.Tasks.Dataflow": "[6.0.0, )",
          "fo-dicom": "[5.0.3, )"
        }
      },
      "monai.deploy.informaticsgateway.configuration": {
        "type": "Project",
        "dependencies": {
          "Microsoft.Extensions.Logging.Abstractions": "[6.0.3, )",
          "Microsoft.Extensions.Options": "[6.0.0, )",
          "Monai.Deploy.InformaticsGateway.Api": "[1.0.0, )",
          "Monai.Deploy.InformaticsGateway.Common": "[1.0.0, )",
<<<<<<< HEAD
          "Monai.Deploy.Messaging": "[0.1.20, )",
=======
          "Monai.Deploy.Messaging": "[0.1.19, )",
>>>>>>> 01abefd8
          "Monai.Deploy.Storage": "[0.2.13, )",
          "System.IO.Abstractions": "[17.2.3, )"
        }
      },
      "monai.deploy.informaticsgateway.database.api": {
        "type": "Project",
        "dependencies": {
<<<<<<< HEAD
          "Microsoft.EntityFrameworkCore": "[6.0.14, )",
=======
          "Microsoft.EntityFrameworkCore": "[6.0.13, )",
>>>>>>> 01abefd8
          "Monai.Deploy.InformaticsGateway.Api": "[1.0.0, )",
          "Monai.Deploy.InformaticsGateway.Configuration": "[1.0.0, )",
          "Polly": "[7.2.3, )"
        }
      }
    }
  }
}<|MERGE_RESOLUTION|>--- conflicted
+++ resolved
@@ -93,19 +93,11 @@
       },
       "Microsoft.EntityFrameworkCore": {
         "type": "Transitive",
-<<<<<<< HEAD
         "resolved": "6.0.14",
         "contentHash": "JmEKFlumyqHHK4ixxX+md46dCC1OzaAent/fpixVFVtagS94pAk7q4DUH0xzM3vIzgIgQUmk3c4Dvw3dd48txA==",
         "dependencies": {
           "Microsoft.EntityFrameworkCore.Abstractions": "6.0.14",
           "Microsoft.EntityFrameworkCore.Analyzers": "6.0.14",
-=======
-        "resolved": "6.0.13",
-        "contentHash": "SnTTQzyP+VUibyONIxi4e2crxYzkW5qfO64tmqxaY5J0KzJolR/nHo8ty4wParaeoybSQz7m9p+6lC7xJ1SHBg==",
-        "dependencies": {
-          "Microsoft.EntityFrameworkCore.Abstractions": "6.0.13",
-          "Microsoft.EntityFrameworkCore.Analyzers": "6.0.13",
->>>>>>> 01abefd8
           "Microsoft.Extensions.Caching.Memory": "6.0.1",
           "Microsoft.Extensions.DependencyInjection": "6.0.1",
           "Microsoft.Extensions.Logging": "6.0.0",
@@ -115,7 +107,6 @@
       },
       "Microsoft.EntityFrameworkCore.Abstractions": {
         "type": "Transitive",
-<<<<<<< HEAD
         "resolved": "6.0.14",
         "contentHash": "pvE80OmdkcF2/Jr49zqttgfmSP9KgrDpCIY2eyKEDEBR156BpskukFqTr/APBaa2SKmlsUQm6beVJWjmANGpiQ=="
       },
@@ -123,15 +114,6 @@
         "type": "Transitive",
         "resolved": "6.0.14",
         "contentHash": "E422E/wgCr+er4Z3pU3pmyAErGJcQP0OconFAt1z3kDMAuCOixMaO9sF/cgw0d1N6b1tYUjSHFl5/QFa1GxRyA=="
-=======
-        "resolved": "6.0.13",
-        "contentHash": "m0PpkBONNPOEdVXkHNfdDETMAZKqWEX6E4kzmrvC4b+5OgFCnuxJHyAJ3Relyw8jsjsCFednrFI3nINXGDX5Sg=="
-      },
-      "Microsoft.EntityFrameworkCore.Analyzers": {
-        "type": "Transitive",
-        "resolved": "6.0.13",
-        "contentHash": "JxZMC31ObhjlDF9rPp2JR5zRjYlhI/hx8cuHPE9Isg4ft7OmpFxRI2EHTOlTUwfRjN7Q41i3SWI8tv67zBP99w=="
->>>>>>> 01abefd8
       },
       "Microsoft.Extensions.Caching.Abstractions": {
         "type": "Transitive",
@@ -428,15 +410,9 @@
         "type": "Project",
         "dependencies": {
           "Macross.Json.Extensions": "[3.0.0, )",
-<<<<<<< HEAD
           "Microsoft.EntityFrameworkCore.Abstractions": "[6.0.14, )",
           "Monai.Deploy.InformaticsGateway.Common": "[1.0.0, )",
           "Monai.Deploy.Messaging": "[0.1.20, )",
-=======
-          "Microsoft.EntityFrameworkCore.Abstractions": "[6.0.13, )",
-          "Monai.Deploy.InformaticsGateway.Common": "[1.0.0, )",
-          "Monai.Deploy.Messaging": "[0.1.19, )",
->>>>>>> 01abefd8
           "Monai.Deploy.Storage": "[0.2.13, )"
         }
       },
@@ -456,11 +432,7 @@
           "Microsoft.Extensions.Options": "[6.0.0, )",
           "Monai.Deploy.InformaticsGateway.Api": "[1.0.0, )",
           "Monai.Deploy.InformaticsGateway.Common": "[1.0.0, )",
-<<<<<<< HEAD
           "Monai.Deploy.Messaging": "[0.1.20, )",
-=======
-          "Monai.Deploy.Messaging": "[0.1.19, )",
->>>>>>> 01abefd8
           "Monai.Deploy.Storage": "[0.2.13, )",
           "System.IO.Abstractions": "[17.2.3, )"
         }
@@ -468,11 +440,7 @@
       "monai.deploy.informaticsgateway.database.api": {
         "type": "Project",
         "dependencies": {
-<<<<<<< HEAD
           "Microsoft.EntityFrameworkCore": "[6.0.14, )",
-=======
-          "Microsoft.EntityFrameworkCore": "[6.0.13, )",
->>>>>>> 01abefd8
           "Monai.Deploy.InformaticsGateway.Api": "[1.0.0, )",
           "Monai.Deploy.InformaticsGateway.Configuration": "[1.0.0, )",
           "Polly": "[7.2.3, )"
