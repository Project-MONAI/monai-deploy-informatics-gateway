/*
 * Copyright 2021-2022 MONAI Consortium
 * Copyright 2019-2021 NVIDIA Corporation
 *
 * Licensed under the Apache License, Version 2.0 (the "License");
 * you may not use this file except in compliance with the License.
 * You may obtain a copy of the License at
 *
 * http://www.apache.org/licenses/LICENSE-2.0
 *
 * Unless required by applicable law or agreed to in writing, software
 * distributed under the License is distributed on an "AS IS" BASIS,
 * WITHOUT WARRANTIES OR CONDITIONS OF ANY KIND, either express or implied.
 * See the License for the specific language governing permissions and
 * limitations under the License.
 */

using System.Data;
using Ardalis.GuardClauses;
using Microsoft.Extensions.DependencyInjection;
using Microsoft.Extensions.Logging;
using Microsoft.Extensions.Options;
using Monai.Deploy.InformaticsGateway.Api.Storage;
using Monai.Deploy.InformaticsGateway.Configuration;
using Monai.Deploy.InformaticsGateway.Database.Api;
using Monai.Deploy.InformaticsGateway.Database.Api.Logging;
using Monai.Deploy.InformaticsGateway.Database.Api.Repositories;
using MongoDB.Driver;
using Polly;
using Polly.Retry;

namespace Monai.Deploy.InformaticsGateway.Database.MongoDB.Repositories
{
    public class StorageMetadataWrapperRepository : StorageMetadataRepositoryBase, IDisposable
    {
        private readonly ILogger<StorageMetadataWrapperRepository> _logger;
        private readonly IServiceScope _scope;
        private readonly IMongoCollection<StorageMetadataWrapper> _collection;
        private readonly AsyncRetryPolicy _retryPolicy;
        private bool _disposedValue;

        public StorageMetadataWrapperRepository(
            IServiceScopeFactory serviceScopeFactory,
            ILogger<StorageMetadataWrapperRepository> logger,
            IOptions<InformaticsGatewayConfiguration> options,
            IOptions<DatabaseOptions> mongoDbOptions) : base(logger)
        {
            Guard.Against.Null(serviceScopeFactory, nameof(serviceScopeFactory));
            Guard.Against.Null(options, nameof(options));
            Guard.Against.Null(mongoDbOptions, nameof(mongoDbOptions));

            _logger = logger ?? throw new ArgumentNullException(nameof(logger));

            _scope = serviceScopeFactory.CreateScope();
            _retryPolicy = Policy.Handle<Exception>(p => p is not ArgumentException).WaitAndRetryAsync(
                options.Value.Database.Retries.RetryDelays,
                (exception, timespan, count, context) => _logger.DatabaseErrorRetry(timespan, count, exception));

            var mongoDbClient = _scope.ServiceProvider.GetRequiredService<IMongoClient>();
            var mongoDatabase = mongoDbClient.GetDatabase(mongoDbOptions.Value.DatabaseName);
            _collection = mongoDatabase.GetCollection<StorageMetadataWrapper>(nameof(StorageMetadataWrapper));
            CreateIndexes();
        }

        private void CreateIndexes()
        {
            var indexDefinition = Builders<StorageMetadataWrapper>.IndexKeys.Combine(
                Builders<StorageMetadataWrapper>.IndexKeys.Ascending(_ => _.CorrelationId),
                Builders<StorageMetadataWrapper>.IndexKeys.Ascending(_ => _.Identity));

            _collection.Indexes.CreateOne(new CreateIndexModel<StorageMetadataWrapper>(indexDefinition));
        }

        protected override async Task<bool> DeleteInternalAsync(StorageMetadataWrapper metadata, CancellationToken cancellationToken = default)
        {
<<<<<<< HEAD
            Guard.Against.Null(toBeDeleted, nameof(toBeDeleted));
=======
            Guard.Against.Null(metadata, nameof(metadata));
>>>>>>> 340f181f

            return await _retryPolicy.ExecuteAsync(async () =>
            {
                var results = await _collection.DeleteOneAsync(Builders<StorageMetadataWrapper>.Filter.Where(p => p.Identity == metadata.Identity), cancellationToken: cancellationToken).ConfigureAwait(false);
                return results.DeletedCount == 1;
            }).ConfigureAwait(false);
        }

        public override async Task DeletePendingUploadsAsync(CancellationToken cancellationToken = default)
        {
            await _retryPolicy.ExecuteAsync(async () =>
            {
                await _collection.DeleteManyAsync(Builders<StorageMetadataWrapper>.Filter.Where(p => !p.IsUploaded), cancellationToken);
            }).ConfigureAwait(false);
        }

        public override async Task<IList<FileStorageMetadata>> GetFileStorageMetdadataAsync(string correlationId, CancellationToken cancellationToken = default)
        {
            Guard.Against.NullOrWhiteSpace(correlationId, nameof(correlationId));

            return await _retryPolicy.ExecuteAsync(async () =>
            {
                var results = await _collection.Find(Builders<StorageMetadataWrapper>.Filter.Where(p => p.CorrelationId == correlationId))
                        .ToListAsync(cancellationToken)
                        .ConfigureAwait(false);
                return results.Select(p => p.GetObject()).ToList();
            }).ConfigureAwait(false);
        }

        public override async Task<FileStorageMetadata?> GetFileStorageMetdadataAsync(string correlationId, string identity, CancellationToken cancellationToken = default)
        {
            Guard.Against.NullOrWhiteSpace(correlationId, nameof(correlationId));

            return await _retryPolicy.ExecuteAsync(async () =>
            {
                var result = await _collection.Find(Builders<StorageMetadataWrapper>.Filter.Where(p => p.CorrelationId == correlationId && p.Identity == identity))
                        .FirstOrDefaultAsync(cancellationToken)
                        .ConfigureAwait(false);
                return result?.GetObject();
            }).ConfigureAwait(false);
        }

        protected override async Task UpdateInternal(StorageMetadataWrapper metadata, CancellationToken cancellationToken = default)
        {
            Guard.Against.Null(metadata, nameof(metadata));

            await _retryPolicy.ExecuteAsync(async () =>
            {
                await _collection.ReplaceOneAsync(
                            Builders<StorageMetadataWrapper>.Filter.Where(p => p.Identity == metadata.Identity),
                            metadata,
                            cancellationToken: cancellationToken)
                        .ConfigureAwait(false);
            })
            .ConfigureAwait(false);
        }

        protected override async Task<StorageMetadataWrapper?> FindByIds(string id, string correlationId, CancellationToken cancellationToken = default)
        {
            return await _retryPolicy.ExecuteAsync(async () =>
            {
                return await _collection.Find(Builders<StorageMetadataWrapper>.Filter.Where(p => p.CorrelationId == correlationId && p.Identity == id))
                        .FirstOrDefaultAsync(cancellationToken)
                        .ConfigureAwait(false);
            }).ConfigureAwait(false);
        }

        protected override async Task AddAsyncInternal(StorageMetadataWrapper metadata, CancellationToken cancellationToken = default)
        {
            Guard.Against.Null(metadata, nameof(metadata));

            await _retryPolicy.ExecuteAsync(async () =>
            {
                await _collection.InsertOneAsync(metadata, cancellationToken: cancellationToken).ConfigureAwait(false);
            })
            .ConfigureAwait(false);
        }

        protected virtual void Dispose(bool disposing)
        {
            if (!_disposedValue)
            {
                if (disposing)
                {
                    _scope.Dispose();
                }

                _disposedValue = true;
            }
        }

        public void Dispose()
        {
            // Do not change this code. Put cleanup code in 'Dispose(bool disposing)' method
            Dispose(disposing: true);
            GC.SuppressFinalize(this);
        }
    }
}<|MERGE_RESOLUTION|>--- conflicted
+++ resolved
@@ -73,11 +73,7 @@
 
         protected override async Task<bool> DeleteInternalAsync(StorageMetadataWrapper metadata, CancellationToken cancellationToken = default)
         {
-<<<<<<< HEAD
-            Guard.Against.Null(toBeDeleted, nameof(toBeDeleted));
-=======
             Guard.Against.Null(metadata, nameof(metadata));
->>>>>>> 340f181f
 
             return await _retryPolicy.ExecuteAsync(async () =>
             {
