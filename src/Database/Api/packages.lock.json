{
  "version": 1,
  "dependencies": {
    "net6.0": {
<<<<<<< HEAD
=======
      "NLog": {
        "type": "Direct",
        "requested": "[5.2.3, )",
        "resolved": "5.2.3",
        "contentHash": "rHTNRtQF5qYqLutSR9ldUWXglKym/KA1R6GKw4JtDvza8i5+kgfmeKH75Ccn1noeJIOjHLXorphMxKk3EiN2tg=="
      },
>>>>>>> 340f181f
      "Ardalis.GuardClauses": {
        "type": "Transitive",
        "resolved": "4.1.1",
        "contentHash": "+UcJ2s+gf2wMNrwadCaHZV2DMcGgBU1t22A+jm40P4MHQRLy9hcleGy5xdVWd4dXZPa5Vlp4TG5xU2rhoDYrBA=="
      },
      "AWSSDK.Core": {
        "type": "Transitive",
        "resolved": "3.7.200.13",
        "contentHash": "yiUuhTI8w183euRqhXym1DyhnD/1ccxceRoruCfkIoqY3PAaFgFL8pE4iDLDZa7SUW4M4qZnQ5PMlFr1rrl6zw=="
      },
      "AWSSDK.SecurityToken": {
        "type": "Transitive",
        "resolved": "3.7.201.9",
        "contentHash": "yKlTPrvNeDdzkOX82Ydf7MD09Gk3dK74JWZPRWJ3QIxskWVoNTAyLvfVBzbi+/fGnjf8/qKsSzxT7GHLqds37A==",
        "dependencies": {
          "AWSSDK.Core": "[3.7.200.13, 4.0.0)"
        }
      },
      "CommunityToolkit.HighPerformance": {
        "type": "Transitive",
        "resolved": "8.2.0",
        "contentHash": "iKzsPiSnXoQUN5AoApYmdfnLn9osNb+YCLWRr5PFmrDEQVIu7OeOyf4DPvNBvbqbYLZCfvHozPkulyv6zBQsFw=="
      },
      "fo-dicom": {
        "type": "Transitive",
        "resolved": "5.1.1",
        "contentHash": "YraR81u9XuTN7l+pt6HzT0KvuhgWVZ9LCuHMH3zgFfAtv4peT1y+nYMSGwF9YqNP+oZnzh0s0PJ+vJMsTDpGIw==",
        "dependencies": {
          "CommunityToolkit.HighPerformance": "8.2.0",
          "Microsoft.Bcl.AsyncInterfaces": "6.0.0",
          "Microsoft.Bcl.HashCode": "1.1.1",
          "Microsoft.Extensions.DependencyInjection": "6.0.1",
          "Microsoft.Extensions.Logging": "6.0.0",
          "Microsoft.Extensions.Options": "6.0.0",
          "System.Buffers": "4.5.1",
          "System.Text.Encoding.CodePages": "6.0.0",
          "System.Text.Encodings.Web": "6.0.0",
          "System.Text.Json": "6.0.7",
          "System.Threading.Channels": "6.0.0"
        }
      },
      "Macross.Json.Extensions": {
        "type": "Transitive",
        "resolved": "3.0.0",
        "contentHash": "AkNshs6dopj8FXsmkkJxvLivN2SyDJQDbjcds5lo9+Y6L4zpcoXdmzXQ3VVN+AIWQr0CTD5A7vkuHGAr2aypZg=="
      },
      "Microsoft.Bcl.AsyncInterfaces": {
        "type": "Transitive",
        "resolved": "6.0.0",
        "contentHash": "UcSjPsst+DfAdJGVDsu346FX0ci0ah+lw3WRtn18NUwEqRt70HaOQ7lI72vy3+1LxtqI3T5GWwV39rQSrCzAeg=="
      },
      "Microsoft.Bcl.HashCode": {
        "type": "Transitive",
        "resolved": "1.1.1",
        "contentHash": "MalY0Y/uM/LjXtHfX/26l2VtN4LDNZ2OE3aumNOHDLsT4fNYy2hiHXI4CXCqKpNUNm7iJ2brrc4J89UdaL56FA=="
      },
      "Microsoft.EntityFrameworkCore.Abstractions": {
        "type": "Transitive",
        "resolved": "6.0.21",
        "contentHash": "GlNsy7qoFnCxgZlPpb8H/Srq1juOiV6W5XaijSA0+h8V0yn1VJ0owjb01If3di3Covs/8682A+ByTFjmEUxePA=="
      },
      "Microsoft.Extensions.Configuration.Abstractions": {
        "type": "Transitive",
        "resolved": "6.0.0",
        "contentHash": "qWzV9o+ZRWq+pGm+1dF+R7qTgTYoXvbyowRoBxQJGfqTpqDun2eteerjRQhq5PQ/14S+lqto3Ft4gYaRyl4rdQ==",
        "dependencies": {
          "Microsoft.Extensions.Primitives": "6.0.0"
        }
      },
      "Microsoft.Extensions.DependencyInjection": {
        "type": "Transitive",
        "resolved": "6.0.1",
        "contentHash": "vWXPg3HJQIpZkENn1KWq8SfbqVujVD7S7vIAyFXXqK5xkf1Vho+vG0bLBCHxU36lD1cLLtmGpfYf0B3MYFi9tQ==",
        "dependencies": {
          "Microsoft.Extensions.DependencyInjection.Abstractions": "6.0.0",
          "System.Runtime.CompilerServices.Unsafe": "6.0.0"
        }
      },
      "Microsoft.Extensions.DependencyInjection.Abstractions": {
        "type": "Transitive",
        "resolved": "6.0.0",
        "contentHash": "xlzi2IYREJH3/m6+lUrQlujzX8wDitm4QGnUu6kUXTQAWPuZY8i+ticFJbzfqaetLA6KR/rO6Ew/HuYD+bxifg=="
      },
      "Microsoft.Extensions.Diagnostics.HealthChecks": {
        "type": "Transitive",
        "resolved": "6.0.21",
        "contentHash": "1Qf/tEg6IlzbvCxrc+pZE+ZGrajBdB/+V2+abeAu6lg8wXGHmO8JtnrNqwc5svSbcz3udxinUPyH3vw6ZujKbg==",
        "dependencies": {
          "Microsoft.Extensions.Diagnostics.HealthChecks.Abstractions": "6.0.21",
          "Microsoft.Extensions.Hosting.Abstractions": "6.0.0",
          "Microsoft.Extensions.Logging.Abstractions": "6.0.4",
          "Microsoft.Extensions.Options": "6.0.0"
        }
      },
      "Microsoft.Extensions.Diagnostics.HealthChecks.Abstractions": {
        "type": "Transitive",
        "resolved": "6.0.21",
        "contentHash": "5FSA1euCRtbRqVgTn2ahgCG9Cy29UQXAZMCJLUlrQQaC5rko0+d/aq9SiFGIDP7cvoWUsatrlNdfc6UyOMV5aA=="
      },
      "Microsoft.Extensions.FileProviders.Abstractions": {
        "type": "Transitive",
        "resolved": "6.0.0",
        "contentHash": "0pd4/fho0gC12rQswaGQxbU34jOS1TPS8lZPpkFCH68ppQjHNHYle9iRuHeev1LhrJ94YPvzcRd8UmIuFk23Qw==",
        "dependencies": {
          "Microsoft.Extensions.Primitives": "6.0.0"
        }
      },
      "Microsoft.Extensions.Hosting.Abstractions": {
        "type": "Transitive",
        "resolved": "6.0.0",
        "contentHash": "GcT5l2CYXL6Sa27KCSh0TixsRfADUgth+ojQSD5EkzisZxmGFh7CwzkcYuGwvmXLjr27uWRNrJ2vuuEjMhU05Q==",
        "dependencies": {
          "Microsoft.Extensions.Configuration.Abstractions": "6.0.0",
          "Microsoft.Extensions.DependencyInjection.Abstractions": "6.0.0",
          "Microsoft.Extensions.FileProviders.Abstractions": "6.0.0"
        }
      },
      "Microsoft.Extensions.Logging": {
        "type": "Transitive",
        "resolved": "6.0.0",
        "contentHash": "eIbyj40QDg1NDz0HBW0S5f3wrLVnKWnDJ/JtZ+yJDFnDj90VoPuoPmFkeaXrtu+0cKm5GRAwoDf+dBWXK0TUdg==",
        "dependencies": {
          "Microsoft.Extensions.DependencyInjection": "6.0.0",
          "Microsoft.Extensions.DependencyInjection.Abstractions": "6.0.0",
          "Microsoft.Extensions.Logging.Abstractions": "6.0.0",
          "Microsoft.Extensions.Options": "6.0.0",
          "System.Diagnostics.DiagnosticSource": "6.0.0"
        }
      },
      "Microsoft.Extensions.Logging.Abstractions": {
        "type": "Transitive",
        "resolved": "6.0.4",
        "contentHash": "K14wYgwOfKVELrUh5eBqlC8Wvo9vvhS3ZhIvcswV2uS/ubkTRPSQsN557EZiYUSSoZNxizG+alN4wjtdyLdcyw=="
      },
      "Microsoft.Extensions.Options": {
        "type": "Transitive",
        "resolved": "6.0.0",
        "contentHash": "dzXN0+V1AyjOe2xcJ86Qbo233KHuLEY0njf/P2Kw8SfJU+d45HNS2ctJdnEnrWbM9Ye2eFgaC5Mj9otRMU6IsQ==",
        "dependencies": {
          "Microsoft.Extensions.DependencyInjection.Abstractions": "6.0.0",
          "Microsoft.Extensions.Primitives": "6.0.0"
        }
      },
      "Microsoft.Extensions.Primitives": {
        "type": "Transitive",
        "resolved": "6.0.0",
        "contentHash": "9+PnzmQFfEFNR9J2aDTfJGGupShHjOuGw4VUv+JB044biSHrnmCIMD+mJHmb2H7YryrfBEXDurxQ47gJZdCKNQ==",
        "dependencies": {
          "System.Runtime.CompilerServices.Unsafe": "6.0.0"
        }
      },
      "Monai.Deploy.Messaging": {
        "type": "Transitive",
        "resolved": "1.0.0",
        "contentHash": "Xr1V3ZrSJByfUP4w+aiOAqC7Uzt1GqRXj35qSTQs9C1oI4gCiBN4wnre0SSvoA7vHQNZPGWNWXtiqbI7Cov3Mg==",
        "dependencies": {
          "Ardalis.GuardClauses": "4.1.1",
          "Microsoft.Extensions.Diagnostics.HealthChecks": "6.0.21",
          "Newtonsoft.Json": "13.0.3",
          "System.IO.Abstractions": "17.2.3"
        }
      },
      "Monai.Deploy.Storage": {
        "type": "Transitive",
        "resolved": "0.2.18",
        "contentHash": "+1JX7QDgVEMqYA0/M1QMr1gtXRC6lEuhBtLfJXWi6cEgh9kOPE0KiHd1AWI7PxBgBbsEBZaNQSvWqShlwcu6bA==",
        "dependencies": {
          "AWSSDK.SecurityToken": "3.7.201.9",
          "Microsoft.Extensions.Diagnostics.HealthChecks": "6.0.21",
          "Monai.Deploy.Storage.S3Policy": "0.2.18",
          "System.IO.Abstractions": "17.2.3"
        }
      },
      "Monai.Deploy.Storage.S3Policy": {
        "type": "Transitive",
        "resolved": "0.2.18",
        "contentHash": "+b0nDnf4OoajdH2hB02elRC6G+GjlYnxJC+F3dGbUUXGMtPApzs8c8s/EG4fKzihxsVovJtqnJl7atcaPyl12Q==",
        "dependencies": {
          "Ardalis.GuardClauses": "4.1.1",
          "Newtonsoft.Json": "13.0.3"
        }
      },
      "Newtonsoft.Json": {
        "type": "Transitive",
        "resolved": "13.0.3",
        "contentHash": "HrC5BXdl00IP9zeV+0Z848QWPAoCr9P3bDEZguI+gkLcBKAOxix/tLEAAHC+UvDNPv4a2d18lOReHMOagPa+zQ=="
      },
      "System.Buffers": {
        "type": "Transitive",
        "resolved": "4.5.1",
        "contentHash": "Rw7ijyl1qqRS0YQD/WycNst8hUUMgrMH4FCn1nNm27M4VxchZ1js3fVjQaANHO5f3sN4isvP4a+Met9Y4YomAg=="
      },
      "System.Diagnostics.DiagnosticSource": {
        "type": "Transitive",
        "resolved": "6.0.0",
        "contentHash": "frQDfv0rl209cKm1lnwTgFPzNigy2EKk1BS3uAvHvlBVKe5cymGyHO+Sj+NLv5VF/AhHsqPIUUwya5oV4CHMUw==",
        "dependencies": {
          "System.Runtime.CompilerServices.Unsafe": "6.0.0"
        }
      },
      "System.IO.Abstractions": {
        "type": "Transitive",
        "resolved": "17.2.3",
        "contentHash": "VcozGeE4SxIo0cnXrDHhbrh/Gb8KQnZ3BvMelvh+iw0PrIKtuuA46U2Xm4e4pgnaWFgT4RdZfTpWl/WPRdw0WQ=="
      },
      "System.Runtime.CompilerServices.Unsafe": {
        "type": "Transitive",
        "resolved": "6.0.0",
        "contentHash": "/iUeP3tq1S0XdNNoMz5C9twLSrM/TH+qElHkXWaPvuNOt+99G75NrV0OS2EqHx5wMN7popYjpc8oTjC1y16DLg=="
      },
      "System.Text.Encoding.CodePages": {
        "type": "Transitive",
        "resolved": "6.0.0",
        "contentHash": "ZFCILZuOvtKPauZ/j/swhvw68ZRi9ATCfvGbk1QfydmcXBkIWecWKn/250UH7rahZ5OoDBaiAudJtPvLwzw85A==",
        "dependencies": {
          "System.Runtime.CompilerServices.Unsafe": "6.0.0"
        }
      },
      "System.Text.Encodings.Web": {
        "type": "Transitive",
        "resolved": "6.0.0",
        "contentHash": "Vg8eB5Tawm1IFqj4TVK1czJX89rhFxJo9ELqc/Eiq0eXy13RK00eubyU6TJE6y+GQXjyV5gSfiewDUZjQgSE0w==",
        "dependencies": {
          "System.Runtime.CompilerServices.Unsafe": "6.0.0"
        }
      },
      "System.Text.Json": {
        "type": "Transitive",
        "resolved": "6.0.7",
        "contentHash": "/Tf/9XjprpHolbcDOrxsKVYy/mUG/FS7aGd9YUgBVEiHeQH4kAE0T1sMbde7q6B5xcrNUsJ5iW7D1RvHudQNqA==",
        "dependencies": {
          "System.Runtime.CompilerServices.Unsafe": "6.0.0",
          "System.Text.Encodings.Web": "6.0.0"
        }
      },
      "System.Threading.Channels": {
        "type": "Transitive",
        "resolved": "6.0.0",
        "contentHash": "TY8/9+tI0mNaUMgntOxxaq2ndTkdXqLSxvPmas7XEqOlv9lQtB7wLjYGd756lOaO7Dvb5r/WXhluM+0Xe87v5Q=="
      },
      "monai.deploy.informaticsgateway.api": {
        "type": "Project",
        "dependencies": {
          "Macross.Json.Extensions": "[3.0.0, )",
          "Microsoft.EntityFrameworkCore.Abstractions": "[6.0.21, )",
          "Monai.Deploy.InformaticsGateway.Common": "[1.0.0, )",
          "Monai.Deploy.Messaging": "[1.0.0, )",
          "Monai.Deploy.Storage": "[0.2.18, )",
          "fo-dicom": "[5.1.1, )"
        }
      },
      "monai.deploy.informaticsgateway.common": {
        "type": "Project",
        "dependencies": {
          "Ardalis.GuardClauses": "[4.1.1, )",
          "System.IO.Abstractions": "[17.2.3, )"
        }
      },
      "monai.deploy.informaticsgateway.configuration": {
        "type": "Project",
        "dependencies": {
          "Monai.Deploy.InformaticsGateway.Api": "[1.0.0, )",
          "Monai.Deploy.InformaticsGateway.Common": "[1.0.0, )"
        }
      }
    }
  }
}<|MERGE_RESOLUTION|>--- conflicted
+++ resolved
@@ -2,15 +2,12 @@
   "version": 1,
   "dependencies": {
     "net6.0": {
-<<<<<<< HEAD
-=======
       "NLog": {
         "type": "Direct",
         "requested": "[5.2.3, )",
         "resolved": "5.2.3",
         "contentHash": "rHTNRtQF5qYqLutSR9ldUWXglKym/KA1R6GKw4JtDvza8i5+kgfmeKH75Ccn1noeJIOjHLXorphMxKk3EiN2tg=="
       },
->>>>>>> 340f181f
       "Ardalis.GuardClauses": {
         "type": "Transitive",
         "resolved": "4.1.1",
