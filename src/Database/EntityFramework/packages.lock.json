--- conflicted
+++ resolved
@@ -349,14 +349,11 @@
         "resolved": "13.0.3",
         "contentHash": "HrC5BXdl00IP9zeV+0Z848QWPAoCr9P3bDEZguI+gkLcBKAOxix/tLEAAHC+UvDNPv4a2d18lOReHMOagPa+zQ=="
       },
-<<<<<<< HEAD
-=======
       "NLog": {
         "type": "Transitive",
         "resolved": "5.2.3",
         "contentHash": "rHTNRtQF5qYqLutSR9ldUWXglKym/KA1R6GKw4JtDvza8i5+kgfmeKH75Ccn1noeJIOjHLXorphMxKk3EiN2tg=="
       },
->>>>>>> 340f181f
       "SQLitePCLRaw.bundle_e_sqlite3": {
         "type": "Transitive",
         "resolved": "2.1.2",
@@ -482,12 +479,8 @@
         "type": "Project",
         "dependencies": {
           "Monai.Deploy.InformaticsGateway.Api": "[1.0.0, )",
-<<<<<<< HEAD
-          "Monai.Deploy.InformaticsGateway.Configuration": "[1.0.0, )"
-=======
           "Monai.Deploy.InformaticsGateway.Configuration": "[1.0.0, )",
           "NLog": "[5.2.3, )"
->>>>>>> 340f181f
         }
       }
     }
