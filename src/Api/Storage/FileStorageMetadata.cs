/*
 * Copyright 2021-2023 MONAI Consortium
 *
 * Licensed under the Apache License, Version 2.0 (the "License");
 * you may not use this file except in compliance with the License.
 * You may obtain a copy of the License at
 *
 * http://www.apache.org/licenses/LICENSE-2.0
 *
 * Unless required by applicable law or agreed to in writing, software
 * distributed under the License is distributed on an "AS IS" BASIS,
 * WITHOUT WARRANTIES OR CONDITIONS OF ANY KIND, either express or implied.
 * See the License for the specific language governing permissions and
 * limitations under the License.
 */

using System;
using System.Collections.Generic;
using System.Net;
using System.Text.Json.Serialization;
using Ardalis.GuardClauses;
using Microsoft.Extensions.Logging;
using Monai.Deploy.Messaging.Events;

namespace Monai.Deploy.InformaticsGateway.Api.Storage
{
    /// <summary>
    /// Provides basic information for a DICOM instance and storage hierarchy/path.
    /// </summary>
    public abstract record FileStorageMetadata
    {
        internal const char PathSeparator = '/';

        /// <summary>
        /// Gets the root directory name
        /// </summary>
        public abstract string DataTypeDirectoryName { get; }

        /// <summary>
        /// Gets the storage object associated.
        /// </summary>
        [JsonPropertyName("file")]
        public abstract StorageObjectMetadata File { get; set; }

        [JsonIgnore]
        public virtual bool IsUploaded { get { return File.IsUploaded; } }

        [JsonIgnore]
        public virtual bool IsUploadFailed { get { return File.IsUploadFailed; } }

        [JsonIgnore]
        public virtual bool IsMoveCompleted { get { return File.IsMoveCompleted; } }

        /// <summary>
        /// Gets the unique (user-defined) ID of the file.
        /// </summary>
        [JsonPropertyName("id")]
        public string Id { get; init; } = default!;

        /// <summary>
        /// Gets the correlation ID of the file.
        /// For SCP received DICOM instances: use internally generated unique association ID.
        /// For ACR retrieved DICOM/FHIR files: use the original transaction ID embedded in the request.
        /// </summary>
        [JsonPropertyName("correlationId")]
        public string CorrelationId { get; set; } = default!;

        /// <summary>
        /// Gets or sets the data origin of this file.
        /// </summary>
        [JsonPropertyName("dataOrigin"), JsonInclude]
<<<<<<< HEAD
        public DataOrigin DataOrigin { get; private set; }
=======
        public DataOrigin DataOrigin { get; private set; } = new();
>>>>>>> 340f181f

        /// <summary>
        /// Gets a list of workflows designated for the file.
        /// </summary>
        [JsonPropertyName("workflows"), JsonInclude]
        public List<string> Workflows { get; private set; } = default!;

        /// <summary>
        /// Gets or sets the DateTime that the file was received.
        /// </summary>
        /// <value></value>
        [JsonPropertyName("dateReceived")]
        public DateTime DateReceived { get; init; } = default!;

        /// <summary>
        /// Gets or sets the workflow instance ID for the workflow manager to resume a workflow.
        /// </summary>
        /// <value></value>
        [JsonPropertyName("WorkflowInstanceId")]
        public string? WorkflowInstanceId { get; set; }

        /// <summary>
        /// Gets or sets the task ID for the workflow manager to resume a workflow.
        /// </summary>
        /// <value></value>
        [JsonPropertyName("taskId")]
        public string? TaskId { get; set; }

        /// <summary>
        /// Gets or sets the PayloadId associated with this file.
        /// </summary>
        [JsonPropertyName("payloadId")]
        public string? PayloadId { get; set; }

        /// <summary>
        /// DO NOT USE
        /// This constructor is intended for JSON serializer.
        /// Due to limitation in current version of .NET, the constructor must be public.
        /// https://github.com/dotnet/runtime/issues/31511
        /// </summary>
        [JsonConstructor]
        protected FileStorageMetadata() { }

        protected FileStorageMetadata(string correlationId, string identifier)
        {
            Guard.Against.NullOrWhiteSpace(correlationId, nameof(correlationId));
            Guard.Against.NullOrWhiteSpace(identifier, nameof(identifier));

            CorrelationId = correlationId;
            Id = identifier;
            DateReceived = DateTime.UtcNow;
            Workflows = new List<string>();
            DataOrigin = new DataOrigin();
        }

        /// <summary>
        /// Workflows to be launched on MONAI Workflow Manager, ignoring data routing agent.
        /// </summary>
        /// <param name="workflows">List of workflows.</param>
        public void SetWorkflows(params string[] workflows)
        {
            Guard.Against.NullOrEmpty(workflows, nameof(workflows));

            Workflows.AddRange(workflows);
        }

        public virtual void SetFailed()
        {
            File.SetFailed();
        }

        public void ChangeCorrelationId(ILogger logger, string correlationId)
        {
            logger.LogWarning($"Changing correlation ID from {CorrelationId} to {correlationId}.");
            CorrelationId = correlationId;
        }

        public static string IpAddress()
        {
            var entry = Dns.GetHostEntry(Dns.GetHostName());

            foreach (var ip in entry.AddressList)
            {
                if (ip.AddressFamily == System.Net.Sockets.AddressFamily.InterNetwork)
                {
                    return ip.ToString();
                }
            }

            return "127.0.0.1";
        }
    }
}<|MERGE_RESOLUTION|>--- conflicted
+++ resolved
@@ -69,11 +69,7 @@
         /// Gets or sets the data origin of this file.
         /// </summary>
         [JsonPropertyName("dataOrigin"), JsonInclude]
-<<<<<<< HEAD
-        public DataOrigin DataOrigin { get; private set; }
-=======
         public DataOrigin DataOrigin { get; private set; } = new();
->>>>>>> 340f181f
 
         /// <summary>
         /// Gets a list of workflows designated for the file.
