{
  "version": 1,
  "dependencies": {
    "net8.0": {
      "fo-dicom": {
        "type": "Direct",
<<<<<<< HEAD
        "requested": "[5.2.1, )",
        "resolved": "5.2.1",
        "contentHash": "Oa6raonOj/Xm+a1j3O89OlUXJIF55jLAKjCuXKINYJMJ+hJ/9Al1YOxPs1hut8DBKvHbgYtgdRFtqGNS+Qt6Uw==",
        "dependencies": {
          "CommunityToolkit.HighPerformance": "8.3.2",
          "Microsoft.Bcl.AsyncInterfaces": "8.0.0",
=======
        "requested": "[5.1.2, )",
        "resolved": "5.1.2",
        "contentHash": "2lM76Vq+GRdwyY3BQiUJ+V6yxdFiOG4ysLJC7qNTxLsq/1pr5ZTTXiIzWQa+uJ0MuKnzzFogV5+meDflsyjs2g==",
        "dependencies": {
          "CommunityToolkit.HighPerformance": "8.2.2",
          "Microsoft.Bcl.AsyncInterfaces": "6.0.0",
>>>>>>> dd2c6485
          "Microsoft.Bcl.HashCode": "1.1.1",
          "Microsoft.Extensions.DependencyInjection": "6.0.1",
          "Microsoft.Extensions.Logging": "6.0.0",
          "Microsoft.Extensions.Options": "6.0.0",
          "System.Buffers": "4.5.1",
<<<<<<< HEAD
          "System.Text.Encoding.CodePages": "6.0.1",
          "System.Text.Encodings.Web": "8.0.0",
          "System.Text.Json": "8.0.5",
=======
          "System.Text.Encoding.CodePages": "6.0.0",
          "System.Text.Encodings.Web": "6.0.0",
          "System.Text.Json": "6.0.9",
>>>>>>> dd2c6485
          "System.Threading.Channels": "6.0.0"
        }
      },
      "HL7-dotnetcore": {
        "type": "Direct",
<<<<<<< HEAD
        "requested": "[2.39.1, )",
        "resolved": "2.39.1",
        "contentHash": "xbgykLlAr644SfYY2oxnpYYto+JFYLuUHt00hRTlhpB+5DiFC2oVSVRA+8yyq/lmkjTNidtTbN9nyK0ft4DSfw=="
=======
        "requested": "[2.36.0, )",
        "resolved": "2.36.0",
        "contentHash": "N1HLMeIqYuY+4O69ItgZJoDBnnpNkK5N2pClceTJ2nFJxsP48iCsA4iz3tm43Yszi4r/vaThoc3UoLBfGP3vKw=="
>>>>>>> dd2c6485
      },
      "Macross.Json.Extensions": {
        "type": "Direct",
        "requested": "[3.0.0, )",
        "resolved": "3.0.0",
        "contentHash": "AkNshs6dopj8FXsmkkJxvLivN2SyDJQDbjcds5lo9+Y6L4zpcoXdmzXQ3VVN+AIWQr0CTD5A7vkuHGAr2aypZg=="
      },
      "Microsoft.EntityFrameworkCore.Abstractions": {
        "type": "Direct",
<<<<<<< HEAD
        "requested": "[8.0.14, )",
        "resolved": "8.0.14",
        "contentHash": "Om8/jdWyx9eKFkA1YEgxk13KjGIzA8teLgG7iNFunsI2+MT6UT54Eb4t6oe4NQlIaACj5voUe6szVAQe9GKwDA=="
      },
      "Microsoft.NET.ILLink.Tasks": {
        "type": "Direct",
        "requested": "[8.0.14, )",
        "resolved": "8.0.14",
        "contentHash": "4U2fd7PexNKrK5ZqfqIcXZj9/lRRjFsLgA/pxuFQTuGQuLYP/+7yACz/j7EmWbEj/fspOf4mafi/vHIy/rKDzQ=="
      },
      "Monai.Deploy.Messaging": {
        "type": "Direct",
        "requested": "[2.0.4, )",
        "resolved": "2.0.4",
        "contentHash": "eehOa4v9i4uq4QxFFZ2yj5q9/R0euMCMSlKsY/lpHwsInOi63etUA3lEqikdul6PTCyRRYh+ubFqmW03PDFQfg==",
        "dependencies": {
          "Ardalis.GuardClauses": "4.6.0",
          "Microsoft.Extensions.Diagnostics.HealthChecks": "8.0.14",
          "Newtonsoft.Json": "13.0.3",
          "System.IO.Abstractions": "21.3.1"
=======
        "requested": "[8.0.6, )",
        "resolved": "8.0.6",
        "contentHash": "X7wSSBNFRuN8j8M9HDYG7rPpEeyhY+PdJZR9rftmgvsZH0eK5+bZ3b3As8iO4rLEpjsBzDnrgSIY6q2F3HQatw=="
      },
      "Microsoft.NET.ILLink.Tasks": {
        "type": "Direct",
        "requested": "[8.0.6, )",
        "resolved": "8.0.6",
        "contentHash": "E+lDylsTeP4ZiDmnEkiJ5wobnGaIJzFhOgZppznJCb69UZgbh6G3cfv1pnLDLLBx6JAgl0kAlnINDeT3uCuczQ=="
      },
      "Monai.Deploy.Messaging": {
        "type": "Direct",
        "requested": "[2.0.3, )",
        "resolved": "2.0.3",
        "contentHash": "jchWPuXJC4N9g1jZ7ZPSfbDSBfMmIgFw5w9VqAT5A9USdE/10IMT83wL48KkTbR7eHdphghe06iGKk7IPhYweA==",
        "dependencies": {
          "Ardalis.GuardClauses": "4.5.0",
          "Microsoft.Extensions.Diagnostics.HealthChecks": "8.0.6",
          "Newtonsoft.Json": "13.0.3",
          "System.IO.Abstractions": "21.0.2"
>>>>>>> dd2c6485
        }
      },
      "Monai.Deploy.Messaging.RabbitMQ": {
        "type": "Direct",
<<<<<<< HEAD
        "requested": "[2.0.4, )",
        "resolved": "2.0.4",
        "contentHash": "tmEERdnqJq1STVGx30+wVyj7AtvtT8K2j/59lSiZ7k58ZdRku601Gs6k1KZ/sfGeobCjaB4gI7GROxK+lN6gbg==",
        "dependencies": {
          "Monai.Deploy.Messaging": "2.0.4",
          "Polly": "8.5.2",
=======
        "requested": "[2.0.3, )",
        "resolved": "2.0.3",
        "contentHash": "/tj7IO/SHYXNRfxh7iIMms9TurhtCIozZp5lDFvd/WkPgKWZyyyZH8wxkNb9r7jIh/vXkrGJcPCxR30uoET+7g==",
        "dependencies": {
          "Monai.Deploy.Messaging": "2.0.3",
          "Polly": "8.4.0",
>>>>>>> dd2c6485
          "RabbitMQ.Client": "6.8.1"
        }
      },
      "Monai.Deploy.Storage": {
        "type": "Direct",
<<<<<<< HEAD
        "requested": "[1.0.2, )",
        "resolved": "1.0.2",
        "contentHash": "pWhQfV2QzdirCV0J7kDsMpnAKzSUb+uaWeQxgD+BqtFbrlX8RFFrIIDkOfZlMbAhJMuwbTNVqE/ZLtWP4fuSjA==",
        "dependencies": {
          "AWSSDK.SecurityToken": "3.7.401.68",
          "Microsoft.Extensions.Diagnostics.HealthChecks": "8.0.14",
          "Monai.Deploy.Storage.S3Policy": "1.0.2",
          "System.IO.Abstractions": "21.3.1"
=======
        "requested": "[1.0.1, )",
        "resolved": "1.0.1",
        "contentHash": "ceVSHBPDMxWV7C6TLBoJmJt3X0RQmdPnm+9NU17Zs0TGE58QvSEHn4GJODtK9+ncgUJICjBhPFcNHV40ybEepQ==",
        "dependencies": {
          "AWSSDK.SecurityToken": "3.7.300.105",
          "Microsoft.Extensions.Diagnostics.HealthChecks": "8.0.6",
          "Monai.Deploy.Storage.S3Policy": "1.0.1",
          "System.IO.Abstractions": "21.0.2"
>>>>>>> dd2c6485
        }
      },
      "Ardalis.GuardClauses": {
        "type": "Transitive",
<<<<<<< HEAD
        "resolved": "4.6.0",
        "contentHash": "ckLr6V8tRXHu0kGVlen70sjXkZcbe6ZFknM3UDkeNzY75kXEe4Z5xru5weMU5IEAsuuqMKvVb7ikbUZ7JcHUSQ=="
      },
      "AWSSDK.Core": {
        "type": "Transitive",
        "resolved": "3.7.402.25",
        "contentHash": "NCbho/muk9knZ70dOlKBhIB0WLxKwg/TzElYj5jVBJUEFx/p/lmGhMvTEGof42Xtr1VjJ0FdZDPl4BarRaKHQA=="
      },
      "AWSSDK.SecurityToken": {
        "type": "Transitive",
        "resolved": "3.7.401.68",
        "contentHash": "mtYLPlgG9VHYONevNMIP+ALY99ufbP1+fAuT9C2lCtofY0DIR5SZa+tyGKiVni+mDYJSq66Bdqqa7i/D8USYLA==",
        "dependencies": {
          "AWSSDK.Core": "[3.7.402.25, 4.0.0)"
=======
        "resolved": "4.5.0",
        "contentHash": "9ajMCMD3gIWUsVb//ftJFsFm+TDvP3y05dVC1S9ANLP4Bo7V2xbCeQbTVomXR0mTYkX4mX6Lp3SPtdcKag4rZg=="
      },
      "AWSSDK.Core": {
        "type": "Transitive",
        "resolved": "3.7.304.15",
        "contentHash": "XLfl4/wuTDWXH73FjGUx5P6Jf6FNLTlyVwWvQ0b/WyBOtZVJxPlCKUTYDn06VdqcLGg3uPP6FKJqnplKsnMHMw=="
      },
      "AWSSDK.SecurityToken": {
        "type": "Transitive",
        "resolved": "3.7.300.105",
        "contentHash": "axqpqdA4QZvHzEdGDLk5/IpPQsUTIcnVDulz4uyE+UEeYAHpFcp/BNQxmmIU4Gdv0G5KwQWKiaUaZPuLVN0Esg==",
        "dependencies": {
          "AWSSDK.Core": "[3.7.304.15, 4.0.0)"
>>>>>>> dd2c6485
        }
      },
      "CommunityToolkit.HighPerformance": {
        "type": "Transitive",
<<<<<<< HEAD
        "resolved": "8.3.2",
        "contentHash": "1Os81ua0FmIOtiSgOk5C1KBraQ3SDfxs/7BG4qDagm48nGplr//lAVqLH9I2TLDVqRFdhqTUaEITFA5Ho/Ovkw=="
=======
        "resolved": "8.2.2",
        "contentHash": "+zIp8d3sbtYaRbM6hqDs4Ui/z34j7DcUmleruZlYLE4CVxXq+MO8XJyIs42vzeTYFX+k0Iq1dEbBUnQ4z/Gnrw=="
>>>>>>> dd2c6485
      },
      "Microsoft.Bcl.AsyncInterfaces": {
        "type": "Transitive",
        "resolved": "8.0.0",
        "contentHash": "3WA9q9yVqJp222P3x1wYIGDAkpjAku0TMUaaQV22g6L67AI0LdOIrVS7Ht2vJfLHGSPVuqN94vIr15qn+HEkHw=="
      },
      "Microsoft.Bcl.HashCode": {
        "type": "Transitive",
        "resolved": "1.1.1",
        "contentHash": "MalY0Y/uM/LjXtHfX/26l2VtN4LDNZ2OE3aumNOHDLsT4fNYy2hiHXI4CXCqKpNUNm7iJ2brrc4J89UdaL56FA=="
      },
      "Microsoft.Extensions.Configuration.Abstractions": {
        "type": "Transitive",
        "resolved": "8.0.0",
        "contentHash": "3lE/iLSutpgX1CC0NOW70FJoGARRHbyKmG7dc0klnUZ9Dd9hS6N/POPWhKhMLCEuNN5nXEY5agmlFtH562vqhQ==",
        "dependencies": {
          "Microsoft.Extensions.Primitives": "8.0.0"
        }
      },
      "Microsoft.Extensions.DependencyInjection": {
        "type": "Transitive",
        "resolved": "6.0.1",
        "contentHash": "vWXPg3HJQIpZkENn1KWq8SfbqVujVD7S7vIAyFXXqK5xkf1Vho+vG0bLBCHxU36lD1cLLtmGpfYf0B3MYFi9tQ==",
        "dependencies": {
          "Microsoft.Extensions.DependencyInjection.Abstractions": "6.0.0",
          "System.Runtime.CompilerServices.Unsafe": "6.0.0"
        }
      },
      "Microsoft.Extensions.DependencyInjection.Abstractions": {
        "type": "Transitive",
<<<<<<< HEAD
        "resolved": "8.0.2",
        "contentHash": "3iE7UF7MQkCv1cxzCahz+Y/guQbTqieyxyaWKhrRO91itI9cOKO76OHeQDahqG4MmW5umr3CcCvGmK92lWNlbg=="
      },
      "Microsoft.Extensions.Diagnostics.Abstractions": {
        "type": "Transitive",
        "resolved": "8.0.1",
        "contentHash": "elH2vmwNmsXuKmUeMQ4YW9ldXiF+gSGDgg1vORksob5POnpaI6caj1Hu8zaYbEuibhqCoWg0YRWDazBY3zjBfg==",
        "dependencies": {
          "Microsoft.Extensions.DependencyInjection.Abstractions": "8.0.2",
          "Microsoft.Extensions.Options": "8.0.2"
=======
        "resolved": "8.0.1",
        "contentHash": "fGLiCRLMYd00JYpClraLjJTNKLmMJPnqxMaiRzEBIIvevlzxz33mXy39Lkd48hu1G+N21S7QpaO5ZzKsI6FRuA=="
      },
      "Microsoft.Extensions.Diagnostics.Abstractions": {
        "type": "Transitive",
        "resolved": "8.0.0",
        "contentHash": "JHYCQG7HmugNYUhOl368g+NMxYE/N/AiclCYRNlgCY9eVyiBkOHMwK4x60RYMxv9EL3+rmj1mqHvdCiPpC+D4Q==",
        "dependencies": {
          "Microsoft.Extensions.DependencyInjection.Abstractions": "8.0.0",
          "Microsoft.Extensions.Options": "8.0.0",
          "System.Diagnostics.DiagnosticSource": "8.0.0"
>>>>>>> dd2c6485
        }
      },
      "Microsoft.Extensions.Diagnostics.HealthChecks": {
        "type": "Transitive",
<<<<<<< HEAD
        "resolved": "8.0.14",
        "contentHash": "obv82U5+okAtAP8K2Ne027Y8rfvseUPUNZUMVUffRB+Unom8mjzvqL/GzUx7rPj6f9e/hQbGwF5ya5RZq7327Q==",
        "dependencies": {
          "Microsoft.Extensions.Diagnostics.HealthChecks.Abstractions": "8.0.14",
          "Microsoft.Extensions.Hosting.Abstractions": "8.0.1",
          "Microsoft.Extensions.Logging.Abstractions": "8.0.3",
=======
        "resolved": "8.0.6",
        "contentHash": "Wtylr3ucMUQ+/6x5ngRtBQ0D0TVloWE3hbwUEhwE16OZHB66uqAEVnEvcAXxW2IFuVAuEHMXX5GebfkbSZQSTw==",
        "dependencies": {
          "Microsoft.Extensions.Diagnostics.HealthChecks.Abstractions": "8.0.6",
          "Microsoft.Extensions.Hosting.Abstractions": "8.0.0",
          "Microsoft.Extensions.Logging.Abstractions": "8.0.1",
>>>>>>> dd2c6485
          "Microsoft.Extensions.Options": "8.0.2"
        }
      },
      "Microsoft.Extensions.Diagnostics.HealthChecks.Abstractions": {
        "type": "Transitive",
<<<<<<< HEAD
        "resolved": "8.0.14",
        "contentHash": "se5sdveMiA3PUOWchOZXY/sGA50MrJ/Mg/G6CdQBtyA4MLySNRilVCi23YT90RAwqvI2uQEk5+buxYdpAfuwpA=="
=======
        "resolved": "8.0.6",
        "contentHash": "GiHK4B5Xsf5YzL73kup2zJoJfDx5RJYBd0LZN6dx8XyOSoZnh7NNrMP+vTLxAJVp//JxHk0KIhBnW9YuFrSVig=="
>>>>>>> dd2c6485
      },
      "Microsoft.Extensions.FileProviders.Abstractions": {
        "type": "Transitive",
        "resolved": "8.0.0",
        "contentHash": "ZbaMlhJlpisjuWbvXr4LdAst/1XxH3vZ6A0BsgTphZ2L4PGuxRLz7Jr/S7mkAAnOn78Vu0fKhEgNF5JO3zfjqQ==",
        "dependencies": {
          "Microsoft.Extensions.Primitives": "8.0.0"
        }
      },
      "Microsoft.Extensions.Hosting.Abstractions": {
        "type": "Transitive",
<<<<<<< HEAD
        "resolved": "8.0.1",
        "contentHash": "nHwq9aPBdBPYXPti6wYEEfgXddfBrYC+CQLn+qISiwQq5tpfaqDZSKOJNxoe9rfQxGf1c+2wC/qWFe1QYJPYqw==",
        "dependencies": {
          "Microsoft.Extensions.Configuration.Abstractions": "8.0.0",
          "Microsoft.Extensions.DependencyInjection.Abstractions": "8.0.2",
          "Microsoft.Extensions.Diagnostics.Abstractions": "8.0.1",
          "Microsoft.Extensions.FileProviders.Abstractions": "8.0.0",
          "Microsoft.Extensions.Logging.Abstractions": "8.0.2"
=======
        "resolved": "8.0.0",
        "contentHash": "AG7HWwVRdCHlaA++1oKDxLsXIBxmDpMPb3VoyOoAghEWnkUvEAdYQUwnV4jJbAaa/nMYNiEh5ByoLauZBEiovg==",
        "dependencies": {
          "Microsoft.Extensions.Configuration.Abstractions": "8.0.0",
          "Microsoft.Extensions.DependencyInjection.Abstractions": "8.0.0",
          "Microsoft.Extensions.Diagnostics.Abstractions": "8.0.0",
          "Microsoft.Extensions.FileProviders.Abstractions": "8.0.0",
          "Microsoft.Extensions.Logging.Abstractions": "8.0.0"
>>>>>>> dd2c6485
        }
      },
      "Microsoft.Extensions.Logging": {
        "type": "Transitive",
        "resolved": "6.0.0",
        "contentHash": "eIbyj40QDg1NDz0HBW0S5f3wrLVnKWnDJ/JtZ+yJDFnDj90VoPuoPmFkeaXrtu+0cKm5GRAwoDf+dBWXK0TUdg==",
        "dependencies": {
          "Microsoft.Extensions.DependencyInjection": "6.0.0",
          "Microsoft.Extensions.DependencyInjection.Abstractions": "6.0.0",
          "Microsoft.Extensions.Logging.Abstractions": "6.0.0",
          "Microsoft.Extensions.Options": "6.0.0",
          "System.Diagnostics.DiagnosticSource": "6.0.0"
        }
      },
      "Microsoft.Extensions.Logging.Abstractions": {
        "type": "Transitive",
<<<<<<< HEAD
        "resolved": "8.0.3",
        "contentHash": "dL0QGToTxggRLMYY4ZYX5AMwBb+byQBd/5dMiZE07Nv73o6I5Are3C7eQTh7K2+A4ct0PVISSr7TZANbiNb2yQ==",
        "dependencies": {
          "Microsoft.Extensions.DependencyInjection.Abstractions": "8.0.2"
=======
        "resolved": "8.0.1",
        "contentHash": "RIFgaqoaINxkM2KTOw72dmilDmTrYA0ns2KW4lDz4gZ2+o6IQ894CzmdL3StM2oh7QQq44nCWiqKqc4qUI9Jmg==",
        "dependencies": {
          "Microsoft.Extensions.DependencyInjection.Abstractions": "8.0.1"
>>>>>>> dd2c6485
        }
      },
      "Microsoft.Extensions.Options": {
        "type": "Transitive",
        "resolved": "8.0.2",
        "contentHash": "dWGKvhFybsaZpGmzkGCbNNwBD1rVlWzrZKANLW/CcbFJpCEceMCGzT7zZwHOGBCbwM0SzBuceMj5HN1LKV1QqA==",
        "dependencies": {
          "Microsoft.Extensions.DependencyInjection.Abstractions": "8.0.0",
          "Microsoft.Extensions.Primitives": "8.0.0"
        }
      },
      "Microsoft.Extensions.Primitives": {
        "type": "Transitive",
        "resolved": "8.0.0",
        "contentHash": "bXJEZrW9ny8vjMF1JV253WeLhpEVzFo1lyaZu1vQ4ZxWUlVvknZ/+ftFgVheLubb4eZPSwwxBeqS1JkCOjxd8g=="
      },
      "Monai.Deploy.Storage.S3Policy": {
        "type": "Transitive",
<<<<<<< HEAD
        "resolved": "1.0.2",
        "contentHash": "SDQb0HmTV99ysIT2WfHkUzWPNRtDpnuES358F3wNaQ6VZ6lSCaaSlzJpdsbf1kc0OKjiXntj1D3u63finvlHrw==",
        "dependencies": {
          "Ardalis.GuardClauses": "4.6.0",
=======
        "resolved": "1.0.1",
        "contentHash": "mgLlLRphh+vrVKen72jfEzBcoOhAzCjavGMUzWIjIFh5avmb2RJNbQERLSISOCjWnqPscc/xSPKFUUpLMOLdYw==",
        "dependencies": {
          "Ardalis.GuardClauses": "4.5.0",
>>>>>>> dd2c6485
          "Newtonsoft.Json": "13.0.3"
        }
      },
      "Newtonsoft.Json": {
        "type": "Transitive",
        "resolved": "13.0.3",
        "contentHash": "HrC5BXdl00IP9zeV+0Z848QWPAoCr9P3bDEZguI+gkLcBKAOxix/tLEAAHC+UvDNPv4a2d18lOReHMOagPa+zQ=="
      },
      "Polly": {
        "type": "Transitive",
<<<<<<< HEAD
        "resolved": "8.5.2",
        "contentHash": "vbXsGgkG86nG+TOwY+SmtrGrRHmHH0DQaxtILx//d3Dz/ocJ8izSNYzdvU2gEtWa/LDD8zJLvD3HdjEkdlvkhg==",
        "dependencies": {
          "Polly.Core": "8.5.2"
=======
        "resolved": "8.4.0",
        "contentHash": "z2EeUutuy49jBQyZ5s2FUuTCGx3GCzJ0cJ2HbjWwks94TsC6bKTtAHKBkMZOa/DyYRl5yIX7MshvMTWl1J6RNg==",
        "dependencies": {
          "Polly.Core": "8.4.0"
>>>>>>> dd2c6485
        }
      },
      "Polly.Core": {
        "type": "Transitive",
<<<<<<< HEAD
        "resolved": "8.5.2",
        "contentHash": "1MJKdxv4zwDmiWvYvVN24DsrWUfgQ4F83voH8bhbtLMdPuGy8CfTUzsgQhvyrl1a7hrM6f/ydwLVdVUI0xooUw=="
=======
        "resolved": "8.4.0",
        "contentHash": "3AZxuP//pxOeBo9tQs7/tz4Z5TTbu4BYfjpaXZD0JYKJo98ngN9TMUz1nybh4k0ykWkMBpGZALV/AmVIE3ew7A=="
>>>>>>> dd2c6485
      },
      "RabbitMQ.Client": {
        "type": "Transitive",
        "resolved": "6.8.1",
        "contentHash": "jNsmGgmCNw2S/NzskeN2ijtGywtH4Sk/G6jWUTD5sY9SrC27Xz6BsLIiB8hdsfjeyWCa4j4GvCIGkpE8wrjU1Q==",
        "dependencies": {
          "System.Memory": "4.5.5",
          "System.Threading.Channels": "7.0.0"
        }
      },
      "System.Buffers": {
        "type": "Transitive",
        "resolved": "4.5.1",
        "contentHash": "Rw7ijyl1qqRS0YQD/WycNst8hUUMgrMH4FCn1nNm27M4VxchZ1js3fVjQaANHO5f3sN4isvP4a+Met9Y4YomAg=="
      },
      "System.Diagnostics.DiagnosticSource": {
        "type": "Transitive",
        "resolved": "8.0.0",
        "contentHash": "c9xLpVz6PL9lp/djOWtk5KPDZq3cSYpmXoJQY524EOtuFl5z9ZtsotpsyrDW40U1DRnQSYvcPKEUV0X//u6gkQ=="
      },
      "System.IO.Abstractions": {
        "type": "Transitive",
        "resolved": "21.0.2",
        "contentHash": "ewYQGK0kzOpfiYCF0P0nqPAnKqGhqiXAWDFeMtQtwJyERA2s7nLx7KEALwDvIFjZvX6677IsPREoLIU9oBOQvA==",
        "dependencies": {
          "TestableIO.System.IO.Abstractions": "21.0.2",
          "TestableIO.System.IO.Abstractions.Wrappers": "21.0.2"
        }
      },
      "System.Memory": {
        "type": "Transitive",
<<<<<<< HEAD
        "resolved": "21.3.1",
        "contentHash": "Gm8HI/AHwoWd1r9IUShekWgAQjJgTM1jmrJHSkxONeuVUQAZdxSKzGYTjReBYgqLvF1Zq1Hcd1qHytrL0HuiBg==",
        "dependencies": {
          "TestableIO.System.IO.Abstractions": "21.3.1",
          "TestableIO.System.IO.Abstractions.Wrappers": "21.3.1"
        }
      },
      "System.Memory": {
        "type": "Transitive",
=======
>>>>>>> dd2c6485
        "resolved": "4.5.5",
        "contentHash": "XIWiDvKPXaTveaB7HVganDlOCRoj03l+jrwNvcge/t8vhGYKvqV+dMv6G4SAX2NoNmN0wZfVPTAlFwZcZvVOUw=="
      },
      "System.Runtime.CompilerServices.Unsafe": {
        "type": "Transitive",
        "resolved": "6.0.0",
        "contentHash": "/iUeP3tq1S0XdNNoMz5C9twLSrM/TH+qElHkXWaPvuNOt+99G75NrV0OS2EqHx5wMN7popYjpc8oTjC1y16DLg=="
      },
      "System.Text.Encoding.CodePages": {
        "type": "Transitive",
        "resolved": "6.0.1",
        "contentHash": "OV04vEWTSDXzaAJCjylOIdjB7Z7QTYQcz4/ATZSiG8PLkZLsbtaADj0Ydj4FdFnqq4PAwEA7SuILE+6ka4cn6A=="
      },
      "System.Text.Encodings.Web": {
        "type": "Transitive",
        "resolved": "8.0.0",
        "contentHash": "yev/k9GHAEGx2Rg3/tU6MQh4HGBXJs70y7j1LaM1i/ER9po+6nnQ6RRqTJn1E7Xu0fbIFK80Nh5EoODxrbxwBQ=="
      },
      "System.Text.Json": {
        "type": "Transitive",
<<<<<<< HEAD
        "resolved": "8.0.5",
        "contentHash": "0f1B50Ss7rqxXiaBJyzUu9bWFOO2/zSlifZ/UNMdiIpDYe4cY4LQQicP4nirK1OS31I43rn062UIJ1Q9bpmHpg=="
=======
        "resolved": "6.0.9",
        "contentHash": "2j16oUgtIzl7Xtk7demG0i/v5aU/ZvULcAnJvPb63U3ZhXJ494UYcxuEj5Fs49i3XDrk5kU/8I+6l9zRCw3cJw==",
        "dependencies": {
          "System.Runtime.CompilerServices.Unsafe": "6.0.0",
          "System.Text.Encodings.Web": "6.0.0"
        }
>>>>>>> dd2c6485
      },
      "System.Threading.Channels": {
        "type": "Transitive",
        "resolved": "7.0.0",
        "contentHash": "qmeeYNROMsONF6ndEZcIQ+VxR4Q/TX/7uIVLJqtwIWL7dDWeh0l1UIqgo4wYyjG//5lUNhwkLDSFl+pAWO6oiA=="
      },
      "TestableIO.System.IO.Abstractions": {
        "type": "Transitive",
<<<<<<< HEAD
        "resolved": "21.3.1",
        "contentHash": "B9USlBOZAiqXss7AI4BH6HVWs+HoHx38OadJjBO0VCzEWgP/u0u52bogmrzDHsyqRv8Yo/xtIMQXgpjLoaAUXw=="
      },
      "TestableIO.System.IO.Abstractions.Wrappers": {
        "type": "Transitive",
        "resolved": "21.3.1",
        "contentHash": "l/xu8G96pntsofFG8vh6BKbVbYWtqYZTpNCcj4jGNwxwSbwY2gvDmkiFmIbWf7lgzPZbopW2FAfaY6m4K/3QJw==",
        "dependencies": {
          "TestableIO.System.IO.Abstractions": "21.3.1"
=======
        "resolved": "21.0.2",
        "contentHash": "ViPtOy4lAlmWq9GDEwiE5C9XSgDGHUWMRvVvruI38pbikUXkgu7xnCVW7PYdQOjS+iWWcQHt+U7oyPedfnWSHg=="
      },
      "TestableIO.System.IO.Abstractions.Wrappers": {
        "type": "Transitive",
        "resolved": "21.0.2",
        "contentHash": "ii6Xgru3ozRaLezwE/lKAPTdE3ES+S3P3ul+QrMxIP10GN+LF0JAi4aWqb8lxzEAwBMSAeK/QipEpVt4KYlTOg==",
        "dependencies": {
          "TestableIO.System.IO.Abstractions": "21.0.2"
>>>>>>> dd2c6485
        }
      },
      "monai.deploy.informaticsgateway.common": {
        "type": "Project",
        "dependencies": {
<<<<<<< HEAD
          "Ardalis.GuardClauses": "[4.6.0, )",
          "System.IO.Abstractions": "[21.3.1, )"
=======
          "Ardalis.GuardClauses": "[4.5.0, )",
          "System.IO.Abstractions": "[21.0.2, )"
>>>>>>> dd2c6485
        }
      }
    }
  }
}<|MERGE_RESOLUTION|>--- conflicted
+++ resolved
@@ -4,49 +4,28 @@
     "net8.0": {
       "fo-dicom": {
         "type": "Direct",
-<<<<<<< HEAD
         "requested": "[5.2.1, )",
         "resolved": "5.2.1",
         "contentHash": "Oa6raonOj/Xm+a1j3O89OlUXJIF55jLAKjCuXKINYJMJ+hJ/9Al1YOxPs1hut8DBKvHbgYtgdRFtqGNS+Qt6Uw==",
         "dependencies": {
           "CommunityToolkit.HighPerformance": "8.3.2",
           "Microsoft.Bcl.AsyncInterfaces": "8.0.0",
-=======
-        "requested": "[5.1.2, )",
-        "resolved": "5.1.2",
-        "contentHash": "2lM76Vq+GRdwyY3BQiUJ+V6yxdFiOG4ysLJC7qNTxLsq/1pr5ZTTXiIzWQa+uJ0MuKnzzFogV5+meDflsyjs2g==",
-        "dependencies": {
-          "CommunityToolkit.HighPerformance": "8.2.2",
-          "Microsoft.Bcl.AsyncInterfaces": "6.0.0",
->>>>>>> dd2c6485
           "Microsoft.Bcl.HashCode": "1.1.1",
           "Microsoft.Extensions.DependencyInjection": "6.0.1",
           "Microsoft.Extensions.Logging": "6.0.0",
           "Microsoft.Extensions.Options": "6.0.0",
           "System.Buffers": "4.5.1",
-<<<<<<< HEAD
           "System.Text.Encoding.CodePages": "6.0.1",
           "System.Text.Encodings.Web": "8.0.0",
           "System.Text.Json": "8.0.5",
-=======
-          "System.Text.Encoding.CodePages": "6.0.0",
-          "System.Text.Encodings.Web": "6.0.0",
-          "System.Text.Json": "6.0.9",
->>>>>>> dd2c6485
           "System.Threading.Channels": "6.0.0"
         }
       },
       "HL7-dotnetcore": {
         "type": "Direct",
-<<<<<<< HEAD
         "requested": "[2.39.1, )",
         "resolved": "2.39.1",
         "contentHash": "xbgykLlAr644SfYY2oxnpYYto+JFYLuUHt00hRTlhpB+5DiFC2oVSVRA+8yyq/lmkjTNidtTbN9nyK0ft4DSfw=="
-=======
-        "requested": "[2.36.0, )",
-        "resolved": "2.36.0",
-        "contentHash": "N1HLMeIqYuY+4O69ItgZJoDBnnpNkK5N2pClceTJ2nFJxsP48iCsA4iz3tm43Yszi4r/vaThoc3UoLBfGP3vKw=="
->>>>>>> dd2c6485
       },
       "Macross.Json.Extensions": {
         "type": "Direct",
@@ -56,7 +35,6 @@
       },
       "Microsoft.EntityFrameworkCore.Abstractions": {
         "type": "Direct",
-<<<<<<< HEAD
         "requested": "[8.0.14, )",
         "resolved": "8.0.14",
         "contentHash": "Om8/jdWyx9eKFkA1YEgxk13KjGIzA8teLgG7iNFunsI2+MT6UT54Eb4t6oe4NQlIaACj5voUe6szVAQe9GKwDA=="
@@ -77,53 +55,21 @@
           "Microsoft.Extensions.Diagnostics.HealthChecks": "8.0.14",
           "Newtonsoft.Json": "13.0.3",
           "System.IO.Abstractions": "21.3.1"
-=======
-        "requested": "[8.0.6, )",
-        "resolved": "8.0.6",
-        "contentHash": "X7wSSBNFRuN8j8M9HDYG7rPpEeyhY+PdJZR9rftmgvsZH0eK5+bZ3b3As8iO4rLEpjsBzDnrgSIY6q2F3HQatw=="
-      },
-      "Microsoft.NET.ILLink.Tasks": {
-        "type": "Direct",
-        "requested": "[8.0.6, )",
-        "resolved": "8.0.6",
-        "contentHash": "E+lDylsTeP4ZiDmnEkiJ5wobnGaIJzFhOgZppznJCb69UZgbh6G3cfv1pnLDLLBx6JAgl0kAlnINDeT3uCuczQ=="
-      },
-      "Monai.Deploy.Messaging": {
-        "type": "Direct",
-        "requested": "[2.0.3, )",
-        "resolved": "2.0.3",
-        "contentHash": "jchWPuXJC4N9g1jZ7ZPSfbDSBfMmIgFw5w9VqAT5A9USdE/10IMT83wL48KkTbR7eHdphghe06iGKk7IPhYweA==",
-        "dependencies": {
-          "Ardalis.GuardClauses": "4.5.0",
-          "Microsoft.Extensions.Diagnostics.HealthChecks": "8.0.6",
-          "Newtonsoft.Json": "13.0.3",
-          "System.IO.Abstractions": "21.0.2"
->>>>>>> dd2c6485
         }
       },
       "Monai.Deploy.Messaging.RabbitMQ": {
         "type": "Direct",
-<<<<<<< HEAD
         "requested": "[2.0.4, )",
         "resolved": "2.0.4",
         "contentHash": "tmEERdnqJq1STVGx30+wVyj7AtvtT8K2j/59lSiZ7k58ZdRku601Gs6k1KZ/sfGeobCjaB4gI7GROxK+lN6gbg==",
         "dependencies": {
           "Monai.Deploy.Messaging": "2.0.4",
           "Polly": "8.5.2",
-=======
-        "requested": "[2.0.3, )",
-        "resolved": "2.0.3",
-        "contentHash": "/tj7IO/SHYXNRfxh7iIMms9TurhtCIozZp5lDFvd/WkPgKWZyyyZH8wxkNb9r7jIh/vXkrGJcPCxR30uoET+7g==",
-        "dependencies": {
-          "Monai.Deploy.Messaging": "2.0.3",
-          "Polly": "8.4.0",
->>>>>>> dd2c6485
           "RabbitMQ.Client": "6.8.1"
         }
       },
       "Monai.Deploy.Storage": {
         "type": "Direct",
-<<<<<<< HEAD
         "requested": "[1.0.2, )",
         "resolved": "1.0.2",
         "contentHash": "pWhQfV2QzdirCV0J7kDsMpnAKzSUb+uaWeQxgD+BqtFbrlX8RFFrIIDkOfZlMbAhJMuwbTNVqE/ZLtWP4fuSjA==",
@@ -132,21 +78,10 @@
           "Microsoft.Extensions.Diagnostics.HealthChecks": "8.0.14",
           "Monai.Deploy.Storage.S3Policy": "1.0.2",
           "System.IO.Abstractions": "21.3.1"
-=======
-        "requested": "[1.0.1, )",
-        "resolved": "1.0.1",
-        "contentHash": "ceVSHBPDMxWV7C6TLBoJmJt3X0RQmdPnm+9NU17Zs0TGE58QvSEHn4GJODtK9+ncgUJICjBhPFcNHV40ybEepQ==",
-        "dependencies": {
-          "AWSSDK.SecurityToken": "3.7.300.105",
-          "Microsoft.Extensions.Diagnostics.HealthChecks": "8.0.6",
-          "Monai.Deploy.Storage.S3Policy": "1.0.1",
-          "System.IO.Abstractions": "21.0.2"
->>>>>>> dd2c6485
         }
       },
       "Ardalis.GuardClauses": {
         "type": "Transitive",
-<<<<<<< HEAD
         "resolved": "4.6.0",
         "contentHash": "ckLr6V8tRXHu0kGVlen70sjXkZcbe6ZFknM3UDkeNzY75kXEe4Z5xru5weMU5IEAsuuqMKvVb7ikbUZ7JcHUSQ=="
       },
@@ -161,33 +96,12 @@
         "contentHash": "mtYLPlgG9VHYONevNMIP+ALY99ufbP1+fAuT9C2lCtofY0DIR5SZa+tyGKiVni+mDYJSq66Bdqqa7i/D8USYLA==",
         "dependencies": {
           "AWSSDK.Core": "[3.7.402.25, 4.0.0)"
-=======
-        "resolved": "4.5.0",
-        "contentHash": "9ajMCMD3gIWUsVb//ftJFsFm+TDvP3y05dVC1S9ANLP4Bo7V2xbCeQbTVomXR0mTYkX4mX6Lp3SPtdcKag4rZg=="
-      },
-      "AWSSDK.Core": {
-        "type": "Transitive",
-        "resolved": "3.7.304.15",
-        "contentHash": "XLfl4/wuTDWXH73FjGUx5P6Jf6FNLTlyVwWvQ0b/WyBOtZVJxPlCKUTYDn06VdqcLGg3uPP6FKJqnplKsnMHMw=="
-      },
-      "AWSSDK.SecurityToken": {
-        "type": "Transitive",
-        "resolved": "3.7.300.105",
-        "contentHash": "axqpqdA4QZvHzEdGDLk5/IpPQsUTIcnVDulz4uyE+UEeYAHpFcp/BNQxmmIU4Gdv0G5KwQWKiaUaZPuLVN0Esg==",
-        "dependencies": {
-          "AWSSDK.Core": "[3.7.304.15, 4.0.0)"
->>>>>>> dd2c6485
         }
       },
       "CommunityToolkit.HighPerformance": {
         "type": "Transitive",
-<<<<<<< HEAD
         "resolved": "8.3.2",
         "contentHash": "1Os81ua0FmIOtiSgOk5C1KBraQ3SDfxs/7BG4qDagm48nGplr//lAVqLH9I2TLDVqRFdhqTUaEITFA5Ho/Ovkw=="
-=======
-        "resolved": "8.2.2",
-        "contentHash": "+zIp8d3sbtYaRbM6hqDs4Ui/z34j7DcUmleruZlYLE4CVxXq+MO8XJyIs42vzeTYFX+k0Iq1dEbBUnQ4z/Gnrw=="
->>>>>>> dd2c6485
       },
       "Microsoft.Bcl.AsyncInterfaces": {
         "type": "Transitive",
@@ -218,7 +132,6 @@
       },
       "Microsoft.Extensions.DependencyInjection.Abstractions": {
         "type": "Transitive",
-<<<<<<< HEAD
         "resolved": "8.0.2",
         "contentHash": "3iE7UF7MQkCv1cxzCahz+Y/guQbTqieyxyaWKhrRO91itI9cOKO76OHeQDahqG4MmW5umr3CcCvGmK92lWNlbg=="
       },
@@ -229,50 +142,23 @@
         "dependencies": {
           "Microsoft.Extensions.DependencyInjection.Abstractions": "8.0.2",
           "Microsoft.Extensions.Options": "8.0.2"
-=======
-        "resolved": "8.0.1",
-        "contentHash": "fGLiCRLMYd00JYpClraLjJTNKLmMJPnqxMaiRzEBIIvevlzxz33mXy39Lkd48hu1G+N21S7QpaO5ZzKsI6FRuA=="
-      },
-      "Microsoft.Extensions.Diagnostics.Abstractions": {
-        "type": "Transitive",
-        "resolved": "8.0.0",
-        "contentHash": "JHYCQG7HmugNYUhOl368g+NMxYE/N/AiclCYRNlgCY9eVyiBkOHMwK4x60RYMxv9EL3+rmj1mqHvdCiPpC+D4Q==",
-        "dependencies": {
-          "Microsoft.Extensions.DependencyInjection.Abstractions": "8.0.0",
-          "Microsoft.Extensions.Options": "8.0.0",
-          "System.Diagnostics.DiagnosticSource": "8.0.0"
->>>>>>> dd2c6485
         }
       },
       "Microsoft.Extensions.Diagnostics.HealthChecks": {
         "type": "Transitive",
-<<<<<<< HEAD
         "resolved": "8.0.14",
         "contentHash": "obv82U5+okAtAP8K2Ne027Y8rfvseUPUNZUMVUffRB+Unom8mjzvqL/GzUx7rPj6f9e/hQbGwF5ya5RZq7327Q==",
         "dependencies": {
           "Microsoft.Extensions.Diagnostics.HealthChecks.Abstractions": "8.0.14",
           "Microsoft.Extensions.Hosting.Abstractions": "8.0.1",
           "Microsoft.Extensions.Logging.Abstractions": "8.0.3",
-=======
-        "resolved": "8.0.6",
-        "contentHash": "Wtylr3ucMUQ+/6x5ngRtBQ0D0TVloWE3hbwUEhwE16OZHB66uqAEVnEvcAXxW2IFuVAuEHMXX5GebfkbSZQSTw==",
-        "dependencies": {
-          "Microsoft.Extensions.Diagnostics.HealthChecks.Abstractions": "8.0.6",
-          "Microsoft.Extensions.Hosting.Abstractions": "8.0.0",
-          "Microsoft.Extensions.Logging.Abstractions": "8.0.1",
->>>>>>> dd2c6485
           "Microsoft.Extensions.Options": "8.0.2"
         }
       },
       "Microsoft.Extensions.Diagnostics.HealthChecks.Abstractions": {
         "type": "Transitive",
-<<<<<<< HEAD
         "resolved": "8.0.14",
         "contentHash": "se5sdveMiA3PUOWchOZXY/sGA50MrJ/Mg/G6CdQBtyA4MLySNRilVCi23YT90RAwqvI2uQEk5+buxYdpAfuwpA=="
-=======
-        "resolved": "8.0.6",
-        "contentHash": "GiHK4B5Xsf5YzL73kup2zJoJfDx5RJYBd0LZN6dx8XyOSoZnh7NNrMP+vTLxAJVp//JxHk0KIhBnW9YuFrSVig=="
->>>>>>> dd2c6485
       },
       "Microsoft.Extensions.FileProviders.Abstractions": {
         "type": "Transitive",
@@ -284,7 +170,6 @@
       },
       "Microsoft.Extensions.Hosting.Abstractions": {
         "type": "Transitive",
-<<<<<<< HEAD
         "resolved": "8.0.1",
         "contentHash": "nHwq9aPBdBPYXPti6wYEEfgXddfBrYC+CQLn+qISiwQq5tpfaqDZSKOJNxoe9rfQxGf1c+2wC/qWFe1QYJPYqw==",
         "dependencies": {
@@ -293,16 +178,6 @@
           "Microsoft.Extensions.Diagnostics.Abstractions": "8.0.1",
           "Microsoft.Extensions.FileProviders.Abstractions": "8.0.0",
           "Microsoft.Extensions.Logging.Abstractions": "8.0.2"
-=======
-        "resolved": "8.0.0",
-        "contentHash": "AG7HWwVRdCHlaA++1oKDxLsXIBxmDpMPb3VoyOoAghEWnkUvEAdYQUwnV4jJbAaa/nMYNiEh5ByoLauZBEiovg==",
-        "dependencies": {
-          "Microsoft.Extensions.Configuration.Abstractions": "8.0.0",
-          "Microsoft.Extensions.DependencyInjection.Abstractions": "8.0.0",
-          "Microsoft.Extensions.Diagnostics.Abstractions": "8.0.0",
-          "Microsoft.Extensions.FileProviders.Abstractions": "8.0.0",
-          "Microsoft.Extensions.Logging.Abstractions": "8.0.0"
->>>>>>> dd2c6485
         }
       },
       "Microsoft.Extensions.Logging": {
@@ -319,17 +194,10 @@
       },
       "Microsoft.Extensions.Logging.Abstractions": {
         "type": "Transitive",
-<<<<<<< HEAD
         "resolved": "8.0.3",
         "contentHash": "dL0QGToTxggRLMYY4ZYX5AMwBb+byQBd/5dMiZE07Nv73o6I5Are3C7eQTh7K2+A4ct0PVISSr7TZANbiNb2yQ==",
         "dependencies": {
           "Microsoft.Extensions.DependencyInjection.Abstractions": "8.0.2"
-=======
-        "resolved": "8.0.1",
-        "contentHash": "RIFgaqoaINxkM2KTOw72dmilDmTrYA0ns2KW4lDz4gZ2+o6IQ894CzmdL3StM2oh7QQq44nCWiqKqc4qUI9Jmg==",
-        "dependencies": {
-          "Microsoft.Extensions.DependencyInjection.Abstractions": "8.0.1"
->>>>>>> dd2c6485
         }
       },
       "Microsoft.Extensions.Options": {
@@ -348,17 +216,10 @@
       },
       "Monai.Deploy.Storage.S3Policy": {
         "type": "Transitive",
-<<<<<<< HEAD
         "resolved": "1.0.2",
         "contentHash": "SDQb0HmTV99ysIT2WfHkUzWPNRtDpnuES358F3wNaQ6VZ6lSCaaSlzJpdsbf1kc0OKjiXntj1D3u63finvlHrw==",
         "dependencies": {
           "Ardalis.GuardClauses": "4.6.0",
-=======
-        "resolved": "1.0.1",
-        "contentHash": "mgLlLRphh+vrVKen72jfEzBcoOhAzCjavGMUzWIjIFh5avmb2RJNbQERLSISOCjWnqPscc/xSPKFUUpLMOLdYw==",
-        "dependencies": {
-          "Ardalis.GuardClauses": "4.5.0",
->>>>>>> dd2c6485
           "Newtonsoft.Json": "13.0.3"
         }
       },
@@ -369,28 +230,16 @@
       },
       "Polly": {
         "type": "Transitive",
-<<<<<<< HEAD
         "resolved": "8.5.2",
         "contentHash": "vbXsGgkG86nG+TOwY+SmtrGrRHmHH0DQaxtILx//d3Dz/ocJ8izSNYzdvU2gEtWa/LDD8zJLvD3HdjEkdlvkhg==",
         "dependencies": {
           "Polly.Core": "8.5.2"
-=======
-        "resolved": "8.4.0",
-        "contentHash": "z2EeUutuy49jBQyZ5s2FUuTCGx3GCzJ0cJ2HbjWwks94TsC6bKTtAHKBkMZOa/DyYRl5yIX7MshvMTWl1J6RNg==",
-        "dependencies": {
-          "Polly.Core": "8.4.0"
->>>>>>> dd2c6485
         }
       },
       "Polly.Core": {
         "type": "Transitive",
-<<<<<<< HEAD
         "resolved": "8.5.2",
         "contentHash": "1MJKdxv4zwDmiWvYvVN24DsrWUfgQ4F83voH8bhbtLMdPuGy8CfTUzsgQhvyrl1a7hrM6f/ydwLVdVUI0xooUw=="
-=======
-        "resolved": "8.4.0",
-        "contentHash": "3AZxuP//pxOeBo9tQs7/tz4Z5TTbu4BYfjpaXZD0JYKJo98ngN9TMUz1nybh4k0ykWkMBpGZALV/AmVIE3ew7A=="
->>>>>>> dd2c6485
       },
       "RabbitMQ.Client": {
         "type": "Transitive",
@@ -413,16 +262,6 @@
       },
       "System.IO.Abstractions": {
         "type": "Transitive",
-        "resolved": "21.0.2",
-        "contentHash": "ewYQGK0kzOpfiYCF0P0nqPAnKqGhqiXAWDFeMtQtwJyERA2s7nLx7KEALwDvIFjZvX6677IsPREoLIU9oBOQvA==",
-        "dependencies": {
-          "TestableIO.System.IO.Abstractions": "21.0.2",
-          "TestableIO.System.IO.Abstractions.Wrappers": "21.0.2"
-        }
-      },
-      "System.Memory": {
-        "type": "Transitive",
-<<<<<<< HEAD
         "resolved": "21.3.1",
         "contentHash": "Gm8HI/AHwoWd1r9IUShekWgAQjJgTM1jmrJHSkxONeuVUQAZdxSKzGYTjReBYgqLvF1Zq1Hcd1qHytrL0HuiBg==",
         "dependencies": {
@@ -432,8 +271,6 @@
       },
       "System.Memory": {
         "type": "Transitive",
-=======
->>>>>>> dd2c6485
         "resolved": "4.5.5",
         "contentHash": "XIWiDvKPXaTveaB7HVganDlOCRoj03l+jrwNvcge/t8vhGYKvqV+dMv6G4SAX2NoNmN0wZfVPTAlFwZcZvVOUw=="
       },
@@ -454,17 +291,8 @@
       },
       "System.Text.Json": {
         "type": "Transitive",
-<<<<<<< HEAD
         "resolved": "8.0.5",
         "contentHash": "0f1B50Ss7rqxXiaBJyzUu9bWFOO2/zSlifZ/UNMdiIpDYe4cY4LQQicP4nirK1OS31I43rn062UIJ1Q9bpmHpg=="
-=======
-        "resolved": "6.0.9",
-        "contentHash": "2j16oUgtIzl7Xtk7demG0i/v5aU/ZvULcAnJvPb63U3ZhXJ494UYcxuEj5Fs49i3XDrk5kU/8I+6l9zRCw3cJw==",
-        "dependencies": {
-          "System.Runtime.CompilerServices.Unsafe": "6.0.0",
-          "System.Text.Encodings.Web": "6.0.0"
-        }
->>>>>>> dd2c6485
       },
       "System.Threading.Channels": {
         "type": "Transitive",
@@ -473,7 +301,6 @@
       },
       "TestableIO.System.IO.Abstractions": {
         "type": "Transitive",
-<<<<<<< HEAD
         "resolved": "21.3.1",
         "contentHash": "B9USlBOZAiqXss7AI4BH6HVWs+HoHx38OadJjBO0VCzEWgP/u0u52bogmrzDHsyqRv8Yo/xtIMQXgpjLoaAUXw=="
       },
@@ -483,29 +310,13 @@
         "contentHash": "l/xu8G96pntsofFG8vh6BKbVbYWtqYZTpNCcj4jGNwxwSbwY2gvDmkiFmIbWf7lgzPZbopW2FAfaY6m4K/3QJw==",
         "dependencies": {
           "TestableIO.System.IO.Abstractions": "21.3.1"
-=======
-        "resolved": "21.0.2",
-        "contentHash": "ViPtOy4lAlmWq9GDEwiE5C9XSgDGHUWMRvVvruI38pbikUXkgu7xnCVW7PYdQOjS+iWWcQHt+U7oyPedfnWSHg=="
-      },
-      "TestableIO.System.IO.Abstractions.Wrappers": {
-        "type": "Transitive",
-        "resolved": "21.0.2",
-        "contentHash": "ii6Xgru3ozRaLezwE/lKAPTdE3ES+S3P3ul+QrMxIP10GN+LF0JAi4aWqb8lxzEAwBMSAeK/QipEpVt4KYlTOg==",
-        "dependencies": {
-          "TestableIO.System.IO.Abstractions": "21.0.2"
->>>>>>> dd2c6485
         }
       },
       "monai.deploy.informaticsgateway.common": {
         "type": "Project",
         "dependencies": {
-<<<<<<< HEAD
           "Ardalis.GuardClauses": "[4.6.0, )",
           "System.IO.Abstractions": "[21.3.1, )"
-=======
-          "Ardalis.GuardClauses": "[4.5.0, )",
-          "System.IO.Abstractions": "[21.0.2, )"
->>>>>>> dd2c6485
         }
       }
     }
