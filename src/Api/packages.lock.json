--- conflicted
+++ resolved
@@ -16,15 +16,9 @@
       },
       "Microsoft.EntityFrameworkCore.Abstractions": {
         "type": "Direct",
-<<<<<<< HEAD
         "requested": "[6.0.14, )",
         "resolved": "6.0.14",
         "contentHash": "pvE80OmdkcF2/Jr49zqttgfmSP9KgrDpCIY2eyKEDEBR156BpskukFqTr/APBaa2SKmlsUQm6beVJWjmANGpiQ=="
-=======
-        "requested": "[6.0.13, )",
-        "resolved": "6.0.13",
-        "contentHash": "m0PpkBONNPOEdVXkHNfdDETMAZKqWEX6E4kzmrvC4b+5OgFCnuxJHyAJ3Relyw8jsjsCFednrFI3nINXGDX5Sg=="
->>>>>>> 01abefd8
       },
       "Monai.Deploy.Messaging": {
         "type": "Direct",
