--- conflicted
+++ resolved
@@ -1,56 +1,52 @@
-﻿<!--
-  ~ Copyright 2021-2022 MONAI Consortium
-  ~
-  ~ Licensed under the Apache License, Version 2.0 (the "License");
-  ~ you may not use this file except in compliance with the License.
-  ~ You may obtain a copy of the License at
-  ~
-  ~ http://www.apache.org/licenses/LICENSE-2.0
-  ~
-  ~ Unless required by applicable law or agreed to in writing, software
-  ~ distributed under the License is distributed on an "AS IS" BASIS,
-  ~ WITHOUT WARRANTIES OR CONDITIONS OF ANY KIND, either express or implied.
-  ~ See the License for the specific language governing permissions and
-  ~ limitations under the License.
--->
-
-<Project Sdk="Microsoft.NET.Sdk">
-
-  <PropertyGroup>
-    <RootNamespace>Monai.Deploy.InformaticsGateway.Configuration</RootNamespace>
-    <TargetFramework>net6.0</TargetFramework>
-    <PackageLicenseExpression>Apache-2.0</PackageLicenseExpression>
-    <IsTrimmable>true</IsTrimmable>
-    <CodeAnalysisRuleSet>..\.sonarlint\project-monai_monai-deploy-informatics-gatewaycsharp.ruleset</CodeAnalysisRuleSet>
-  </PropertyGroup>
-
-  <ItemGroup>
-    <PackageReference Include="GitVersion.MsBuild" Version="5.10.3">
-        <PrivateAssets>All</PrivateAssets>
-    </PackageReference>
-    <PackageReference Include="Microsoft.Extensions.Logging.Abstractions" Version="6.0.2" />
-    <PackageReference Include="Microsoft.Extensions.Options" Version="6.0.0" />
-    <PackageReference Include="Monai.Deploy.Messaging" Version="0.1.8" />
-<<<<<<< HEAD
-    <PackageReference Include="Monai.Deploy.Storage" Version="0.2.8" />
-=======
-    <PackageReference Include="Monai.Deploy.Storage" Version="0.2.7" />
->>>>>>> 442df4cd
-    <PackageReference Include="System.IO.Abstractions" Version="17.2.3" />
-  </ItemGroup>
-
-  <ItemGroup>
-    <Compile Remove="Test\**" />
-    <EmbeddedResource Remove="Test\**" />
-    <None Remove="Test\**" />
-  </ItemGroup>
-
-  <ItemGroup>
-    <AdditionalFiles Include="..\.sonarlint\project-monai_monai-deploy-informatics-gateway\CSharp\SonarLint.xml" Link="SonarLint.xml" />
-  </ItemGroup>
-
-  <ItemGroup>
-    <ProjectReference Include="..\Api\Monai.Deploy.InformaticsGateway.Api.csproj" />
-    <ProjectReference Include="..\Common\Monai.Deploy.InformaticsGateway.Common.csproj" />
-  </ItemGroup>
-</Project>
+﻿<!--
+  ~ Copyright 2021-2022 MONAI Consortium
+  ~
+  ~ Licensed under the Apache License, Version 2.0 (the "License");
+  ~ you may not use this file except in compliance with the License.
+  ~ You may obtain a copy of the License at
+  ~
+  ~ http://www.apache.org/licenses/LICENSE-2.0
+  ~
+  ~ Unless required by applicable law or agreed to in writing, software
+  ~ distributed under the License is distributed on an "AS IS" BASIS,
+  ~ WITHOUT WARRANTIES OR CONDITIONS OF ANY KIND, either express or implied.
+  ~ See the License for the specific language governing permissions and
+  ~ limitations under the License.
+-->
+
+<Project Sdk="Microsoft.NET.Sdk">
+
+  <PropertyGroup>
+    <RootNamespace>Monai.Deploy.InformaticsGateway.Configuration</RootNamespace>
+    <TargetFramework>net6.0</TargetFramework>
+    <PackageLicenseExpression>Apache-2.0</PackageLicenseExpression>
+    <IsTrimmable>true</IsTrimmable>
+    <CodeAnalysisRuleSet>..\.sonarlint\project-monai_monai-deploy-informatics-gatewaycsharp.ruleset</CodeAnalysisRuleSet>
+  </PropertyGroup>
+
+  <ItemGroup>
+    <PackageReference Include="GitVersion.MsBuild" Version="5.10.3">
+        <PrivateAssets>All</PrivateAssets>
+    </PackageReference>
+    <PackageReference Include="Microsoft.Extensions.Logging.Abstractions" Version="6.0.2" />
+    <PackageReference Include="Microsoft.Extensions.Options" Version="6.0.0" />
+    <PackageReference Include="Monai.Deploy.Messaging" Version="0.1.8" />
+    <PackageReference Include="Monai.Deploy.Storage" Version="0.2.8" />
+    <PackageReference Include="System.IO.Abstractions" Version="17.2.3" />
+  </ItemGroup>
+
+  <ItemGroup>
+    <Compile Remove="Test\**" />
+    <EmbeddedResource Remove="Test\**" />
+    <None Remove="Test\**" />
+  </ItemGroup>
+
+  <ItemGroup>
+    <AdditionalFiles Include="..\.sonarlint\project-monai_monai-deploy-informatics-gateway\CSharp\SonarLint.xml" Link="SonarLint.xml" />
+  </ItemGroup>
+
+  <ItemGroup>
+    <ProjectReference Include="..\Api\Monai.Deploy.InformaticsGateway.Api.csproj" />
+    <ProjectReference Include="..\Common\Monai.Deploy.InformaticsGateway.Common.csproj" />
+  </ItemGroup>
+</Project>