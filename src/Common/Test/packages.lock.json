{
  "version": 1,
  "dependencies": {
    "net6.0": {
      "coverlet.collector": {
        "type": "Direct",
        "requested": "[3.2.0, )",
        "resolved": "3.2.0",
        "contentHash": "xjY8xBigSeWIYs4I7DgUHqSNoGqnHi7Fv7/7RZD02rvZyG3hlsjnQKiVKVWKgr9kRKgmV+dEfu8KScvysiC0Wg=="
      },
      "Microsoft.NET.Test.Sdk": {
        "type": "Direct",
        "requested": "[17.4.0, )",
        "resolved": "17.4.0",
        "contentHash": "VtNZQ83ntG2aEUjy1gq6B4HNdn96se6FmdY/03At8WiqDReGrApm6OB2fNiSHz9D6IIEtWtNZ2FSH0RJDVXl/w==",
        "dependencies": {
          "Microsoft.CodeCoverage": "17.4.0",
          "Microsoft.TestPlatform.TestHost": "17.4.0"
        }
      },
      "Moq": {
        "type": "Direct",
        "requested": "[4.18.3, )",
        "resolved": "4.18.3",
        "contentHash": "nmV2lludVOFmVi+Vtq9twX1/SDiEVyYDURzxW39gUBqjyoXmdyNwJSeOfSCJoJTXDXBVfFNfEljB5UWGj/cKnQ==",
        "dependencies": {
          "Castle.Core": "5.1.0"
        }
      },
<<<<<<< HEAD
      "System.IO.Abstractions": {
        "type": "Direct",
        "requested": "[17.2.3, )",
        "resolved": "17.2.3",
        "contentHash": "VcozGeE4SxIo0cnXrDHhbrh/Gb8KQnZ3BvMelvh+iw0PrIKtuuA46U2Xm4e4pgnaWFgT4RdZfTpWl/WPRdw0WQ=="
      },
      "System.IO.Abstractions.TestingHelpers": {
=======
      "TestableIO.System.IO.Abstractions": {
>>>>>>> e2b329f3
        "type": "Direct",
        "requested": "[18.0.1, )",
        "resolved": "18.0.1",
        "contentHash": "nacJfL4mGObg8Ttn3ZCJZ2u9z8ivG43xgUJvQQLKCmDnle4m49NYNOLk8cqB4iPdSqVhnUSy+qcIryWgDHCqeg=="
      },
      "TestableIO.System.IO.Abstractions.Extensions": {
        "type": "Direct",
        "requested": "[1.0.34, )",
        "resolved": "1.0.34",
        "contentHash": "pH97COy/Ajoof+fa2Bffgbp+G+R3143DP7Ynocx9pd5JYQSoPHA1GfGlky+vm4NjfCXtGw0yb6Vuf4t1XcqhGw==",
        "dependencies": {
          "TestableIO.System.IO.Abstractions": "17.2.26"
        }
      },
      "TestableIO.System.IO.Abstractions.TestingHelpers": {
        "type": "Direct",
        "requested": "[18.0.1, )",
        "resolved": "18.0.1",
        "contentHash": "Z6Oc4Z0B+hZIoy5BM7M51oY23TsQO21Snet4UBuePCx9r27GRqSlTe3BHXx1QKkWrfXZIda1+tt0MMvK+eyNGw==",
        "dependencies": {
          "TestableIO.System.IO.Abstractions": "18.0.1",
          "TestableIO.System.IO.Abstractions.Wrappers": "18.0.1"
        }
      },
      "TestableIO.System.IO.Abstractions.Wrappers": {
        "type": "Direct",
        "requested": "[18.0.1, )",
        "resolved": "18.0.1",
        "contentHash": "3vGUMEHgL7l1Jyvv0WdDzCrwV6xKRhI2xVgWHQDbfVsye/ZBflhWFyVrCanPHzm0r0WSl0ug8DuaKwmelHlLCw==",
        "dependencies": {
          "TestableIO.System.IO.Abstractions": "18.0.1"
        }
      },
      "xunit": {
        "type": "Direct",
        "requested": "[2.4.2, )",
        "resolved": "2.4.2",
        "contentHash": "6Mj73Ont3zj2CJuoykVJfE0ZmRwn7C+pTuRP8c4bnaaTFjwNG6tGe0prJ1yIbMe9AHrpDys63ctWacSsFJWK/w==",
        "dependencies": {
          "xunit.analyzers": "1.0.0",
          "xunit.assert": "2.4.2",
          "xunit.core": "[2.4.2]"
        }
      },
      "xunit.runner.visualstudio": {
        "type": "Direct",
        "requested": "[2.4.5, )",
        "resolved": "2.4.5",
        "contentHash": "OwHamvBdUKgqsXfBzWiCW/O98BTx81UKzx2bieIOQI7CZFE5NEQZGi8PBQGIKawDW96xeRffiNf20SjfC0x9hw=="
      },
      "Ardalis.GuardClauses": {
        "type": "Transitive",
        "resolved": "4.0.1",
        "contentHash": "RemnImQf/BWR8oYqFpdw+hn+b4Q1w+pGujkRiSfjQhMPuiERwGn4UMmQv+6UDE4qbPlnIN+e3e40JkvBhzgfzg==",
        "dependencies": {
          "JetBrains.Annotations": "2021.3.0"
        }
      },
      "Castle.Core": {
        "type": "Transitive",
        "resolved": "5.1.0",
        "contentHash": "31UJpTHOiWq95CDOHazE3Ub/hE/PydNWsJMwnEVTqFFP4WhAugwpaVGxzOxKgNeSUUeqS2W6lxV+q7u1pAOfXg==",
        "dependencies": {
          "System.Diagnostics.EventLog": "6.0.0"
        }
      },
      "fo-dicom": {
        "type": "Transitive",
        "resolved": "5.0.3",
        "contentHash": "OPkCQ9+X/fvGRokAAgjR8bOpai04qlnNHmq+LsgI+Kyug3yar2zk6IMOSSvPOLgWe0EG9ScdqH44AGKnviH5Rw==",
        "dependencies": {
          "Microsoft.Bcl.AsyncInterfaces": "1.1.1",
          "Microsoft.Extensions.DependencyInjection": "2.2.0",
          "Microsoft.Extensions.Options": "2.2.0",
          "Microsoft.Toolkit.HighPerformance": "7.1.2",
          "System.Buffers": "4.5.1",
          "System.Text.Encoding.CodePages": "4.6.0",
          "System.Text.Encodings.Web": "4.7.2",
          "System.Text.Json": "4.7.2",
          "System.Threading.Channels": "6.0.0"
        }
      },
      "JetBrains.Annotations": {
        "type": "Transitive",
        "resolved": "2021.3.0",
        "contentHash": "Ddxjs5RRjf+c8m9m++WvhW1lz1bqNhsTjWvCLbQN9bvKbkJeR9MhtfNwKgBRRdG2yLHcXFr5Lf7fsvvkiPaDRg=="
      },
      "Microsoft.Bcl.AsyncInterfaces": {
        "type": "Transitive",
        "resolved": "1.1.1",
        "contentHash": "yuvf07qFWFqtK3P/MRkEKLhn5r2UbSpVueRziSqj0yJQIKFwG1pq9mOayK3zE5qZCTs0CbrwL9M6R8VwqyGy2w=="
      },
      "Microsoft.CodeCoverage": {
        "type": "Transitive",
        "resolved": "17.4.0",
        "contentHash": "2oZbSVTC2nAvQ2DnbXLlXS+c25ZyZdWeNd+znWwAxwGaPh9dwQ5NBsYyqQB7sKmJKIUdkKGmN3rzFzjVC81Dtg=="
      },
      "Microsoft.Extensions.DependencyInjection": {
        "type": "Transitive",
        "resolved": "2.2.0",
        "contentHash": "MZtBIwfDFork5vfjpJdG5g8wuJFt7d/y3LOSVVtDK/76wlbtz6cjltfKHqLx2TKVqTj5/c41t77m1+h20zqtPA==",
        "dependencies": {
          "Microsoft.Extensions.DependencyInjection.Abstractions": "2.2.0"
        }
      },
      "Microsoft.Extensions.DependencyInjection.Abstractions": {
        "type": "Transitive",
        "resolved": "2.2.0",
        "contentHash": "f9hstgjVmr6rmrfGSpfsVOl2irKAgr1QjrSi3FgnS7kulxband50f2brRLwySAQTADPZeTdow0mpSMcoAdadCw=="
      },
      "Microsoft.Extensions.Options": {
        "type": "Transitive",
        "resolved": "2.2.0",
        "contentHash": "UpZLNLBpIZ0GTebShui7xXYh6DmBHjWM8NxGxZbdQh/bPZ5e6YswqI+bru6BnEL5eWiOdodsXtEz3FROcgi/qg==",
        "dependencies": {
          "Microsoft.Extensions.DependencyInjection.Abstractions": "2.2.0",
          "Microsoft.Extensions.Primitives": "2.2.0",
          "System.ComponentModel.Annotations": "4.5.0"
        }
      },
      "Microsoft.Extensions.Primitives": {
        "type": "Transitive",
        "resolved": "2.2.0",
        "contentHash": "azyQtqbm4fSaDzZHD/J+V6oWMFaf2tWP4WEGIYePLCMw3+b2RQdj9ybgbQyjCshcitQKQ4lEDOZjmSlTTrHxUg==",
        "dependencies": {
          "System.Memory": "4.5.1",
          "System.Runtime.CompilerServices.Unsafe": "4.5.1"
        }
      },
      "Microsoft.NETCore.Platforms": {
        "type": "Transitive",
        "resolved": "3.0.0",
        "contentHash": "TsETIgVJb/AKoYfSP+iCxkuly5d3inZjTdx/ItZLk2CxY85v8083OBS3uai84kK3/baLnS5/b5XGs6zR7SuuHQ=="
      },
      "Microsoft.NETCore.Targets": {
        "type": "Transitive",
        "resolved": "1.1.0",
        "contentHash": "aOZA3BWfz9RXjpzt0sRJJMjAscAUm3Hoa4UWAfceV9UTYxgwZ1lZt5nO2myFf+/jetYQo4uTP7zS8sJY67BBxg=="
      },
      "Microsoft.TestPlatform.ObjectModel": {
        "type": "Transitive",
        "resolved": "17.4.0",
        "contentHash": "oWe7A0wrZhxagTOcaxJ9r0NXTbgkiBQQuCpCXxnP06NsGV/qOoaY2oaangAJbOUrwEx0eka1do400NwNCjfytw==",
        "dependencies": {
          "NuGet.Frameworks": "5.11.0",
          "System.Reflection.Metadata": "1.6.0"
        }
      },
      "Microsoft.TestPlatform.TestHost": {
        "type": "Transitive",
        "resolved": "17.4.0",
        "contentHash": "sUx48fu9wgQF1JxzXeSVtzb7KoKpJrdtIzsFamxET3ZYOKXj+Ej13HWZ0U2nuMVZtZVHBmE+KS3Vv5cIdTlycQ==",
        "dependencies": {
          "Microsoft.TestPlatform.ObjectModel": "17.4.0",
          "Newtonsoft.Json": "13.0.1"
        }
      },
      "Microsoft.Toolkit.HighPerformance": {
        "type": "Transitive",
        "resolved": "7.1.2",
        "contentHash": "cezzRky0BUJyYmSrcQUcX8qAv90JfUwCqWEbqfWZLHyeANo9/LWgW6y50pqbyc8r8SPXVsu2GNH98fB3VxrnvA=="
      },
      "Microsoft.Win32.Primitives": {
        "type": "Transitive",
        "resolved": "4.3.0",
        "contentHash": "9ZQKCWxH7Ijp9BfahvL2Zyf1cJIk8XYLF6Yjzr2yi0b2cOut/HQ31qf1ThHAgCc3WiZMdnWcfJCgN82/0UunxA==",
        "dependencies": {
          "Microsoft.NETCore.Platforms": "1.1.0",
          "Microsoft.NETCore.Targets": "1.1.0",
          "System.Runtime": "4.3.0"
        }
      },
      "NETStandard.Library": {
        "type": "Transitive",
        "resolved": "1.6.1",
        "contentHash": "WcSp3+vP+yHNgS8EV5J7pZ9IRpeDuARBPN28by8zqff1wJQXm26PVU8L3/fYLBJVU7BtDyqNVWq2KlCVvSSR4A==",
        "dependencies": {
          "Microsoft.NETCore.Platforms": "1.1.0",
          "Microsoft.Win32.Primitives": "4.3.0",
          "System.AppContext": "4.3.0",
          "System.Collections": "4.3.0",
          "System.Collections.Concurrent": "4.3.0",
          "System.Console": "4.3.0",
          "System.Diagnostics.Debug": "4.3.0",
          "System.Diagnostics.Tools": "4.3.0",
          "System.Diagnostics.Tracing": "4.3.0",
          "System.Globalization": "4.3.0",
          "System.Globalization.Calendars": "4.3.0",
          "System.IO": "4.3.0",
          "System.IO.Compression": "4.3.0",
          "System.IO.Compression.ZipFile": "4.3.0",
          "System.IO.FileSystem": "4.3.0",
          "System.IO.FileSystem.Primitives": "4.3.0",
          "System.Linq": "4.3.0",
          "System.Linq.Expressions": "4.3.0",
          "System.Net.Http": "4.3.0",
          "System.Net.Primitives": "4.3.0",
          "System.Net.Sockets": "4.3.0",
          "System.ObjectModel": "4.3.0",
          "System.Reflection": "4.3.0",
          "System.Reflection.Extensions": "4.3.0",
          "System.Reflection.Primitives": "4.3.0",
          "System.Resources.ResourceManager": "4.3.0",
          "System.Runtime": "4.3.0",
          "System.Runtime.Extensions": "4.3.0",
          "System.Runtime.Handles": "4.3.0",
          "System.Runtime.InteropServices": "4.3.0",
          "System.Runtime.InteropServices.RuntimeInformation": "4.3.0",
          "System.Runtime.Numerics": "4.3.0",
          "System.Security.Cryptography.Algorithms": "4.3.0",
          "System.Security.Cryptography.Encoding": "4.3.0",
          "System.Security.Cryptography.Primitives": "4.3.0",
          "System.Security.Cryptography.X509Certificates": "4.3.0",
          "System.Text.Encoding": "4.3.0",
          "System.Text.Encoding.Extensions": "4.3.0",
          "System.Text.RegularExpressions": "4.3.0",
          "System.Threading": "4.3.0",
          "System.Threading.Tasks": "4.3.0",
          "System.Threading.Timer": "4.3.0",
          "System.Xml.ReaderWriter": "4.3.0",
          "System.Xml.XDocument": "4.3.0"
        }
      },
      "Newtonsoft.Json": {
        "type": "Transitive",
        "resolved": "13.0.1",
        "contentHash": "ppPFpBcvxdsfUonNcvITKqLl3bqxWbDCZIzDWHzjpdAHRFfZe0Dw9HmA0+za13IdyrgJwpkDTDA9fHaxOrt20A=="
      },
      "NuGet.Frameworks": {
        "type": "Transitive",
        "resolved": "5.11.0",
        "contentHash": "eaiXkUjC4NPcquGWzAGMXjuxvLwc6XGKMptSyOGQeT0X70BUZObuybJFZLA0OfTdueLd3US23NBPTBb6iF3V1Q=="
      },
      "runtime.debian.8-x64.runtime.native.System.Security.Cryptography.OpenSsl": {
        "type": "Transitive",
        "resolved": "4.3.0",
        "contentHash": "HdSSp5MnJSsg08KMfZThpuLPJpPwE5hBXvHwoKWosyHHfe8Mh5WKT0ylEOf6yNzX6Ngjxe4Whkafh5q7Ymac4Q=="
      },
      "runtime.fedora.23-x64.runtime.native.System.Security.Cryptography.OpenSsl": {
        "type": "Transitive",
        "resolved": "4.3.0",
        "contentHash": "+yH1a49wJMy8Zt4yx5RhJrxO/DBDByAiCzNwiETI+1S4mPdCu0OY4djdciC7Vssk0l22wQaDLrXxXkp+3+7bVA=="
      },
      "runtime.fedora.24-x64.runtime.native.System.Security.Cryptography.OpenSsl": {
        "type": "Transitive",
        "resolved": "4.3.0",
        "contentHash": "c3YNH1GQJbfIPJeCnr4avseugSqPrxwIqzthYyZDN6EuOyNOzq+y2KSUfRcXauya1sF4foESTgwM5e1A8arAKw=="
      },
      "runtime.native.System": {
        "type": "Transitive",
        "resolved": "4.3.0",
        "contentHash": "c/qWt2LieNZIj1jGnVNsE2Kl23Ya2aSTBuXMD6V7k9KWr6l16Tqdwq+hJScEpWER9753NWC8h96PaVNY5Ld7Jw==",
        "dependencies": {
          "Microsoft.NETCore.Platforms": "1.1.0",
          "Microsoft.NETCore.Targets": "1.1.0"
        }
      },
      "runtime.native.System.IO.Compression": {
        "type": "Transitive",
        "resolved": "4.3.0",
        "contentHash": "INBPonS5QPEgn7naufQFXJEp3zX6L4bwHgJ/ZH78aBTpeNfQMtf7C6VrAFhlq2xxWBveIOWyFzQjJ8XzHMhdOQ==",
        "dependencies": {
          "Microsoft.NETCore.Platforms": "1.1.0",
          "Microsoft.NETCore.Targets": "1.1.0"
        }
      },
      "runtime.native.System.Net.Http": {
        "type": "Transitive",
        "resolved": "4.3.0",
        "contentHash": "ZVuZJqnnegJhd2k/PtAbbIcZ3aZeITq3sj06oKfMBSfphW3HDmk/t4ObvbOk/JA/swGR0LNqMksAh/f7gpTROg==",
        "dependencies": {
          "Microsoft.NETCore.Platforms": "1.1.0",
          "Microsoft.NETCore.Targets": "1.1.0"
        }
      },
      "runtime.native.System.Security.Cryptography.Apple": {
        "type": "Transitive",
        "resolved": "4.3.0",
        "contentHash": "DloMk88juo0OuOWr56QG7MNchmafTLYWvABy36izkrLI5VledI0rq28KGs1i9wbpeT9NPQrx/wTf8U2vazqQ3Q==",
        "dependencies": {
          "runtime.osx.10.10-x64.runtime.native.System.Security.Cryptography.Apple": "4.3.0"
        }
      },
      "runtime.native.System.Security.Cryptography.OpenSsl": {
        "type": "Transitive",
        "resolved": "4.3.0",
        "contentHash": "NS1U+700m4KFRHR5o4vo9DSlTmlCKu/u7dtE5sUHVIPB+xpXxYQvgBgA6wEIeCz6Yfn0Z52/72WYsToCEPJnrw==",
        "dependencies": {
          "runtime.debian.8-x64.runtime.native.System.Security.Cryptography.OpenSsl": "4.3.0",
          "runtime.fedora.23-x64.runtime.native.System.Security.Cryptography.OpenSsl": "4.3.0",
          "runtime.fedora.24-x64.runtime.native.System.Security.Cryptography.OpenSsl": "4.3.0",
          "runtime.opensuse.13.2-x64.runtime.native.System.Security.Cryptography.OpenSsl": "4.3.0",
          "runtime.opensuse.42.1-x64.runtime.native.System.Security.Cryptography.OpenSsl": "4.3.0",
          "runtime.osx.10.10-x64.runtime.native.System.Security.Cryptography.OpenSsl": "4.3.0",
          "runtime.rhel.7-x64.runtime.native.System.Security.Cryptography.OpenSsl": "4.3.0",
          "runtime.ubuntu.14.04-x64.runtime.native.System.Security.Cryptography.OpenSsl": "4.3.0",
          "runtime.ubuntu.16.04-x64.runtime.native.System.Security.Cryptography.OpenSsl": "4.3.0",
          "runtime.ubuntu.16.10-x64.runtime.native.System.Security.Cryptography.OpenSsl": "4.3.0"
        }
      },
      "runtime.opensuse.13.2-x64.runtime.native.System.Security.Cryptography.OpenSsl": {
        "type": "Transitive",
        "resolved": "4.3.0",
        "contentHash": "b3pthNgxxFcD+Pc0WSEoC0+md3MyhRS6aCEeenvNE3Fdw1HyJ18ZhRFVJJzIeR/O/jpxPboB805Ho0T3Ul7w8A=="
      },
      "runtime.opensuse.42.1-x64.runtime.native.System.Security.Cryptography.OpenSsl": {
        "type": "Transitive",
        "resolved": "4.3.0",
        "contentHash": "KeLz4HClKf+nFS7p/6Fi/CqyLXh81FpiGzcmuS8DGi9lUqSnZ6Es23/gv2O+1XVGfrbNmviF7CckBpavkBoIFQ=="
      },
      "runtime.osx.10.10-x64.runtime.native.System.Security.Cryptography.Apple": {
        "type": "Transitive",
        "resolved": "4.3.0",
        "contentHash": "kVXCuMTrTlxq4XOOMAysuNwsXWpYeboGddNGpIgNSZmv1b6r/s/DPk0fYMB7Q5Qo4bY68o48jt4T4y5BVecbCQ=="
      },
      "runtime.osx.10.10-x64.runtime.native.System.Security.Cryptography.OpenSsl": {
        "type": "Transitive",
        "resolved": "4.3.0",
        "contentHash": "X7IdhILzr4ROXd8mI1BUCQMSHSQwelUlBjF1JyTKCjXaOGn2fB4EKBxQbCK2VjO3WaWIdlXZL3W6TiIVnrhX4g=="
      },
      "runtime.rhel.7-x64.runtime.native.System.Security.Cryptography.OpenSsl": {
        "type": "Transitive",
        "resolved": "4.3.0",
        "contentHash": "nyFNiCk/r+VOiIqreLix8yN+q3Wga9+SE8BCgkf+2BwEKiNx6DyvFjCgkfV743/grxv8jHJ8gUK4XEQw7yzRYg=="
      },
      "runtime.ubuntu.14.04-x64.runtime.native.System.Security.Cryptography.OpenSsl": {
        "type": "Transitive",
        "resolved": "4.3.0",
        "contentHash": "ytoewC6wGorL7KoCAvRfsgoJPJbNq+64k2SqW6JcOAebWsFUvCCYgfzQMrnpvPiEl4OrblUlhF2ji+Q1+SVLrQ=="
      },
      "runtime.ubuntu.16.04-x64.runtime.native.System.Security.Cryptography.OpenSsl": {
        "type": "Transitive",
        "resolved": "4.3.0",
        "contentHash": "I8bKw2I8k58Wx7fMKQJn2R8lamboCAiHfHeV/pS65ScKWMMI0+wJkLYlEKvgW1D/XvSl/221clBoR2q9QNNM7A=="
      },
      "runtime.ubuntu.16.10-x64.runtime.native.System.Security.Cryptography.OpenSsl": {
        "type": "Transitive",
        "resolved": "4.3.0",
        "contentHash": "VB5cn/7OzUfzdnC8tqAIMQciVLiq2epm2NrAm1E9OjNRyG4lVhfR61SMcLizejzQP8R8Uf/0l5qOIbUEi+RdEg=="
      },
      "System.AppContext": {
        "type": "Transitive",
        "resolved": "4.3.0",
        "contentHash": "fKC+rmaLfeIzUhagxY17Q9siv/sPrjjKcfNg1Ic8IlQkZLipo8ljcaZQu4VtI4Jqbzjc2VTjzGLF6WmsRXAEgA==",
        "dependencies": {
          "System.Runtime": "4.3.0"
        }
      },
      "System.Buffers": {
        "type": "Transitive",
        "resolved": "4.5.1",
        "contentHash": "Rw7ijyl1qqRS0YQD/WycNst8hUUMgrMH4FCn1nNm27M4VxchZ1js3fVjQaANHO5f3sN4isvP4a+Met9Y4YomAg=="
      },
      "System.Collections": {
        "type": "Transitive",
        "resolved": "4.3.0",
        "contentHash": "3Dcj85/TBdVpL5Zr+gEEBUuFe2icOnLalmEh9hfck1PTYbbyWuZgh4fmm2ysCLTrqLQw6t3TgTyJ+VLp+Qb+Lw==",
        "dependencies": {
          "Microsoft.NETCore.Platforms": "1.1.0",
          "Microsoft.NETCore.Targets": "1.1.0",
          "System.Runtime": "4.3.0"
        }
      },
      "System.Collections.Concurrent": {
        "type": "Transitive",
        "resolved": "4.3.0",
        "contentHash": "ztl69Xp0Y/UXCL+3v3tEU+lIy+bvjKNUmopn1wep/a291pVPK7dxBd6T7WnlQqRog+d1a/hSsgRsmFnIBKTPLQ==",
        "dependencies": {
          "System.Collections": "4.3.0",
          "System.Diagnostics.Debug": "4.3.0",
          "System.Diagnostics.Tracing": "4.3.0",
          "System.Globalization": "4.3.0",
          "System.Reflection": "4.3.0",
          "System.Resources.ResourceManager": "4.3.0",
          "System.Runtime": "4.3.0",
          "System.Runtime.Extensions": "4.3.0",
          "System.Threading": "4.3.0",
          "System.Threading.Tasks": "4.3.0"
        }
      },
      "System.ComponentModel.Annotations": {
        "type": "Transitive",
        "resolved": "4.5.0",
        "contentHash": "UxYQ3FGUOtzJ7LfSdnYSFd7+oEv6M8NgUatatIN2HxNtDdlcvFAf+VIq4Of9cDMJEJC0aSRv/x898RYhB4Yppg=="
      },
      "System.Console": {
        "type": "Transitive",
        "resolved": "4.3.0",
        "contentHash": "DHDrIxiqk1h03m6khKWV2X8p/uvN79rgSqpilL6uzpmSfxfU5ng8VcPtW4qsDsQDHiTv6IPV9TmD5M/vElPNLg==",
        "dependencies": {
          "Microsoft.NETCore.Platforms": "1.1.0",
          "Microsoft.NETCore.Targets": "1.1.0",
          "System.IO": "4.3.0",
          "System.Runtime": "4.3.0",
          "System.Text.Encoding": "4.3.0"
        }
      },
      "System.Diagnostics.Debug": {
        "type": "Transitive",
        "resolved": "4.3.0",
        "contentHash": "ZUhUOdqmaG5Jk3Xdb8xi5kIyQYAA4PnTNlHx1mu9ZY3qv4ELIdKbnL/akbGaKi2RnNUWaZsAs31rvzFdewTj2g==",
        "dependencies": {
          "Microsoft.NETCore.Platforms": "1.1.0",
          "Microsoft.NETCore.Targets": "1.1.0",
          "System.Runtime": "4.3.0"
        }
      },
      "System.Diagnostics.DiagnosticSource": {
        "type": "Transitive",
        "resolved": "4.3.0",
        "contentHash": "tD6kosZnTAGdrEa0tZSuFyunMbt/5KYDnHdndJYGqZoNy00XVXyACd5d6KnE1YgYv3ne2CjtAfNXo/fwEhnKUA==",
        "dependencies": {
          "System.Collections": "4.3.0",
          "System.Diagnostics.Tracing": "4.3.0",
          "System.Reflection": "4.3.0",
          "System.Runtime": "4.3.0",
          "System.Threading": "4.3.0"
        }
      },
      "System.Diagnostics.EventLog": {
        "type": "Transitive",
        "resolved": "6.0.0",
        "contentHash": "lcyUiXTsETK2ALsZrX+nWuHSIQeazhqPphLfaRxzdGaG93+0kELqpgEHtwWOlQe7+jSFnKwaCAgL4kjeZCQJnw=="
      },
      "System.Diagnostics.Tools": {
        "type": "Transitive",
        "resolved": "4.3.0",
        "contentHash": "UUvkJfSYJMM6x527dJg2VyWPSRqIVB0Z7dbjHst1zmwTXz5CcXSYJFWRpuigfbO1Lf7yfZiIaEUesfnl/g5EyA==",
        "dependencies": {
          "Microsoft.NETCore.Platforms": "1.1.0",
          "Microsoft.NETCore.Targets": "1.1.0",
          "System.Runtime": "4.3.0"
        }
      },
      "System.Diagnostics.Tracing": {
        "type": "Transitive",
        "resolved": "4.3.0",
        "contentHash": "rswfv0f/Cqkh78rA5S8eN8Neocz234+emGCtTF3lxPY96F+mmmUen6tbn0glN6PMvlKQb9bPAY5e9u7fgPTkKw==",
        "dependencies": {
          "Microsoft.NETCore.Platforms": "1.1.0",
          "Microsoft.NETCore.Targets": "1.1.0",
          "System.Runtime": "4.3.0"
        }
      },
      "System.Globalization": {
        "type": "Transitive",
        "resolved": "4.3.0",
        "contentHash": "kYdVd2f2PAdFGblzFswE4hkNANJBKRmsfa2X5LG2AcWE1c7/4t0pYae1L8vfZ5xvE2nK/R9JprtToA61OSHWIg==",
        "dependencies": {
          "Microsoft.NETCore.Platforms": "1.1.0",
          "Microsoft.NETCore.Targets": "1.1.0",
          "System.Runtime": "4.3.0"
        }
      },
      "System.Globalization.Calendars": {
        "type": "Transitive",
        "resolved": "4.3.0",
        "contentHash": "GUlBtdOWT4LTV3I+9/PJW+56AnnChTaOqqTLFtdmype/L500M2LIyXgmtd9X2P2VOkmJd5c67H5SaC2QcL1bFA==",
        "dependencies": {
          "Microsoft.NETCore.Platforms": "1.1.0",
          "Microsoft.NETCore.Targets": "1.1.0",
          "System.Globalization": "4.3.0",
          "System.Runtime": "4.3.0"
        }
      },
      "System.Globalization.Extensions": {
        "type": "Transitive",
        "resolved": "4.3.0",
        "contentHash": "FhKmdR6MPG+pxow6wGtNAWdZh7noIOpdD5TwQ3CprzgIE1bBBoim0vbR1+AWsWjQmU7zXHgQo4TWSP6lCeiWcQ==",
        "dependencies": {
          "Microsoft.NETCore.Platforms": "1.1.0",
          "System.Globalization": "4.3.0",
          "System.Resources.ResourceManager": "4.3.0",
          "System.Runtime": "4.3.0",
          "System.Runtime.Extensions": "4.3.0",
          "System.Runtime.InteropServices": "4.3.0"
        }
      },
      "System.IO": {
        "type": "Transitive",
        "resolved": "4.3.0",
        "contentHash": "3qjaHvxQPDpSOYICjUoTsmoq5u6QJAFRUITgeT/4gqkF1bajbSmb1kwSxEA8AHlofqgcKJcM8udgieRNhaJ5Cg==",
        "dependencies": {
          "Microsoft.NETCore.Platforms": "1.1.0",
          "Microsoft.NETCore.Targets": "1.1.0",
          "System.Runtime": "4.3.0",
          "System.Text.Encoding": "4.3.0",
          "System.Threading.Tasks": "4.3.0"
        }
      },
      "System.IO.Compression": {
        "type": "Transitive",
        "resolved": "4.3.0",
        "contentHash": "YHndyoiV90iu4iKG115ibkhrG+S3jBm8Ap9OwoUAzO5oPDAWcr0SFwQFm0HjM8WkEZWo0zvLTyLmbvTkW1bXgg==",
        "dependencies": {
          "Microsoft.NETCore.Platforms": "1.1.0",
          "System.Buffers": "4.3.0",
          "System.Collections": "4.3.0",
          "System.Diagnostics.Debug": "4.3.0",
          "System.IO": "4.3.0",
          "System.Resources.ResourceManager": "4.3.0",
          "System.Runtime": "4.3.0",
          "System.Runtime.Extensions": "4.3.0",
          "System.Runtime.Handles": "4.3.0",
          "System.Runtime.InteropServices": "4.3.0",
          "System.Text.Encoding": "4.3.0",
          "System.Threading": "4.3.0",
          "System.Threading.Tasks": "4.3.0",
          "runtime.native.System": "4.3.0",
          "runtime.native.System.IO.Compression": "4.3.0"
        }
      },
      "System.IO.Compression.ZipFile": {
        "type": "Transitive",
        "resolved": "4.3.0",
        "contentHash": "G4HwjEsgIwy3JFBduZ9quBkAu+eUwjIdJleuNSgmUojbH6O3mlvEIme+GHx/cLlTAPcrnnL7GqvB9pTlWRfhOg==",
        "dependencies": {
          "System.Buffers": "4.3.0",
          "System.IO": "4.3.0",
          "System.IO.Compression": "4.3.0",
          "System.IO.FileSystem": "4.3.0",
          "System.IO.FileSystem.Primitives": "4.3.0",
          "System.Resources.ResourceManager": "4.3.0",
          "System.Runtime": "4.3.0",
          "System.Runtime.Extensions": "4.3.0",
          "System.Text.Encoding": "4.3.0"
        }
      },
      "System.IO.FileSystem": {
        "type": "Transitive",
        "resolved": "4.3.0",
        "contentHash": "3wEMARTnuio+ulnvi+hkRNROYwa1kylvYahhcLk4HSoVdl+xxTFVeVlYOfLwrDPImGls0mDqbMhrza8qnWPTdA==",
        "dependencies": {
          "Microsoft.NETCore.Platforms": "1.1.0",
          "Microsoft.NETCore.Targets": "1.1.0",
          "System.IO": "4.3.0",
          "System.IO.FileSystem.Primitives": "4.3.0",
          "System.Runtime": "4.3.0",
          "System.Runtime.Handles": "4.3.0",
          "System.Text.Encoding": "4.3.0",
          "System.Threading.Tasks": "4.3.0"
        }
      },
      "System.IO.FileSystem.Primitives": {
        "type": "Transitive",
        "resolved": "4.3.0",
        "contentHash": "6QOb2XFLch7bEc4lIcJH49nJN2HV+OC3fHDgsLVsBVBk3Y4hFAnOBGzJ2lUu7CyDDFo9IBWkSsnbkT6IBwwiMw==",
        "dependencies": {
          "System.Runtime": "4.3.0"
        }
      },
      "System.Linq": {
        "type": "Transitive",
        "resolved": "4.3.0",
        "contentHash": "5DbqIUpsDp0dFftytzuMmc0oeMdQwjcP/EWxsksIz/w1TcFRkZ3yKKz0PqiYFMmEwPSWw+qNVqD7PJ889JzHbw==",
        "dependencies": {
          "System.Collections": "4.3.0",
          "System.Diagnostics.Debug": "4.3.0",
          "System.Resources.ResourceManager": "4.3.0",
          "System.Runtime": "4.3.0",
          "System.Runtime.Extensions": "4.3.0"
        }
      },
      "System.Linq.Expressions": {
        "type": "Transitive",
        "resolved": "4.3.0",
        "contentHash": "PGKkrd2khG4CnlyJwxwwaWWiSiWFNBGlgXvJpeO0xCXrZ89ODrQ6tjEWS/kOqZ8GwEOUATtKtzp1eRgmYNfclg==",
        "dependencies": {
          "System.Collections": "4.3.0",
          "System.Diagnostics.Debug": "4.3.0",
          "System.Globalization": "4.3.0",
          "System.IO": "4.3.0",
          "System.Linq": "4.3.0",
          "System.ObjectModel": "4.3.0",
          "System.Reflection": "4.3.0",
          "System.Reflection.Emit": "4.3.0",
          "System.Reflection.Emit.ILGeneration": "4.3.0",
          "System.Reflection.Emit.Lightweight": "4.3.0",
          "System.Reflection.Extensions": "4.3.0",
          "System.Reflection.Primitives": "4.3.0",
          "System.Reflection.TypeExtensions": "4.3.0",
          "System.Resources.ResourceManager": "4.3.0",
          "System.Runtime": "4.3.0",
          "System.Runtime.Extensions": "4.3.0",
          "System.Threading": "4.3.0"
        }
      },
      "System.Memory": {
        "type": "Transitive",
        "resolved": "4.5.1",
        "contentHash": "sDJYJpGtTgx+23Ayu5euxG5mAXWdkDb4+b0rD0Cab0M1oQS9H0HXGPriKcqpXuiJDTV7fTp/d+fMDJmnr6sNvA=="
      },
      "System.Net.Http": {
        "type": "Transitive",
        "resolved": "4.3.0",
        "contentHash": "sYg+FtILtRQuYWSIAuNOELwVuVsxVyJGWQyOnlAzhV4xvhyFnON1bAzYYC+jjRW8JREM45R0R5Dgi8MTC5sEwA==",
        "dependencies": {
          "Microsoft.NETCore.Platforms": "1.1.0",
          "System.Collections": "4.3.0",
          "System.Diagnostics.Debug": "4.3.0",
          "System.Diagnostics.DiagnosticSource": "4.3.0",
          "System.Diagnostics.Tracing": "4.3.0",
          "System.Globalization": "4.3.0",
          "System.Globalization.Extensions": "4.3.0",
          "System.IO": "4.3.0",
          "System.IO.FileSystem": "4.3.0",
          "System.Net.Primitives": "4.3.0",
          "System.Resources.ResourceManager": "4.3.0",
          "System.Runtime": "4.3.0",
          "System.Runtime.Extensions": "4.3.0",
          "System.Runtime.Handles": "4.3.0",
          "System.Runtime.InteropServices": "4.3.0",
          "System.Security.Cryptography.Algorithms": "4.3.0",
          "System.Security.Cryptography.Encoding": "4.3.0",
          "System.Security.Cryptography.OpenSsl": "4.3.0",
          "System.Security.Cryptography.Primitives": "4.3.0",
          "System.Security.Cryptography.X509Certificates": "4.3.0",
          "System.Text.Encoding": "4.3.0",
          "System.Threading": "4.3.0",
          "System.Threading.Tasks": "4.3.0",
          "runtime.native.System": "4.3.0",
          "runtime.native.System.Net.Http": "4.3.0",
          "runtime.native.System.Security.Cryptography.OpenSsl": "4.3.0"
        }
      },
      "System.Net.Primitives": {
        "type": "Transitive",
        "resolved": "4.3.0",
        "contentHash": "qOu+hDwFwoZPbzPvwut2qATe3ygjeQBDQj91xlsaqGFQUI5i4ZnZb8yyQuLGpDGivEPIt8EJkd1BVzVoP31FXA==",
        "dependencies": {
          "Microsoft.NETCore.Platforms": "1.1.0",
          "Microsoft.NETCore.Targets": "1.1.0",
          "System.Runtime": "4.3.0",
          "System.Runtime.Handles": "4.3.0"
        }
      },
      "System.Net.Sockets": {
        "type": "Transitive",
        "resolved": "4.3.0",
        "contentHash": "m6icV6TqQOAdgt5N/9I5KNpjom/5NFtkmGseEH+AK/hny8XrytLH3+b5M8zL/Ycg3fhIocFpUMyl/wpFnVRvdw==",
        "dependencies": {
          "Microsoft.NETCore.Platforms": "1.1.0",
          "Microsoft.NETCore.Targets": "1.1.0",
          "System.IO": "4.3.0",
          "System.Net.Primitives": "4.3.0",
          "System.Runtime": "4.3.0",
          "System.Threading.Tasks": "4.3.0"
        }
      },
      "System.ObjectModel": {
        "type": "Transitive",
        "resolved": "4.3.0",
        "contentHash": "bdX+80eKv9bN6K4N+d77OankKHGn6CH711a6fcOpMQu2Fckp/Ft4L/kW9WznHpyR0NRAvJutzOMHNNlBGvxQzQ==",
        "dependencies": {
          "System.Collections": "4.3.0",
          "System.Diagnostics.Debug": "4.3.0",
          "System.Resources.ResourceManager": "4.3.0",
          "System.Runtime": "4.3.0",
          "System.Threading": "4.3.0"
        }
      },
      "System.Reflection": {
        "type": "Transitive",
        "resolved": "4.3.0",
        "contentHash": "KMiAFoW7MfJGa9nDFNcfu+FpEdiHpWgTcS2HdMpDvt9saK3y/G4GwprPyzqjFH9NTaGPQeWNHU+iDlDILj96aQ==",
        "dependencies": {
          "Microsoft.NETCore.Platforms": "1.1.0",
          "Microsoft.NETCore.Targets": "1.1.0",
          "System.IO": "4.3.0",
          "System.Reflection.Primitives": "4.3.0",
          "System.Runtime": "4.3.0"
        }
      },
      "System.Reflection.Emit": {
        "type": "Transitive",
        "resolved": "4.3.0",
        "contentHash": "228FG0jLcIwTVJyz8CLFKueVqQK36ANazUManGaJHkO0icjiIypKW7YLWLIWahyIkdh5M7mV2dJepllLyA1SKg==",
        "dependencies": {
          "System.IO": "4.3.0",
          "System.Reflection": "4.3.0",
          "System.Reflection.Emit.ILGeneration": "4.3.0",
          "System.Reflection.Primitives": "4.3.0",
          "System.Runtime": "4.3.0"
        }
      },
      "System.Reflection.Emit.ILGeneration": {
        "type": "Transitive",
        "resolved": "4.3.0",
        "contentHash": "59tBslAk9733NXLrUJrwNZEzbMAcu8k344OYo+wfSVygcgZ9lgBdGIzH/nrg3LYhXceynyvTc8t5/GD4Ri0/ng==",
        "dependencies": {
          "System.Reflection": "4.3.0",
          "System.Reflection.Primitives": "4.3.0",
          "System.Runtime": "4.3.0"
        }
      },
      "System.Reflection.Emit.Lightweight": {
        "type": "Transitive",
        "resolved": "4.3.0",
        "contentHash": "oadVHGSMsTmZsAF864QYN1t1QzZjIcuKU3l2S9cZOwDdDueNTrqq1yRj7koFfIGEnKpt6NjpL3rOzRhs4ryOgA==",
        "dependencies": {
          "System.Reflection": "4.3.0",
          "System.Reflection.Emit.ILGeneration": "4.3.0",
          "System.Reflection.Primitives": "4.3.0",
          "System.Runtime": "4.3.0"
        }
      },
      "System.Reflection.Extensions": {
        "type": "Transitive",
        "resolved": "4.3.0",
        "contentHash": "rJkrJD3kBI5B712aRu4DpSIiHRtr6QlfZSQsb0hYHrDCZORXCFjQfoipo2LaMUHoT9i1B7j7MnfaEKWDFmFQNQ==",
        "dependencies": {
          "Microsoft.NETCore.Platforms": "1.1.0",
          "Microsoft.NETCore.Targets": "1.1.0",
          "System.Reflection": "4.3.0",
          "System.Runtime": "4.3.0"
        }
      },
      "System.Reflection.Metadata": {
        "type": "Transitive",
        "resolved": "1.6.0",
        "contentHash": "COC1aiAJjCoA5GBF+QKL2uLqEBew4JsCkQmoHKbN3TlOZKa2fKLz5CpiRQKDz0RsAOEGsVKqOD5bomsXq/4STQ=="
      },
      "System.Reflection.Primitives": {
        "type": "Transitive",
        "resolved": "4.3.0",
        "contentHash": "5RXItQz5As4xN2/YUDxdpsEkMhvw3e6aNveFXUn4Hl/udNTCNhnKp8lT9fnc3MhvGKh1baak5CovpuQUXHAlIA==",
        "dependencies": {
          "Microsoft.NETCore.Platforms": "1.1.0",
          "Microsoft.NETCore.Targets": "1.1.0",
          "System.Runtime": "4.3.0"
        }
      },
      "System.Reflection.TypeExtensions": {
        "type": "Transitive",
        "resolved": "4.3.0",
        "contentHash": "7u6ulLcZbyxB5Gq0nMkQttcdBTx57ibzw+4IOXEfR+sXYQoHvjW5LTLyNr8O22UIMrqYbchJQJnos4eooYzYJA==",
        "dependencies": {
          "System.Reflection": "4.3.0",
          "System.Runtime": "4.3.0"
        }
      },
      "System.Resources.ResourceManager": {
        "type": "Transitive",
        "resolved": "4.3.0",
        "contentHash": "/zrcPkkWdZmI4F92gL/TPumP98AVDu/Wxr3CSJGQQ+XN6wbRZcyfSKVoPo17ilb3iOr0cCRqJInGwNMolqhS8A==",
        "dependencies": {
          "Microsoft.NETCore.Platforms": "1.1.0",
          "Microsoft.NETCore.Targets": "1.1.0",
          "System.Globalization": "4.3.0",
          "System.Reflection": "4.3.0",
          "System.Runtime": "4.3.0"
        }
      },
      "System.Runtime": {
        "type": "Transitive",
        "resolved": "4.3.0",
        "contentHash": "JufQi0vPQ0xGnAczR13AUFglDyVYt4Kqnz1AZaiKZ5+GICq0/1MH/mO/eAJHt/mHW1zjKBJd7kV26SrxddAhiw==",
        "dependencies": {
          "Microsoft.NETCore.Platforms": "1.1.0",
          "Microsoft.NETCore.Targets": "1.1.0"
        }
      },
      "System.Runtime.CompilerServices.Unsafe": {
        "type": "Transitive",
        "resolved": "4.5.1",
        "contentHash": "Zh8t8oqolRaFa9vmOZfdQm/qKejdqz0J9kr7o2Fu0vPeoH3BL1EOXipKWwkWtLT1JPzjByrF19fGuFlNbmPpiw=="
      },
      "System.Runtime.Extensions": {
        "type": "Transitive",
        "resolved": "4.3.0",
        "contentHash": "guW0uK0fn5fcJJ1tJVXYd7/1h5F+pea1r7FLSOz/f8vPEqbR2ZAknuRDvTQ8PzAilDveOxNjSfr0CHfIQfFk8g==",
        "dependencies": {
          "Microsoft.NETCore.Platforms": "1.1.0",
          "Microsoft.NETCore.Targets": "1.1.0",
          "System.Runtime": "4.3.0"
        }
      },
      "System.Runtime.Handles": {
        "type": "Transitive",
        "resolved": "4.3.0",
        "contentHash": "OKiSUN7DmTWeYb3l51A7EYaeNMnvxwE249YtZz7yooT4gOZhmTjIn48KgSsw2k2lYdLgTKNJw/ZIfSElwDRVgg==",
        "dependencies": {
          "Microsoft.NETCore.Platforms": "1.1.0",
          "Microsoft.NETCore.Targets": "1.1.0",
          "System.Runtime": "4.3.0"
        }
      },
      "System.Runtime.InteropServices": {
        "type": "Transitive",
        "resolved": "4.3.0",
        "contentHash": "uv1ynXqiMK8mp1GM3jDqPCFN66eJ5w5XNomaK2XD+TuCroNTLFGeZ+WCmBMcBDyTFKou3P6cR6J/QsaqDp7fGQ==",
        "dependencies": {
          "Microsoft.NETCore.Platforms": "1.1.0",
          "Microsoft.NETCore.Targets": "1.1.0",
          "System.Reflection": "4.3.0",
          "System.Reflection.Primitives": "4.3.0",
          "System.Runtime": "4.3.0",
          "System.Runtime.Handles": "4.3.0"
        }
      },
      "System.Runtime.InteropServices.RuntimeInformation": {
        "type": "Transitive",
        "resolved": "4.3.0",
        "contentHash": "cbz4YJMqRDR7oLeMRbdYv7mYzc++17lNhScCX0goO2XpGWdvAt60CGN+FHdePUEHCe/Jy9jUlvNAiNdM+7jsOw==",
        "dependencies": {
          "System.Reflection": "4.3.0",
          "System.Reflection.Extensions": "4.3.0",
          "System.Resources.ResourceManager": "4.3.0",
          "System.Runtime": "4.3.0",
          "System.Runtime.InteropServices": "4.3.0",
          "System.Threading": "4.3.0",
          "runtime.native.System": "4.3.0"
        }
      },
      "System.Runtime.Numerics": {
        "type": "Transitive",
        "resolved": "4.3.0",
        "contentHash": "yMH+MfdzHjy17l2KESnPiF2dwq7T+xLnSJar7slyimAkUh/gTrS9/UQOtv7xarskJ2/XDSNvfLGOBQPjL7PaHQ==",
        "dependencies": {
          "System.Globalization": "4.3.0",
          "System.Resources.ResourceManager": "4.3.0",
          "System.Runtime": "4.3.0",
          "System.Runtime.Extensions": "4.3.0"
        }
      },
      "System.Security.Cryptography.Algorithms": {
        "type": "Transitive",
        "resolved": "4.3.0",
        "contentHash": "W1kd2Y8mYSCgc3ULTAZ0hOP2dSdG5YauTb1089T0/kRcN2MpSAW1izOFROrJgxSlMn3ArsgHXagigyi+ibhevg==",
        "dependencies": {
          "Microsoft.NETCore.Platforms": "1.1.0",
          "System.Collections": "4.3.0",
          "System.IO": "4.3.0",
          "System.Resources.ResourceManager": "4.3.0",
          "System.Runtime": "4.3.0",
          "System.Runtime.Extensions": "4.3.0",
          "System.Runtime.Handles": "4.3.0",
          "System.Runtime.InteropServices": "4.3.0",
          "System.Runtime.Numerics": "4.3.0",
          "System.Security.Cryptography.Encoding": "4.3.0",
          "System.Security.Cryptography.Primitives": "4.3.0",
          "System.Text.Encoding": "4.3.0",
          "runtime.native.System.Security.Cryptography.Apple": "4.3.0",
          "runtime.native.System.Security.Cryptography.OpenSsl": "4.3.0"
        }
      },
      "System.Security.Cryptography.Cng": {
        "type": "Transitive",
        "resolved": "4.3.0",
        "contentHash": "03idZOqFlsKRL4W+LuCpJ6dBYDUWReug6lZjBa3uJWnk5sPCUXckocevTaUA8iT/MFSrY/2HXkOt753xQ/cf8g==",
        "dependencies": {
          "Microsoft.NETCore.Platforms": "1.1.0",
          "System.IO": "4.3.0",
          "System.Resources.ResourceManager": "4.3.0",
          "System.Runtime": "4.3.0",
          "System.Runtime.Extensions": "4.3.0",
          "System.Runtime.Handles": "4.3.0",
          "System.Runtime.InteropServices": "4.3.0",
          "System.Security.Cryptography.Algorithms": "4.3.0",
          "System.Security.Cryptography.Encoding": "4.3.0",
          "System.Security.Cryptography.Primitives": "4.3.0",
          "System.Text.Encoding": "4.3.0"
        }
      },
      "System.Security.Cryptography.Csp": {
        "type": "Transitive",
        "resolved": "4.3.0",
        "contentHash": "X4s/FCkEUnRGnwR3aSfVIkldBmtURMhmexALNTwpjklzxWU7yjMk7GHLKOZTNkgnWnE0q7+BCf9N2LVRWxewaA==",
        "dependencies": {
          "Microsoft.NETCore.Platforms": "1.1.0",
          "System.IO": "4.3.0",
          "System.Reflection": "4.3.0",
          "System.Resources.ResourceManager": "4.3.0",
          "System.Runtime": "4.3.0",
          "System.Runtime.Extensions": "4.3.0",
          "System.Runtime.Handles": "4.3.0",
          "System.Runtime.InteropServices": "4.3.0",
          "System.Security.Cryptography.Algorithms": "4.3.0",
          "System.Security.Cryptography.Encoding": "4.3.0",
          "System.Security.Cryptography.Primitives": "4.3.0",
          "System.Text.Encoding": "4.3.0",
          "System.Threading": "4.3.0"
        }
      },
      "System.Security.Cryptography.Encoding": {
        "type": "Transitive",
        "resolved": "4.3.0",
        "contentHash": "1DEWjZZly9ae9C79vFwqaO5kaOlI5q+3/55ohmq/7dpDyDfc8lYe7YVxJUZ5MF/NtbkRjwFRo14yM4OEo9EmDw==",
        "dependencies": {
          "Microsoft.NETCore.Platforms": "1.1.0",
          "System.Collections": "4.3.0",
          "System.Collections.Concurrent": "4.3.0",
          "System.Linq": "4.3.0",
          "System.Resources.ResourceManager": "4.3.0",
          "System.Runtime": "4.3.0",
          "System.Runtime.Extensions": "4.3.0",
          "System.Runtime.Handles": "4.3.0",
          "System.Runtime.InteropServices": "4.3.0",
          "System.Security.Cryptography.Primitives": "4.3.0",
          "System.Text.Encoding": "4.3.0",
          "runtime.native.System.Security.Cryptography.OpenSsl": "4.3.0"
        }
      },
      "System.Security.Cryptography.OpenSsl": {
        "type": "Transitive",
        "resolved": "4.3.0",
        "contentHash": "h4CEgOgv5PKVF/HwaHzJRiVboL2THYCou97zpmhjghx5frc7fIvlkY1jL+lnIQyChrJDMNEXS6r7byGif8Cy4w==",
        "dependencies": {
          "System.Collections": "4.3.0",
          "System.IO": "4.3.0",
          "System.Resources.ResourceManager": "4.3.0",
          "System.Runtime": "4.3.0",
          "System.Runtime.Extensions": "4.3.0",
          "System.Runtime.Handles": "4.3.0",
          "System.Runtime.InteropServices": "4.3.0",
          "System.Runtime.Numerics": "4.3.0",
          "System.Security.Cryptography.Algorithms": "4.3.0",
          "System.Security.Cryptography.Encoding": "4.3.0",
          "System.Security.Cryptography.Primitives": "4.3.0",
          "System.Text.Encoding": "4.3.0",
          "runtime.native.System.Security.Cryptography.OpenSsl": "4.3.0"
        }
      },
      "System.Security.Cryptography.Primitives": {
        "type": "Transitive",
        "resolved": "4.3.0",
        "contentHash": "7bDIyVFNL/xKeFHjhobUAQqSpJq9YTOpbEs6mR233Et01STBMXNAc/V+BM6dwYGc95gVh/Zf+iVXWzj3mE8DWg==",
        "dependencies": {
          "System.Diagnostics.Debug": "4.3.0",
          "System.Globalization": "4.3.0",
          "System.IO": "4.3.0",
          "System.Resources.ResourceManager": "4.3.0",
          "System.Runtime": "4.3.0",
          "System.Threading": "4.3.0",
          "System.Threading.Tasks": "4.3.0"
        }
      },
      "System.Security.Cryptography.X509Certificates": {
        "type": "Transitive",
        "resolved": "4.3.0",
        "contentHash": "t2Tmu6Y2NtJ2um0RtcuhP7ZdNNxXEgUm2JeoA/0NvlMjAhKCnM1NX07TDl3244mVp3QU6LPEhT3HTtH1uF7IYw==",
        "dependencies": {
          "Microsoft.NETCore.Platforms": "1.1.0",
          "System.Collections": "4.3.0",
          "System.Diagnostics.Debug": "4.3.0",
          "System.Globalization": "4.3.0",
          "System.Globalization.Calendars": "4.3.0",
          "System.IO": "4.3.0",
          "System.IO.FileSystem": "4.3.0",
          "System.IO.FileSystem.Primitives": "4.3.0",
          "System.Resources.ResourceManager": "4.3.0",
          "System.Runtime": "4.3.0",
          "System.Runtime.Extensions": "4.3.0",
          "System.Runtime.Handles": "4.3.0",
          "System.Runtime.InteropServices": "4.3.0",
          "System.Runtime.Numerics": "4.3.0",
          "System.Security.Cryptography.Algorithms": "4.3.0",
          "System.Security.Cryptography.Cng": "4.3.0",
          "System.Security.Cryptography.Csp": "4.3.0",
          "System.Security.Cryptography.Encoding": "4.3.0",
          "System.Security.Cryptography.OpenSsl": "4.3.0",
          "System.Security.Cryptography.Primitives": "4.3.0",
          "System.Text.Encoding": "4.3.0",
          "System.Threading": "4.3.0",
          "runtime.native.System": "4.3.0",
          "runtime.native.System.Net.Http": "4.3.0",
          "runtime.native.System.Security.Cryptography.OpenSsl": "4.3.0"
        }
      },
      "System.Text.Encoding": {
        "type": "Transitive",
        "resolved": "4.3.0",
        "contentHash": "BiIg+KWaSDOITze6jGQynxg64naAPtqGHBwDrLaCtixsa5bKiR8dpPOHA7ge3C0JJQizJE+sfkz1wV+BAKAYZw==",
        "dependencies": {
          "Microsoft.NETCore.Platforms": "1.1.0",
          "Microsoft.NETCore.Targets": "1.1.0",
          "System.Runtime": "4.3.0"
        }
      },
      "System.Text.Encoding.CodePages": {
        "type": "Transitive",
        "resolved": "4.6.0",
        "contentHash": "OCUK9C/U97+UheVwo+JE+IUcKySUE3Oe+BcHhVtQrvmKSUFLrUDO8B5zEPRL6mBGbczxZp4w1boSck6/fw4dog==",
        "dependencies": {
          "Microsoft.NETCore.Platforms": "3.0.0"
        }
      },
      "System.Text.Encoding.Extensions": {
        "type": "Transitive",
        "resolved": "4.3.0",
        "contentHash": "YVMK0Bt/A43RmwizJoZ22ei2nmrhobgeiYwFzC4YAN+nue8RF6djXDMog0UCn+brerQoYVyaS+ghy9P/MUVcmw==",
        "dependencies": {
          "Microsoft.NETCore.Platforms": "1.1.0",
          "Microsoft.NETCore.Targets": "1.1.0",
          "System.Runtime": "4.3.0",
          "System.Text.Encoding": "4.3.0"
        }
      },
      "System.Text.Encodings.Web": {
        "type": "Transitive",
        "resolved": "4.7.2",
        "contentHash": "iTUgB/WtrZ1sWZs84F2hwyQhiRH6QNjQv2DkwrH+WP6RoFga2Q1m3f9/Q7FG8cck8AdHitQkmkXSY8qylcDmuA=="
      },
      "System.Text.Json": {
        "type": "Transitive",
        "resolved": "4.7.2",
        "contentHash": "TcMd95wcrubm9nHvJEQs70rC0H/8omiSGGpU4FQ/ZA1URIqD4pjmFJh2Mfv1yH1eHgJDWTi2hMDXwTET+zOOyg=="
      },
      "System.Text.RegularExpressions": {
        "type": "Transitive",
        "resolved": "4.3.0",
        "contentHash": "RpT2DA+L660cBt1FssIE9CAGpLFdFPuheB7pLpKpn6ZXNby7jDERe8Ua/Ne2xGiwLVG2JOqziiaVCGDon5sKFA==",
        "dependencies": {
          "System.Runtime": "4.3.0"
        }
      },
      "System.Threading": {
        "type": "Transitive",
        "resolved": "4.3.0",
        "contentHash": "VkUS0kOBcUf3Wwm0TSbrevDDZ6BlM+b/HRiapRFWjM5O0NS0LviG0glKmFK+hhPDd1XFeSdU1GmlLhb2CoVpIw==",
        "dependencies": {
          "System.Runtime": "4.3.0",
          "System.Threading.Tasks": "4.3.0"
        }
      },
      "System.Threading.Channels": {
        "type": "Transitive",
        "resolved": "6.0.0",
        "contentHash": "TY8/9+tI0mNaUMgntOxxaq2ndTkdXqLSxvPmas7XEqOlv9lQtB7wLjYGd756lOaO7Dvb5r/WXhluM+0Xe87v5Q=="
      },
      "System.Threading.Tasks": {
        "type": "Transitive",
        "resolved": "4.3.0",
        "contentHash": "LbSxKEdOUhVe8BezB/9uOGGppt+nZf6e1VFyw6v3DN6lqitm0OSn2uXMOdtP0M3W4iMcqcivm2J6UgqiwwnXiA==",
        "dependencies": {
          "Microsoft.NETCore.Platforms": "1.1.0",
          "Microsoft.NETCore.Targets": "1.1.0",
          "System.Runtime": "4.3.0"
        }
      },
      "System.Threading.Tasks.Dataflow": {
        "type": "Transitive",
        "resolved": "6.0.0",
        "contentHash": "+tyDCU3/B1lDdOOAJywHQoFwyXIUghIaP2BxG79uvhfTnO+D9qIgjVlL/JV2NTliYbMHpd6eKDmHp2VHpij7MA=="
      },
      "System.Threading.Tasks.Extensions": {
        "type": "Transitive",
        "resolved": "4.3.0",
        "contentHash": "npvJkVKl5rKXrtl1Kkm6OhOUaYGEiF9wFbppFRWSMoApKzt2PiPHT2Bb8a5sAWxprvdOAtvaARS9QYMznEUtug==",
        "dependencies": {
          "System.Collections": "4.3.0",
          "System.Runtime": "4.3.0",
          "System.Threading.Tasks": "4.3.0"
        }
      },
      "System.Threading.Timer": {
        "type": "Transitive",
        "resolved": "4.3.0",
        "contentHash": "Z6YfyYTCg7lOZjJzBjONJTFKGN9/NIYKSxhU5GRd+DTwHSZyvWp1xuI5aR+dLg+ayyC5Xv57KiY4oJ0tMO89fQ==",
        "dependencies": {
          "Microsoft.NETCore.Platforms": "1.1.0",
          "Microsoft.NETCore.Targets": "1.1.0",
          "System.Runtime": "4.3.0"
        }
      },
      "System.Xml.ReaderWriter": {
        "type": "Transitive",
        "resolved": "4.3.0",
        "contentHash": "GrprA+Z0RUXaR4N7/eW71j1rgMnEnEVlgii49GZyAjTH7uliMnrOU3HNFBr6fEDBCJCIdlVNq9hHbaDR621XBA==",
        "dependencies": {
          "System.Collections": "4.3.0",
          "System.Diagnostics.Debug": "4.3.0",
          "System.Globalization": "4.3.0",
          "System.IO": "4.3.0",
          "System.IO.FileSystem": "4.3.0",
          "System.IO.FileSystem.Primitives": "4.3.0",
          "System.Resources.ResourceManager": "4.3.0",
          "System.Runtime": "4.3.0",
          "System.Runtime.Extensions": "4.3.0",
          "System.Runtime.InteropServices": "4.3.0",
          "System.Text.Encoding": "4.3.0",
          "System.Text.Encoding.Extensions": "4.3.0",
          "System.Text.RegularExpressions": "4.3.0",
          "System.Threading.Tasks": "4.3.0",
          "System.Threading.Tasks.Extensions": "4.3.0"
        }
      },
      "System.Xml.XDocument": {
        "type": "Transitive",
        "resolved": "4.3.0",
        "contentHash": "5zJ0XDxAIg8iy+t4aMnQAu0MqVbqyvfoUVl1yDV61xdo3Vth45oA2FoY4pPkxYAH5f8ixpmTqXeEIya95x0aCQ==",
        "dependencies": {
          "System.Collections": "4.3.0",
          "System.Diagnostics.Debug": "4.3.0",
          "System.Diagnostics.Tools": "4.3.0",
          "System.Globalization": "4.3.0",
          "System.IO": "4.3.0",
          "System.Reflection": "4.3.0",
          "System.Resources.ResourceManager": "4.3.0",
          "System.Runtime": "4.3.0",
          "System.Runtime.Extensions": "4.3.0",
          "System.Text.Encoding": "4.3.0",
          "System.Threading": "4.3.0",
          "System.Xml.ReaderWriter": "4.3.0"
        }
      },
      "xunit.abstractions": {
        "type": "Transitive",
        "resolved": "2.0.3",
        "contentHash": "pot1I4YOxlWjIb5jmwvvQNbTrZ3lJQ+jUGkGjWE3hEFM0l5gOnBWS+H3qsex68s5cO52g+44vpGzhAt+42vwKg=="
      },
      "xunit.analyzers": {
        "type": "Transitive",
        "resolved": "1.0.0",
        "contentHash": "BeO8hEgs/c8Ls2647fPfieMngncvf0D0xYNDfIO59MolxtCtVjFRd6SRc+7tj8VMqkVOuJcnc9eh4ngI2cAmLQ=="
      },
      "xunit.assert": {
        "type": "Transitive",
        "resolved": "2.4.2",
        "contentHash": "pxJISOFjn2XTTi1mcDCkRZrTFb9OtRRCtx2kZFNF51GdReLr1ls2rnyxvAS4JO247K3aNtflvh5Q0346K5BROA==",
        "dependencies": {
          "NETStandard.Library": "1.6.1"
        }
      },
      "xunit.core": {
        "type": "Transitive",
        "resolved": "2.4.2",
        "contentHash": "KB4yGCxNqIVyekhJLXtKSEq6BaXVp/JO3mbGVE1hxypZTLEe7h+sTbAhpA+yZW2dPtXTuiW+C1B2oxxHEkrmOw==",
        "dependencies": {
          "xunit.extensibility.core": "[2.4.2]",
          "xunit.extensibility.execution": "[2.4.2]"
        }
      },
      "xunit.extensibility.core": {
        "type": "Transitive",
        "resolved": "2.4.2",
        "contentHash": "W1BoXTIN1C6kpVSMw25huSet25ky6IAQUNovu3zGOGN/jWnbgSoTyCrlIhmXSg0tH5nEf8q7h3OjNHOjyu5PfA==",
        "dependencies": {
          "NETStandard.Library": "1.6.1",
          "xunit.abstractions": "2.0.3"
        }
      },
      "xunit.extensibility.execution": {
        "type": "Transitive",
        "resolved": "2.4.2",
        "contentHash": "CZmgcKkwpyo8FlupZdWpJCryrAOWLh1FBPG6gmVZuPQkGQsim/oL4PcP4nfrC2hHgXUFtluvaJ0Sp9PQKUMNpg==",
        "dependencies": {
          "NETStandard.Library": "1.6.1",
          "xunit.extensibility.core": "[2.4.2]"
        }
      },
      "monai.deploy.informaticsgateway.common": {
        "type": "Project",
        "dependencies": {
          "Ardalis.GuardClauses": "[4.0.1, )",
          "System.Threading.Tasks.Dataflow": "[6.0.0, )",
          "TestableIO.System.IO.Abstractions": "[18.0.1, )",
          "fo-dicom": "[5.0.3, )"
        }
      }
    }
  }
}<|MERGE_RESOLUTION|>--- conflicted
+++ resolved
@@ -27,7 +27,6 @@
           "Castle.Core": "5.1.0"
         }
       },
-<<<<<<< HEAD
       "System.IO.Abstractions": {
         "type": "Direct",
         "requested": "[17.2.3, )",
@@ -35,9 +34,6 @@
         "contentHash": "VcozGeE4SxIo0cnXrDHhbrh/Gb8KQnZ3BvMelvh+iw0PrIKtuuA46U2Xm4e4pgnaWFgT4RdZfTpWl/WPRdw0WQ=="
       },
       "System.IO.Abstractions.TestingHelpers": {
-=======
-      "TestableIO.System.IO.Abstractions": {
->>>>>>> e2b329f3
         "type": "Direct",
         "requested": "[18.0.1, )",
         "resolved": "18.0.1",
