{
  "version": 1,
  "dependencies": {
    "net6.0": {
      "coverlet.collector": {
        "type": "Direct",
        "requested": "[3.2.0, )",
        "resolved": "3.2.0",
        "contentHash": "xjY8xBigSeWIYs4I7DgUHqSNoGqnHi7Fv7/7RZD02rvZyG3hlsjnQKiVKVWKgr9kRKgmV+dEfu8KScvysiC0Wg=="
      },
      "Microsoft.NET.Test.Sdk": {
        "type": "Direct",
        "requested": "[17.4.1, )",
        "resolved": "17.4.1",
        "contentHash": "kJ5/v2ad+VEg1fL8UH18nD71Eu+Fq6dM4RKBVqlV2MLSEK/AW4LUkqlk7m7G+BrxEDJVwPjxHam17nldxV80Ow==",
        "dependencies": {
          "Microsoft.CodeCoverage": "17.4.1",
          "Microsoft.TestPlatform.TestHost": "17.4.1"
        }
      },
      "Moq": {
        "type": "Direct",
        "requested": "[4.18.4, )",
        "resolved": "4.18.4",
        "contentHash": "IOo+W51+7Afnb0noltJrKxPBSfsgMzTKCw+Re5AMx8l/vBbAbMDOynLik4+lBYIWDJSO0uV7Zdqt7cNb6RZZ+A==",
        "dependencies": {
          "Castle.Core": "5.1.1"
        }
      },
      "xunit": {
        "type": "Direct",
        "requested": "[2.4.2, )",
        "resolved": "2.4.2",
        "contentHash": "6Mj73Ont3zj2CJuoykVJfE0ZmRwn7C+pTuRP8c4bnaaTFjwNG6tGe0prJ1yIbMe9AHrpDys63ctWacSsFJWK/w==",
        "dependencies": {
          "xunit.analyzers": "1.0.0",
          "xunit.assert": "2.4.2",
          "xunit.core": "[2.4.2]"
        }
      },
      "xunit.runner.visualstudio": {
        "type": "Direct",
        "requested": "[2.4.5, )",
        "resolved": "2.4.5",
        "contentHash": "OwHamvBdUKgqsXfBzWiCW/O98BTx81UKzx2bieIOQI7CZFE5NEQZGi8PBQGIKawDW96xeRffiNf20SjfC0x9hw=="
      },
      "Ardalis.GuardClauses": {
        "type": "Transitive",
        "resolved": "4.0.1",
        "contentHash": "RemnImQf/BWR8oYqFpdw+hn+b4Q1w+pGujkRiSfjQhMPuiERwGn4UMmQv+6UDE4qbPlnIN+e3e40JkvBhzgfzg==",
        "dependencies": {
          "JetBrains.Annotations": "2021.3.0"
        }
      },
      "AspNetCore.HealthChecks.MongoDb": {
        "type": "Transitive",
        "resolved": "6.0.2",
        "contentHash": "0R3NVbsjMhS5fd2hGijzQNKJ0zQBv/qMC7nkpmnbtgribCj7vfNdAhSqv4lwbibffRWPW5A/7VNJMX4aPej0WQ==",
        "dependencies": {
          "Microsoft.Extensions.Diagnostics.HealthChecks": "6.0.2",
          "MongoDB.Driver": "2.14.1"
        }
      },
      "AWSSDK.Core": {
        "type": "Transitive",
        "resolved": "3.7.100.25",
        "contentHash": "2+kNy4bSDy0GtZb+0dsyKwhvaM9xiJ2C6wiyLTEzHsn1cBTtj0pvbBshRNANchO2GkLartE2sFkrSPMlee7Ivg=="
      },
      "AWSSDK.SecurityToken": {
        "type": "Transitive",
        "resolved": "3.7.100.25",
        "contentHash": "vCLLlqThf6kcjON9GVSnz0SWGKalsBobMTlTTlHbddULcrkWsSqpnuYk0ON2JhrCJ5F1XJTPhgYVhDEIUipScg==",
        "dependencies": {
          "AWSSDK.Core": "[3.7.100.25, 4.0.0)"
        }
      },
      "Castle.Core": {
        "type": "Transitive",
        "resolved": "5.1.1",
        "contentHash": "rpYtIczkzGpf+EkZgDr9CClTdemhsrwA/W5hMoPjLkRFnXzH44zDLoovXeKtmxb1ykXK9aJVODSpiJml8CTw2g==",
        "dependencies": {
          "System.Diagnostics.EventLog": "6.0.0"
        }
      },
      "Crc32.NET": {
        "type": "Transitive",
        "resolved": "1.2.0",
        "contentHash": "wNW/huzolu8MNKUnwCVKxjfAlCFpeI8AZVfF46iAWJ1+P6bTU1AZct7VAkDDEjgeeTJCVTkGZaD6jSd/fOiUkA==",
        "dependencies": {
          "NETStandard.Library": "2.0.0"
        }
      },
      "DnsClient": {
        "type": "Transitive",
        "resolved": "1.6.1",
        "contentHash": "4H/f2uYJOZ+YObZjpY9ABrKZI+JNw3uizp6oMzTXwDw6F+2qIPhpRl/1t68O/6e98+vqNiYGu+lswmwdYUy3gg==",
        "dependencies": {
          "Microsoft.Win32.Registry": "5.0.0"
        }
      },
      "DotNext": {
        "type": "Transitive",
        "resolved": "4.7.4",
        "contentHash": "5Xp6G9U0MhSmfgxKklUUsOFfSg2VqF+/rkd7WyoUs7HqbnVd32bRw2rWW5o+rieHLzUlW/sagctPiaZqmeTA+g==",
        "dependencies": {
          "System.Runtime.CompilerServices.Unsafe": "6.0.0"
        }
      },
      "DotNext.Threading": {
        "type": "Transitive",
        "resolved": "4.7.4",
        "contentHash": "G/AogSunqiZZ/0H4y3Qy/YNveIB+6azddStmFxbxLWkruXZ27gXyoRQ9kQ2gpDbq/+YfMINz9nmTY5ZtuCzuyw==",
        "dependencies": {
          "DotNext": "4.7.4",
          "System.Threading.Channels": "6.0.0"
        }
      },
      "fo-dicom": {
        "type": "Transitive",
        "resolved": "5.0.3",
        "contentHash": "OPkCQ9+X/fvGRokAAgjR8bOpai04qlnNHmq+LsgI+Kyug3yar2zk6IMOSSvPOLgWe0EG9ScdqH44AGKnviH5Rw==",
        "dependencies": {
          "Microsoft.Bcl.AsyncInterfaces": "1.1.1",
          "Microsoft.Extensions.DependencyInjection": "2.2.0",
          "Microsoft.Extensions.Options": "2.2.0",
          "Microsoft.Toolkit.HighPerformance": "7.1.2",
          "System.Buffers": "4.5.1",
          "System.Text.Encoding.CodePages": "4.6.0",
          "System.Text.Encodings.Web": "4.7.2",
          "System.Text.Json": "4.7.2",
          "System.Threading.Channels": "6.0.0"
        }
      },
      "fo-dicom.NLog": {
        "type": "Transitive",
        "resolved": "5.0.3",
        "contentHash": "k35FD+C9IcpTLjCF5tvCkBGUxJ+YvzoBsgb2VAtGQv+aVTu+HyoCnNVqccc4lVE53fbVCwpR3gPiTAnm5fm+KQ==",
        "dependencies": {
          "NLog": "4.7.11",
          "fo-dicom": "5.0.3"
        }
      },
      "HL7-dotnetcore": {
        "type": "Transitive",
        "resolved": "2.29.0",
        "contentHash": "E0N/W72HsvIJj6XGyiUv9BHmyhvkNedpa23QN/Xwk47S965NYC9JSA1VVYWAAs4J6yOIhpM3lBOEWvhQBO31Lw=="
      },
      "JetBrains.Annotations": {
        "type": "Transitive",
        "resolved": "2021.3.0",
        "contentHash": "Ddxjs5RRjf+c8m9m++WvhW1lz1bqNhsTjWvCLbQN9bvKbkJeR9MhtfNwKgBRRdG2yLHcXFr5Lf7fsvvkiPaDRg=="
      },
      "Karambolo.Extensions.Logging.File": {
        "type": "Transitive",
        "resolved": "3.3.1",
        "contentHash": "wkPTc/UEuSAwbO3/Ee+oCdotxncmc/DKwjM533Z0BKvJm94NLOvU2i7pifgMd6uAUJ8jy69OcFZRu7hXKbMW6g==",
        "dependencies": {
          "Microsoft.Extensions.FileProviders.Physical": "3.0.0",
          "Microsoft.Extensions.Logging.Configuration": "3.0.0",
          "Microsoft.Extensions.Options.ConfigurationExtensions": "3.0.0",
          "System.Threading.Channels": "4.7.1"
        }
      },
      "Macross.Json.Extensions": {
        "type": "Transitive",
        "resolved": "3.0.0",
        "contentHash": "AkNshs6dopj8FXsmkkJxvLivN2SyDJQDbjcds5lo9+Y6L4zpcoXdmzXQ3VVN+AIWQr0CTD5A7vkuHGAr2aypZg=="
      },
      "Microsoft.AspNet.WebApi.Client": {
        "type": "Transitive",
        "resolved": "5.2.9",
        "contentHash": "cuVhPjjNMSEFpKXweMNBbsG4RUFuuZpFBm8tSyw309U9JEjcnbB6n3EPb4xwgcy9bJ38ctIbv5G8zXUBhlrPWw==",
        "dependencies": {
          "Newtonsoft.Json": "10.0.1",
          "Newtonsoft.Json.Bson": "1.0.1"
        }
      },
      "Microsoft.AspNetCore.Authentication.JwtBearer": {
        "type": "Transitive",
        "resolved": "6.0.11",
        "contentHash": "ivpWC8L84Y+l9VZOa0uJXPoUE+n3TiSRZpfKxMElRtLMYCeXmz5x3O7CuCJkZ65z1520RWuEZDmHefxiz5TqPg==",
        "dependencies": {
          "Microsoft.IdentityModel.Protocols.OpenIdConnect": "6.10.0"
        }
      },
      "Microsoft.Bcl.AsyncInterfaces": {
        "type": "Transitive",
        "resolved": "6.0.0",
        "contentHash": "UcSjPsst+DfAdJGVDsu346FX0ci0ah+lw3WRtn18NUwEqRt70HaOQ7lI72vy3+1LxtqI3T5GWwV39rQSrCzAeg=="
      },
      "Microsoft.CodeCoverage": {
        "type": "Transitive",
        "resolved": "17.4.1",
        "contentHash": "T21KxaiFawbrrjm0uXjxAStXaBm5P9H6Nnf8BUtBTvIpd8q57lrChVBCY2dnazmSu9/kuX4z5+kAOT78Dod7vA=="
      },
      "Microsoft.CSharp": {
        "type": "Transitive",
        "resolved": "4.7.0",
        "contentHash": "pTj+D3uJWyN3My70i2Hqo+OXixq3Os2D1nJ2x92FFo6sk8fYS1m1WLNTs0Dc1uPaViH0YvEEwvzddQ7y4rhXmA=="
      },
      "Microsoft.Data.Sqlite.Core": {
        "type": "Transitive",
        "resolved": "6.0.13",
        "contentHash": "J0tI2FyZcobMWBCWgSVFrp7fvkSPUfQzQUt16A0nMRfvq4IkozkEdx6rNpo0lGcCgUYeMimRw8H3ueqdkxGFXw==",
        "dependencies": {
          "SQLitePCLRaw.core": "2.1.2"
        }
      },
      "Microsoft.EntityFrameworkCore": {
        "type": "Transitive",
        "resolved": "6.0.13",
        "contentHash": "SnTTQzyP+VUibyONIxi4e2crxYzkW5qfO64tmqxaY5J0KzJolR/nHo8ty4wParaeoybSQz7m9p+6lC7xJ1SHBg==",
        "dependencies": {
          "Microsoft.EntityFrameworkCore.Abstractions": "6.0.13",
          "Microsoft.EntityFrameworkCore.Analyzers": "6.0.13",
          "Microsoft.Extensions.Caching.Memory": "6.0.1",
          "Microsoft.Extensions.DependencyInjection": "6.0.1",
          "Microsoft.Extensions.Logging": "6.0.0",
          "System.Collections.Immutable": "6.0.0",
          "System.Diagnostics.DiagnosticSource": "6.0.0"
        }
      },
      "Microsoft.EntityFrameworkCore.Abstractions": {
        "type": "Transitive",
        "resolved": "6.0.13",
        "contentHash": "m0PpkBONNPOEdVXkHNfdDETMAZKqWEX6E4kzmrvC4b+5OgFCnuxJHyAJ3Relyw8jsjsCFednrFI3nINXGDX5Sg=="
      },
      "Microsoft.EntityFrameworkCore.Analyzers": {
        "type": "Transitive",
        "resolved": "6.0.13",
        "contentHash": "JxZMC31ObhjlDF9rPp2JR5zRjYlhI/hx8cuHPE9Isg4ft7OmpFxRI2EHTOlTUwfRjN7Q41i3SWI8tv67zBP99w=="
      },
      "Microsoft.EntityFrameworkCore.Relational": {
        "type": "Transitive",
        "resolved": "6.0.13",
        "contentHash": "kFMLjZPvUeg/hRdYBXSWtOaxFWTI2sf5a31Gbq6xXivOVQbOV8TBC6K7MsG91HiLpzBsWO5fvGiD9SiIAfhpNw==",
        "dependencies": {
          "Microsoft.EntityFrameworkCore": "6.0.13",
          "Microsoft.Extensions.Configuration.Abstractions": "6.0.0"
        }
      },
      "Microsoft.EntityFrameworkCore.Sqlite": {
        "type": "Transitive",
        "resolved": "6.0.13",
        "contentHash": "lh9ggbl2PwAoAcNH4wA22casTHK0cElJN2m2Ap7X5itOpJVAJDBhHMdXR+Mh1yoQ7Dq9EsUSFlJJFQ2Yskf9/Q==",
        "dependencies": {
          "Microsoft.EntityFrameworkCore.Sqlite.Core": "6.0.13",
          "SQLitePCLRaw.bundle_e_sqlite3": "2.1.2"
        }
      },
      "Microsoft.EntityFrameworkCore.Sqlite.Core": {
        "type": "Transitive",
        "resolved": "6.0.13",
        "contentHash": "Yyj1sNBHgvaTcsrWH90KWNtp0Z44Gav8/gwNwAM22Zz7top/7FF1TG75PBEk8S2I3qSGZjUHA+KOpWDJPfzQcQ==",
        "dependencies": {
          "Microsoft.Data.Sqlite.Core": "6.0.13",
          "Microsoft.EntityFrameworkCore.Relational": "6.0.13",
          "Microsoft.Extensions.DependencyModel": "6.0.0"
        }
      },
      "Microsoft.Extensions.ApiDescription.Server": {
        "type": "Transitive",
        "resolved": "6.0.5",
        "contentHash": "Ckb5EDBUNJdFWyajfXzUIMRkhf52fHZOQuuZg/oiu8y7zDCVwD0iHhew6MnThjHmevanpxL3f5ci2TtHQEN6bw=="
      },
      "Microsoft.Extensions.Caching.Abstractions": {
        "type": "Transitive",
        "resolved": "6.0.0",
        "contentHash": "bcz5sSFJbganH0+YrfvIjJDIcKNW7TL07C4d1eTmXy/wOt52iz4LVogJb6pazs7W0+74j0YpXFErvp++Aq5Bsw==",
        "dependencies": {
          "Microsoft.Extensions.Primitives": "6.0.0"
        }
      },
      "Microsoft.Extensions.Caching.Memory": {
        "type": "Transitive",
        "resolved": "6.0.1",
        "contentHash": "B4y+Cev05eMcjf1na0v9gza6GUtahXbtY1JCypIgx3B4Ea/KAgsWyXEmW4q6zMbmTMtKzmPVk09rvFJirvMwTg==",
        "dependencies": {
          "Microsoft.Extensions.Caching.Abstractions": "6.0.0",
          "Microsoft.Extensions.DependencyInjection.Abstractions": "6.0.0",
          "Microsoft.Extensions.Logging.Abstractions": "6.0.0",
          "Microsoft.Extensions.Options": "6.0.0",
          "Microsoft.Extensions.Primitives": "6.0.0"
        }
      },
      "Microsoft.Extensions.Configuration": {
        "type": "Transitive",
        "resolved": "6.0.1",
        "contentHash": "BUyFU9t+HzlSE7ri4B+AQN2BgTgHv/uM82s5ZkgU1BApyzWzIl48nDsG5wR1t0pniNuuyTBzG3qCW8152/NtSw==",
        "dependencies": {
          "Microsoft.Extensions.Configuration.Abstractions": "6.0.0",
          "Microsoft.Extensions.Primitives": "6.0.0"
        }
      },
      "Microsoft.Extensions.Configuration.Abstractions": {
        "type": "Transitive",
        "resolved": "6.0.0",
        "contentHash": "qWzV9o+ZRWq+pGm+1dF+R7qTgTYoXvbyowRoBxQJGfqTpqDun2eteerjRQhq5PQ/14S+lqto3Ft4gYaRyl4rdQ==",
        "dependencies": {
          "Microsoft.Extensions.Primitives": "6.0.0"
        }
      },
      "Microsoft.Extensions.Configuration.Binder": {
        "type": "Transitive",
        "resolved": "6.0.0",
        "contentHash": "b3ErKzND8LIC7o08QAVlKfaEIYEvLJbtmVbFZVBRXeu9YkKfSSzLZfR1SUfQPBIy9mKLhEtJgGYImkcMNaKE0A==",
        "dependencies": {
          "Microsoft.Extensions.Configuration.Abstractions": "6.0.0"
        }
      },
      "Microsoft.Extensions.Configuration.CommandLine": {
        "type": "Transitive",
        "resolved": "6.0.0",
        "contentHash": "3nL1qCkZ1Oxx14ZTzgo4MmlO7tso7F+TtMZAY2jUAtTLyAcDp+EDjk3RqafoKiNaePyPvvlleEcBxh3b2Hzl1g==",
        "dependencies": {
          "Microsoft.Extensions.Configuration": "6.0.0",
          "Microsoft.Extensions.Configuration.Abstractions": "6.0.0"
        }
      },
      "Microsoft.Extensions.Configuration.EnvironmentVariables": {
        "type": "Transitive",
        "resolved": "6.0.1",
        "contentHash": "pnyXV1LFOsYjGveuC07xp0YHIyGq7jRq5Ncb5zrrIieMLWVwgMyYxcOH0jTnBedDT4Gh1QinSqsjqzcieHk1og==",
        "dependencies": {
          "Microsoft.Extensions.Configuration": "6.0.0",
          "Microsoft.Extensions.Configuration.Abstractions": "6.0.0"
        }
      },
      "Microsoft.Extensions.Configuration.FileExtensions": {
        "type": "Transitive",
        "resolved": "6.0.0",
        "contentHash": "V4Dth2cYMZpw3HhGw9XUDIijpI6gN+22LDt0AhufIgOppCUfpWX4483OmN+dFXRJkJLc8Tv0Q8QK+1ingT2+KQ==",
        "dependencies": {
          "Microsoft.Extensions.Configuration": "6.0.0",
          "Microsoft.Extensions.Configuration.Abstractions": "6.0.0",
          "Microsoft.Extensions.FileProviders.Abstractions": "6.0.0",
          "Microsoft.Extensions.FileProviders.Physical": "6.0.0",
          "Microsoft.Extensions.Primitives": "6.0.0"
        }
      },
      "Microsoft.Extensions.Configuration.Json": {
        "type": "Transitive",
        "resolved": "6.0.0",
        "contentHash": "GJGery6QytCzS/BxJ96klgG9in3uH26KcUBbiVG/coNDXCRq6LGVVlUT4vXq34KPuM+R2av+LeYdX9h4IZOCUg==",
        "dependencies": {
          "Microsoft.Extensions.Configuration": "6.0.0",
          "Microsoft.Extensions.Configuration.Abstractions": "6.0.0",
          "Microsoft.Extensions.Configuration.FileExtensions": "6.0.0",
          "Microsoft.Extensions.FileProviders.Abstractions": "6.0.0",
          "System.Text.Json": "6.0.0"
        }
      },
      "Microsoft.Extensions.Configuration.UserSecrets": {
        "type": "Transitive",
        "resolved": "6.0.1",
        "contentHash": "Fy8yr4V6obi7ZxvKYI1i85jqtwMq8tqyxQVZpRSkgeA8enqy/KvBIMdcuNdznlxQMZa72mvbHqb7vbg4Pyx95w==",
        "dependencies": {
          "Microsoft.Extensions.Configuration.Abstractions": "6.0.0",
          "Microsoft.Extensions.Configuration.Json": "6.0.0",
          "Microsoft.Extensions.FileProviders.Abstractions": "6.0.0",
          "Microsoft.Extensions.FileProviders.Physical": "6.0.0"
        }
      },
      "Microsoft.Extensions.DependencyInjection": {
        "type": "Transitive",
        "resolved": "6.0.1",
        "contentHash": "vWXPg3HJQIpZkENn1KWq8SfbqVujVD7S7vIAyFXXqK5xkf1Vho+vG0bLBCHxU36lD1cLLtmGpfYf0B3MYFi9tQ==",
        "dependencies": {
          "Microsoft.Extensions.DependencyInjection.Abstractions": "6.0.0",
          "System.Runtime.CompilerServices.Unsafe": "6.0.0"
        }
      },
      "Microsoft.Extensions.DependencyInjection.Abstractions": {
        "type": "Transitive",
        "resolved": "6.0.0",
        "contentHash": "xlzi2IYREJH3/m6+lUrQlujzX8wDitm4QGnUu6kUXTQAWPuZY8i+ticFJbzfqaetLA6KR/rO6Ew/HuYD+bxifg=="
      },
      "Microsoft.Extensions.DependencyModel": {
        "type": "Transitive",
        "resolved": "6.0.0",
        "contentHash": "TD5QHg98m3+QhgEV1YVoNMl5KtBw/4rjfxLHO0e/YV9bPUBDKntApP4xdrVtGgCeQZHVfC2EXIGsdpRNrr87Pg==",
        "dependencies": {
          "System.Buffers": "4.5.1",
          "System.Memory": "4.5.4",
          "System.Runtime.CompilerServices.Unsafe": "6.0.0",
          "System.Text.Encodings.Web": "6.0.0",
          "System.Text.Json": "6.0.0"
        }
      },
      "Microsoft.Extensions.Diagnostics.HealthChecks": {
        "type": "Transitive",
        "resolved": "6.0.13",
        "contentHash": "uuKZ6qDgghq8uYUvZj/QuVe4+vH/N1KxbrSTnW86/u5DzrFMuiyCt80OLt/XmetwMZwZjpHC/F/9aaQ9u7kIQg==",
        "dependencies": {
          "Microsoft.Extensions.Diagnostics.HealthChecks.Abstractions": "6.0.13",
          "Microsoft.Extensions.Hosting.Abstractions": "6.0.0",
          "Microsoft.Extensions.Logging.Abstractions": "6.0.3",
          "Microsoft.Extensions.Options": "6.0.0"
        }
      },
      "Microsoft.Extensions.Diagnostics.HealthChecks.Abstractions": {
        "type": "Transitive",
        "resolved": "6.0.13",
        "contentHash": "NVV3zsB1tGV70kNDACH3Os7Lt66hspVayN3LpNgnyfxAfq/TL4cCU4yZgwWUCvWs0Nx6o0Di5h8Q75Aehl9q0Q=="
      },
      "Microsoft.Extensions.Diagnostics.HealthChecks.EntityFrameworkCore": {
        "type": "Transitive",
        "resolved": "6.0.13",
        "contentHash": "zm2bGsjCK42VQkVddXtvo7sI4cyX50MREIOqOhfeibV7VSqHVjbplvPd7f6U3vJBQ12n+uNg+jprqUwi00ia+w==",
        "dependencies": {
          "Microsoft.EntityFrameworkCore.Relational": "6.0.13",
          "Microsoft.Extensions.Diagnostics.HealthChecks": "6.0.13",
          "Microsoft.Extensions.Diagnostics.HealthChecks.Abstractions": "6.0.13"
        }
      },
      "Microsoft.Extensions.FileProviders.Abstractions": {
        "type": "Transitive",
        "resolved": "6.0.0",
        "contentHash": "0pd4/fho0gC12rQswaGQxbU34jOS1TPS8lZPpkFCH68ppQjHNHYle9iRuHeev1LhrJ94YPvzcRd8UmIuFk23Qw==",
        "dependencies": {
          "Microsoft.Extensions.Primitives": "6.0.0"
        }
      },
      "Microsoft.Extensions.FileProviders.Physical": {
        "type": "Transitive",
        "resolved": "6.0.0",
        "contentHash": "QvkL7l0nM8udt3gfyu0Vw8bbCXblxaKOl7c2oBfgGy4LCURRaL9XWZX1FWJrQc43oMokVneVxH38iz+bY1sbhg==",
        "dependencies": {
          "Microsoft.Extensions.FileProviders.Abstractions": "6.0.0",
          "Microsoft.Extensions.FileSystemGlobbing": "6.0.0",
          "Microsoft.Extensions.Primitives": "6.0.0"
        }
      },
      "Microsoft.Extensions.FileSystemGlobbing": {
        "type": "Transitive",
        "resolved": "6.0.0",
        "contentHash": "ip8jnL1aPiaPeKINCqaTEbvBFDmVx9dXQEBZ2HOBRXPD1eabGNqP/bKlsIcp7U2lGxiXd5xIhoFcmY8nM4Hdiw=="
      },
      "Microsoft.Extensions.Hosting": {
        "type": "Transitive",
        "resolved": "6.0.1",
        "contentHash": "hbmizc9KPWOacLU8Z8YMaBG6KWdZFppczYV/KwnPGU/8xebWxQxdDeJmLOgg968prb7g2oQgnp6JVLX6lgby8g==",
        "dependencies": {
          "Microsoft.Extensions.Configuration": "6.0.0",
          "Microsoft.Extensions.Configuration.Abstractions": "6.0.0",
          "Microsoft.Extensions.Configuration.Binder": "6.0.0",
          "Microsoft.Extensions.Configuration.CommandLine": "6.0.0",
          "Microsoft.Extensions.Configuration.EnvironmentVariables": "6.0.1",
          "Microsoft.Extensions.Configuration.FileExtensions": "6.0.0",
          "Microsoft.Extensions.Configuration.Json": "6.0.0",
          "Microsoft.Extensions.Configuration.UserSecrets": "6.0.1",
          "Microsoft.Extensions.DependencyInjection": "6.0.0",
          "Microsoft.Extensions.DependencyInjection.Abstractions": "6.0.0",
          "Microsoft.Extensions.FileProviders.Abstractions": "6.0.0",
          "Microsoft.Extensions.FileProviders.Physical": "6.0.0",
          "Microsoft.Extensions.Hosting.Abstractions": "6.0.0",
          "Microsoft.Extensions.Logging": "6.0.0",
          "Microsoft.Extensions.Logging.Abstractions": "6.0.0",
          "Microsoft.Extensions.Logging.Configuration": "6.0.0",
          "Microsoft.Extensions.Logging.Console": "6.0.0",
          "Microsoft.Extensions.Logging.Debug": "6.0.0",
          "Microsoft.Extensions.Logging.EventLog": "6.0.0",
          "Microsoft.Extensions.Logging.EventSource": "6.0.0",
          "Microsoft.Extensions.Options": "6.0.0"
        }
      },
      "Microsoft.Extensions.Hosting.Abstractions": {
        "type": "Transitive",
        "resolved": "6.0.0",
        "contentHash": "GcT5l2CYXL6Sa27KCSh0TixsRfADUgth+ojQSD5EkzisZxmGFh7CwzkcYuGwvmXLjr27uWRNrJ2vuuEjMhU05Q==",
        "dependencies": {
          "Microsoft.Extensions.Configuration.Abstractions": "6.0.0",
          "Microsoft.Extensions.DependencyInjection.Abstractions": "6.0.0",
          "Microsoft.Extensions.FileProviders.Abstractions": "6.0.0"
        }
      },
      "Microsoft.Extensions.Http": {
        "type": "Transitive",
        "resolved": "6.0.0",
        "contentHash": "15+pa2G0bAMHbHewaQIdr/y6ag2H3yh4rd9hTXavtWDzQBkvpe2RMqFg8BxDpcQWssmjmBApGPcw93QRz6YcMg==",
        "dependencies": {
          "Microsoft.Extensions.DependencyInjection.Abstractions": "6.0.0",
          "Microsoft.Extensions.Logging": "6.0.0",
          "Microsoft.Extensions.Logging.Abstractions": "6.0.0",
          "Microsoft.Extensions.Options": "6.0.0"
        }
      },
      "Microsoft.Extensions.Logging": {
        "type": "Transitive",
        "resolved": "6.0.0",
        "contentHash": "eIbyj40QDg1NDz0HBW0S5f3wrLVnKWnDJ/JtZ+yJDFnDj90VoPuoPmFkeaXrtu+0cKm5GRAwoDf+dBWXK0TUdg==",
        "dependencies": {
          "Microsoft.Extensions.DependencyInjection": "6.0.0",
          "Microsoft.Extensions.DependencyInjection.Abstractions": "6.0.0",
          "Microsoft.Extensions.Logging.Abstractions": "6.0.0",
          "Microsoft.Extensions.Options": "6.0.0",
          "System.Diagnostics.DiagnosticSource": "6.0.0"
        }
      },
      "Microsoft.Extensions.Logging.Abstractions": {
        "type": "Transitive",
        "resolved": "6.0.3",
        "contentHash": "SUpStcdjeBbdKjPKe53hVVLkFjylX0yIXY8K+xWa47+o1d+REDyOMZjHZa+chsQI1K9qZeiHWk9jos0TFU7vGg=="
      },
      "Microsoft.Extensions.Logging.Configuration": {
        "type": "Transitive",
        "resolved": "6.0.0",
        "contentHash": "ZDskjagmBAbv+K8rYW9VhjPplhbOE63xUD0DiuydZJwt15dRyoqicYklLd86zzeintUc7AptDkHn+YhhYkYo8A==",
        "dependencies": {
          "Microsoft.Extensions.Configuration": "6.0.0",
          "Microsoft.Extensions.Configuration.Abstractions": "6.0.0",
          "Microsoft.Extensions.Configuration.Binder": "6.0.0",
          "Microsoft.Extensions.DependencyInjection.Abstractions": "6.0.0",
          "Microsoft.Extensions.Logging": "6.0.0",
          "Microsoft.Extensions.Logging.Abstractions": "6.0.0",
          "Microsoft.Extensions.Options": "6.0.0",
          "Microsoft.Extensions.Options.ConfigurationExtensions": "6.0.0"
        }
      },
      "Microsoft.Extensions.Logging.Console": {
        "type": "Transitive",
        "resolved": "6.0.0",
        "contentHash": "gsqKzOEdsvq28QiXFxagmn1oRB9GeI5GgYCkoybZtQA0IUb7QPwf1WmN3AwJeNIsadTvIFQCiVK0OVIgKfOBGg==",
        "dependencies": {
          "Microsoft.Extensions.DependencyInjection.Abstractions": "6.0.0",
          "Microsoft.Extensions.Logging": "6.0.0",
          "Microsoft.Extensions.Logging.Abstractions": "6.0.0",
          "Microsoft.Extensions.Logging.Configuration": "6.0.0",
          "Microsoft.Extensions.Options": "6.0.0",
          "System.Text.Json": "6.0.0"
        }
      },
      "Microsoft.Extensions.Logging.Debug": {
        "type": "Transitive",
        "resolved": "6.0.0",
        "contentHash": "M9g/JixseSZATJE9tcMn9uzoD4+DbSglivFqVx8YkRJ7VVPmnvCEbOZ0AAaxsL1EKyI4cz07DXOOJExxNsUOHw==",
        "dependencies": {
          "Microsoft.Extensions.DependencyInjection.Abstractions": "6.0.0",
          "Microsoft.Extensions.Logging": "6.0.0",
          "Microsoft.Extensions.Logging.Abstractions": "6.0.0"
        }
      },
      "Microsoft.Extensions.Logging.EventLog": {
        "type": "Transitive",
        "resolved": "6.0.0",
        "contentHash": "rlo0RxlMd0WtLG3CHI0qOTp6fFn7MvQjlrCjucA31RqmiMFCZkF8CHNbe8O7tbBIyyoLGWB1he9CbaA5iyHthg==",
        "dependencies": {
          "Microsoft.Extensions.DependencyInjection.Abstractions": "6.0.0",
          "Microsoft.Extensions.Logging": "6.0.0",
          "Microsoft.Extensions.Logging.Abstractions": "6.0.0",
          "Microsoft.Extensions.Options": "6.0.0",
          "System.Diagnostics.EventLog": "6.0.0"
        }
      },
      "Microsoft.Extensions.Logging.EventSource": {
        "type": "Transitive",
        "resolved": "6.0.0",
        "contentHash": "BeDyyqt7nkm/nr+Gdk+L8n1tUT/u33VkbXAOesgYSNsxDM9hJ1NOBGoZfj9rCbeD2+9myElI6JOVVFmnzgeWQA==",
        "dependencies": {
          "Microsoft.Extensions.DependencyInjection.Abstractions": "6.0.0",
          "Microsoft.Extensions.Logging": "6.0.0",
          "Microsoft.Extensions.Logging.Abstractions": "6.0.0",
          "Microsoft.Extensions.Options": "6.0.0",
          "Microsoft.Extensions.Primitives": "6.0.0",
          "System.Runtime.CompilerServices.Unsafe": "6.0.0",
          "System.Text.Json": "6.0.0"
        }
      },
      "Microsoft.Extensions.Options": {
        "type": "Transitive",
        "resolved": "6.0.0",
        "contentHash": "dzXN0+V1AyjOe2xcJ86Qbo233KHuLEY0njf/P2Kw8SfJU+d45HNS2ctJdnEnrWbM9Ye2eFgaC5Mj9otRMU6IsQ==",
        "dependencies": {
          "Microsoft.Extensions.DependencyInjection.Abstractions": "6.0.0",
          "Microsoft.Extensions.Primitives": "6.0.0"
        }
      },
      "Microsoft.Extensions.Options.ConfigurationExtensions": {
        "type": "Transitive",
        "resolved": "6.0.0",
        "contentHash": "bXWINbTn0vC0FYc9GaQTISbxhQLAMrvtbuvD9N6JelEaIS/Pr62wUCinrq5bf1WRBGczt1v4wDhxFtVFNcMdUQ==",
        "dependencies": {
          "Microsoft.Extensions.Configuration.Abstractions": "6.0.0",
          "Microsoft.Extensions.Configuration.Binder": "6.0.0",
          "Microsoft.Extensions.DependencyInjection.Abstractions": "6.0.0",
          "Microsoft.Extensions.Options": "6.0.0",
          "Microsoft.Extensions.Primitives": "6.0.0"
        }
      },
      "Microsoft.Extensions.Primitives": {
        "type": "Transitive",
        "resolved": "6.0.0",
        "contentHash": "9+PnzmQFfEFNR9J2aDTfJGGupShHjOuGw4VUv+JB044biSHrnmCIMD+mJHmb2H7YryrfBEXDurxQ47gJZdCKNQ==",
        "dependencies": {
          "System.Runtime.CompilerServices.Unsafe": "6.0.0"
        }
      },
      "Microsoft.IdentityModel.JsonWebTokens": {
        "type": "Transitive",
        "resolved": "6.10.0",
        "contentHash": "0qjS31rN1MQTc46tAYbzmMTSRfdV5ndZxSjYxIGqKSidd4wpNJfNII/pdhU5Fx8olarQoKL9lqqYw4yNOIwT0Q==",
        "dependencies": {
          "Microsoft.IdentityModel.Tokens": "6.10.0"
        }
      },
      "Microsoft.IdentityModel.Logging": {
        "type": "Transitive",
        "resolved": "6.10.0",
        "contentHash": "zbcwV6esnNzhZZ/VP87dji6VrUBLB5rxnZBkDMqNYpyG+nrBnBsbm4PUYLCBMUflHCM9EMLDG0rLnqqT+l0ldA=="
      },
      "Microsoft.IdentityModel.Protocols": {
        "type": "Transitive",
        "resolved": "6.10.0",
        "contentHash": "DFyXD0xylP+DknCT3hzJ7q/Q5qRNu0hO/gCU90O0ATdR0twZmlcuY9RNYaaDofXKVbzcShYNCFCGle2G/o8mkg==",
        "dependencies": {
          "Microsoft.IdentityModel.Logging": "6.10.0",
          "Microsoft.IdentityModel.Tokens": "6.10.0"
        }
      },
      "Microsoft.IdentityModel.Protocols.OpenIdConnect": {
        "type": "Transitive",
        "resolved": "6.10.0",
        "contentHash": "LVvMXAWPbPeEWTylDrxunlHH2wFyE4Mv0L4gZrJHC4HTESbWHquKZb/y/S8jgiQEDycOP0PDQvbG4RR/tr2TVQ==",
        "dependencies": {
          "Microsoft.IdentityModel.Protocols": "6.10.0",
          "System.IdentityModel.Tokens.Jwt": "6.10.0"
        }
      },
      "Microsoft.IdentityModel.Tokens": {
        "type": "Transitive",
        "resolved": "6.10.0",
        "contentHash": "qbf1NslutDB4oLrriYTJpy7oB1pbh2ej2lEHd2IPDQH9C74ysOdhU5wAC7KoXblldbo7YsNR2QYFOqQM/b0Rsg==",
        "dependencies": {
          "Microsoft.CSharp": "4.5.0",
          "Microsoft.IdentityModel.Logging": "6.10.0",
          "System.Security.Cryptography.Cng": "4.5.0"
        }
      },
      "Microsoft.Net.Http.Headers": {
        "type": "Transitive",
        "resolved": "2.2.8",
        "contentHash": "wHdwMv0QDDG2NWDSwax9cjkeQceGC1Qq53a31+31XpvTXVljKXRjWISlMoS/wZYKiqdqzuEvKFKwGHl+mt2jCA==",
        "dependencies": {
          "Microsoft.Extensions.Primitives": "2.2.0",
          "System.Buffers": "4.5.0"
        }
      },
      "Microsoft.NETCore.Platforms": {
        "type": "Transitive",
        "resolved": "5.0.0",
        "contentHash": "VyPlqzH2wavqquTcYpkIIAQ6WdenuKoFN0BdYBbCWsclXacSOHNQn66Gt4z5NBqEYW0FAPm5rlvki9ZiCij5xQ=="
      },
      "Microsoft.NETCore.Targets": {
        "type": "Transitive",
        "resolved": "1.1.3",
        "contentHash": "3Wrmi0kJDzClwAC+iBdUBpEKmEle8FQNsCs77fkiOIw/9oYA07bL1EZNX0kQ2OMN3xpwvl0vAtOCYY3ndDNlhQ=="
      },
      "Microsoft.OpenApi": {
        "type": "Transitive",
        "resolved": "1.2.3",
        "contentHash": "Nug3rO+7Kl5/SBAadzSMAVgqDlfGjJZ0GenQrLywJ84XGKO0uRqkunz5Wyl0SDwcR71bAATXvSdbdzPrYRYKGw=="
      },
      "Microsoft.TestPlatform.ObjectModel": {
        "type": "Transitive",
        "resolved": "17.4.1",
        "contentHash": "v2CwoejusooZa/DZYt7UXo+CJOvwAmqg6ZyFJeIBu+DCRDqpEtf7WYhZ/AWii0EKzANPPLU9+m148aipYQkTuA==",
        "dependencies": {
          "NuGet.Frameworks": "5.11.0",
          "System.Reflection.Metadata": "1.6.0"
        }
      },
      "Microsoft.TestPlatform.TestHost": {
        "type": "Transitive",
        "resolved": "17.4.1",
        "contentHash": "K7QXM4P4qrDKdPs/VSEKXR08QEru7daAK8vlIbhwENM3peXJwb9QgrAbtbYyyfVnX+F1m+1hntTH6aRX+h/f8g==",
        "dependencies": {
          "Microsoft.TestPlatform.ObjectModel": "17.4.1",
          "Newtonsoft.Json": "13.0.1"
        }
      },
      "Microsoft.Toolkit.HighPerformance": {
        "type": "Transitive",
        "resolved": "7.1.2",
        "contentHash": "cezzRky0BUJyYmSrcQUcX8qAv90JfUwCqWEbqfWZLHyeANo9/LWgW6y50pqbyc8r8SPXVsu2GNH98fB3VxrnvA=="
      },
      "Microsoft.Win32.Registry": {
        "type": "Transitive",
        "resolved": "5.0.0",
        "contentHash": "dDoKi0PnDz31yAyETfRntsLArTlVAVzUzCIvvEDsDsucrl33Dl8pIJG06ePTJTI3tGpeyHS9Cq7Foc/s4EeKcg==",
        "dependencies": {
          "System.Security.AccessControl": "5.0.0",
          "System.Security.Principal.Windows": "5.0.0"
        }
      },
      "Minio": {
        "type": "Transitive",
        "resolved": "4.0.6",
        "contentHash": "c/7hO1I0/PB1hJr7HXuNxsTT59xi4ADPxHhGtv7zzTNZqDqq+Vgv+C8xSJ6rlIy4px7ibhMt6Kunq20ZBlLj4Q==",
        "dependencies": {
          "Crc32.NET": "1.2.0",
          "Microsoft.CSharp": "4.7.0",
          "Newtonsoft.Json": "13.0.1",
          "System.Net.Http": "4.3.4",
          "System.Net.Primitives": "4.3.1",
          "System.Reactive.Linq": "5.0.0",
          "System.ValueTuple": "4.4.0"
        }
      },
      "Monai.Deploy.Messaging": {
        "type": "Transitive",
        "resolved": "0.1.19",
        "contentHash": "XP9AFsjbYsv8xGc5yTSE1SL6zuBoNZJQx/GGEd/NLwl+YiaCZA7MfHrnGp7wz9Me03+nlyGpLEiKlSVljpCXtg==",
        "dependencies": {
          "Ardalis.GuardClauses": "4.0.1",
          "Microsoft.Extensions.Configuration": "6.0.1",
          "Microsoft.Extensions.Diagnostics.HealthChecks": "6.0.11",
          "Microsoft.Extensions.Logging": "6.0.0",
          "Newtonsoft.Json": "13.0.2",
          "System.ComponentModel.Annotations": "5.0.0",
          "System.IO.Abstractions": "17.2.3"
        }
      },
      "Monai.Deploy.Messaging.RabbitMQ": {
        "type": "Transitive",
        "resolved": "0.1.19",
        "contentHash": "o4eq4yHUQ/vZnYbT2aWlhIvtAtTdPTHqo5jR0wpl6xmebKidB3RGIq6lqX6fbzBjByUYzzA2AzNoCPykL56NkA==",
        "dependencies": {
          "Monai.Deploy.Messaging": "0.1.19",
          "Polly": "7.2.3",
          "RabbitMQ.Client": "6.4.0",
          "System.Collections.Concurrent": "4.3.0"
        }
      },
      "Monai.Deploy.Security": {
        "type": "Transitive",
        "resolved": "0.1.3",
        "contentHash": "9/E/UEK9Foo1cUHRRgNIR8uk+oTLiBbzR2vqBsxIo1EwbduDVuBGFcIh2lpAJZmFFwBNv0KtmTASdD3w5UWd+g==",
        "dependencies": {
          "Ardalis.GuardClauses": "4.0.1",
          "Microsoft.AspNetCore.Authentication.JwtBearer": "6.0.11",
          "Microsoft.Extensions.Configuration": "6.0.1",
          "Microsoft.Extensions.Configuration.Abstractions": "6.0.0",
          "Microsoft.Extensions.Logging": "6.0.0",
          "Microsoft.Extensions.Logging.Abstractions": "6.0.3",
          "Microsoft.Extensions.Logging.Configuration": "6.0.0"
        }
      },
      "Monai.Deploy.Storage": {
        "type": "Transitive",
        "resolved": "0.2.13",
        "contentHash": "n8GpFPA/MNaTywz/xRRb1KpJONs+dy7QAjKsk6fQrviMrU9jtXJsv6BuodX9kqzLL6npA63gweHRUDljQJLUEw==",
        "dependencies": {
          "AWSSDK.SecurityToken": "3.7.100.25",
          "Ardalis.GuardClauses": "4.0.1",
          "Microsoft.Extensions.Configuration": "6.0.1",
          "Microsoft.Extensions.Diagnostics.HealthChecks": "6.0.10",
          "Microsoft.Extensions.Logging": "6.0.0",
          "Monai.Deploy.Storage.S3Policy": "0.2.13",
          "System.IO.Abstractions": "17.2.3"
        }
      },
      "Monai.Deploy.Storage.MinIO": {
        "type": "Transitive",
        "resolved": "0.2.13",
        "contentHash": "v6SChjnSOMcUDXN5jPmsWFSfv/fDlql48/rKONAQ0DQSoYMzKjFLt98M0uazvfiIzXEK2q63x1IqZxTZdPDqhQ==",
        "dependencies": {
          "AWSSDK.SecurityToken": "3.7.100.25",
          "Ardalis.GuardClauses": "4.0.1",
          "Microsoft.Extensions.Logging": "6.0.0",
          "Microsoft.Extensions.Options": "6.0.0",
          "Minio": "4.0.6",
          "Monai.Deploy.Storage": "0.2.13",
          "Monai.Deploy.Storage.S3Policy": "0.2.13"
        }
      },
      "Monai.Deploy.Storage.S3Policy": {
        "type": "Transitive",
        "resolved": "0.2.13",
        "contentHash": "Cvquf6VH8IHwq9rAmWZse3XZpM9HUsF5/f9wfuKfrNyCM/xRnbVTc8GrOOVGe+SUNg+GAcc0vWiX1efGyOmFyw==",
        "dependencies": {
          "Ardalis.GuardClauses": "4.0.1",
          "Newtonsoft.Json": "13.0.2"
        }
      },
      "MongoDB.Bson": {
        "type": "Transitive",
        "resolved": "2.19.0",
        "contentHash": "pGp9F2PWU3Dj54PiXKibuaQ5rphWkfp8/Nsy5jLp2dWZGRGlr3r/Lfwnr0PvfihFfxieUcJZ2z3VeO8RctXcvA==",
        "dependencies": {
          "System.Runtime.CompilerServices.Unsafe": "5.0.0"
        }
      },
      "MongoDB.Driver": {
        "type": "Transitive",
        "resolved": "2.19.0",
        "contentHash": "W/1YByn5gNGfHBe8AyDURXWKn1Z9xJ9IUjplFcvk8B/jlTlDOkmXgmwjlToIdqr0l8rX594kksjGx3a9if3dsg==",
        "dependencies": {
          "Microsoft.Extensions.Logging.Abstractions": "2.0.0",
          "MongoDB.Bson": "2.19.0",
          "MongoDB.Driver.Core": "2.19.0",
          "MongoDB.Libmongocrypt": "1.7.0"
        }
      },
      "MongoDB.Driver.Core": {
        "type": "Transitive",
        "resolved": "2.19.0",
        "contentHash": "KbzJJJc4EsUZ+YQoe7zZL1OxHVC9RjgQMso2LjhZWnlP+IHSON63vKNt7jGarXrOVXK0DqIUrRwQyXMgmqTX5g==",
        "dependencies": {
          "AWSSDK.SecurityToken": "3.7.100.14",
          "DnsClient": "1.6.1",
          "Microsoft.Extensions.Logging.Abstractions": "2.0.0",
          "MongoDB.Bson": "2.19.0",
          "MongoDB.Libmongocrypt": "1.7.0",
          "SharpCompress": "0.30.1",
          "Snappier": "1.0.0",
          "System.Buffers": "4.5.1",
          "ZstdSharp.Port": "0.6.2"
        }
      },
      "MongoDB.Libmongocrypt": {
        "type": "Transitive",
        "resolved": "1.7.0",
        "contentHash": "p9+peTZX63nGHskOLhvhfBtrknxNg1RzXepE07rPozuCGz27bMjCcQyvn2YByg0L3YEcNWdTmI4BlnG/5RF+5Q=="
      },
      "NETStandard.Library": {
        "type": "Transitive",
        "resolved": "2.0.0",
        "contentHash": "7jnbRU+L08FXKMxqUflxEXtVymWvNOrS8yHgu9s6EM8Anr6T/wIX4nZ08j/u3Asz+tCufp3YVwFSEvFTPYmBPA==",
        "dependencies": {
          "Microsoft.NETCore.Platforms": "1.1.0"
        }
      },
      "Newtonsoft.Json": {
        "type": "Transitive",
        "resolved": "13.0.2",
        "contentHash": "R2pZ3B0UjeyHShm9vG+Tu0EBb2lC8b0dFzV9gVn50ofHXh9Smjk6kTn7A/FdAsC8B5cKib1OnGYOXxRBz5XQDg=="
      },
      "Newtonsoft.Json.Bson": {
        "type": "Transitive",
        "resolved": "1.0.1",
        "contentHash": "5PYT/IqQ+UK31AmZiSS102R6EsTo+LGTSI8bp7WAUqDKaF4wHXD8U9u4WxTI1vc64tYi++8p3dk3WWNqPFgldw==",
        "dependencies": {
          "NETStandard.Library": "1.6.1",
          "Newtonsoft.Json": "10.0.1"
        }
      },
      "NLog": {
        "type": "Transitive",
        "resolved": "5.1.1",
        "contentHash": "YBfUDzipCaucs+8ieCDp8XECumiWsQbZwSUVLlt9i7FGV03nOPqoVzLtmlhbTxq4TN92BBsLacqPAE/ZyDDJ1g=="
      },
      "NLog.Extensions.Logging": {
        "type": "Transitive",
        "resolved": "5.2.1",
        "contentHash": "b16cdOklZ3gfeuiyewsAmR2It/55Ar+plwsyo7CjgfwZtH1c5B2ZyYIGt1Ho+fPMOKEHkPU/trXZqAg9Oipiiw==",
        "dependencies": {
          "Microsoft.Extensions.Configuration.Abstractions": "6.0.0",
          "Microsoft.Extensions.Logging": "6.0.0",
          "NLog": "5.1.1"
        }
      },
      "NLog.Web.AspNetCore": {
        "type": "Transitive",
        "resolved": "5.2.1",
        "contentHash": "yusksFxJxIoXJbU/aH9IJHmNKNNk2a9hYLSzd02kr7EX3Oc2+IRpp50VUEwZpq0tWEdlqYOUCLlzLMtHDHkxSA==",
        "dependencies": {
          "NLog.Extensions.Logging": "5.2.1"
        }
      },
      "NuGet.Frameworks": {
        "type": "Transitive",
        "resolved": "5.11.0",
        "contentHash": "eaiXkUjC4NPcquGWzAGMXjuxvLwc6XGKMptSyOGQeT0X70BUZObuybJFZLA0OfTdueLd3US23NBPTBb6iF3V1Q=="
      },
      "Polly": {
        "type": "Transitive",
        "resolved": "7.2.3",
        "contentHash": "DeCY0OFbNdNxsjntr1gTXHJ5pKUwYzp04Er2LLeN3g6pWhffsGuKVfMBLe1lw7x76HrPkLxKEFxBlpRxS2nDEQ=="
      },
      "RabbitMQ.Client": {
        "type": "Transitive",
        "resolved": "6.4.0",
        "contentHash": "1znR1gGU+xYVSpO5z8nQolcUKA/yydnxQn7Ug9+RUXxTSLMm/eE58VKGwahPBjELXvDnX0k/kBrAitFLRjx9LA==",
        "dependencies": {
          "System.Memory": "4.5.4",
          "System.Threading.Channels": "4.7.1"
        }
      },
      "runtime.debian.8-x64.runtime.native.System.Security.Cryptography.OpenSsl": {
        "type": "Transitive",
        "resolved": "4.3.2",
        "contentHash": "7VSGO0URRKoMEAq0Sc9cRz8mb6zbyx/BZDEWhgPdzzpmFhkam3fJ1DAGWFXBI4nGlma+uPKpfuMQP5LXRnOH5g=="
      },
      "runtime.fedora.23-x64.runtime.native.System.Security.Cryptography.OpenSsl": {
        "type": "Transitive",
        "resolved": "4.3.2",
        "contentHash": "0oAaTAm6e2oVH+/Zttt0cuhGaePQYKII1dY8iaqP7CvOpVKgLybKRFvQjXR2LtxXOXTVPNv14j0ot8uV+HrUmw=="
      },
      "runtime.fedora.24-x64.runtime.native.System.Security.Cryptography.OpenSsl": {
        "type": "Transitive",
        "resolved": "4.3.2",
        "contentHash": "G24ibsCNi5Kbz0oXWynBoRgtGvsw5ZSVEWjv13/KiCAM8C6wz9zzcCniMeQFIkJ2tasjo2kXlvlBZhplL51kGg=="
      },
      "runtime.native.System": {
        "type": "Transitive",
        "resolved": "4.3.0",
        "contentHash": "c/qWt2LieNZIj1jGnVNsE2Kl23Ya2aSTBuXMD6V7k9KWr6l16Tqdwq+hJScEpWER9753NWC8h96PaVNY5Ld7Jw==",
        "dependencies": {
          "Microsoft.NETCore.Platforms": "1.1.0",
          "Microsoft.NETCore.Targets": "1.1.0"
        }
      },
      "runtime.native.System.Net.Http": {
        "type": "Transitive",
        "resolved": "4.3.0",
        "contentHash": "ZVuZJqnnegJhd2k/PtAbbIcZ3aZeITq3sj06oKfMBSfphW3HDmk/t4ObvbOk/JA/swGR0LNqMksAh/f7gpTROg==",
        "dependencies": {
          "Microsoft.NETCore.Platforms": "1.1.0",
          "Microsoft.NETCore.Targets": "1.1.0"
        }
      },
      "runtime.native.System.Security.Cryptography.Apple": {
        "type": "Transitive",
        "resolved": "4.3.0",
        "contentHash": "DloMk88juo0OuOWr56QG7MNchmafTLYWvABy36izkrLI5VledI0rq28KGs1i9wbpeT9NPQrx/wTf8U2vazqQ3Q==",
        "dependencies": {
          "runtime.osx.10.10-x64.runtime.native.System.Security.Cryptography.Apple": "4.3.0"
        }
      },
      "runtime.native.System.Security.Cryptography.OpenSsl": {
        "type": "Transitive",
        "resolved": "4.3.2",
        "contentHash": "QR1OwtwehHxSeQvZKXe+iSd+d3XZNkEcuWMFYa2i0aG1l+lR739HPicKMlTbJst3spmeekDVBUS7SeS26s4U/g==",
        "dependencies": {
          "runtime.debian.8-x64.runtime.native.System.Security.Cryptography.OpenSsl": "4.3.2",
          "runtime.fedora.23-x64.runtime.native.System.Security.Cryptography.OpenSsl": "4.3.2",
          "runtime.fedora.24-x64.runtime.native.System.Security.Cryptography.OpenSsl": "4.3.2",
          "runtime.opensuse.13.2-x64.runtime.native.System.Security.Cryptography.OpenSsl": "4.3.2",
          "runtime.opensuse.42.1-x64.runtime.native.System.Security.Cryptography.OpenSsl": "4.3.2",
          "runtime.osx.10.10-x64.runtime.native.System.Security.Cryptography.OpenSsl": "4.3.2",
          "runtime.rhel.7-x64.runtime.native.System.Security.Cryptography.OpenSsl": "4.3.2",
          "runtime.ubuntu.14.04-x64.runtime.native.System.Security.Cryptography.OpenSsl": "4.3.2",
          "runtime.ubuntu.16.04-x64.runtime.native.System.Security.Cryptography.OpenSsl": "4.3.2",
          "runtime.ubuntu.16.10-x64.runtime.native.System.Security.Cryptography.OpenSsl": "4.3.2"
        }
      },
      "runtime.opensuse.13.2-x64.runtime.native.System.Security.Cryptography.OpenSsl": {
        "type": "Transitive",
        "resolved": "4.3.2",
        "contentHash": "I+GNKGg2xCHueRd1m9PzeEW7WLbNNLznmTuEi8/vZX71HudUbx1UTwlGkiwMri7JLl8hGaIAWnA/GONhu+LOyQ=="
      },
      "runtime.opensuse.42.1-x64.runtime.native.System.Security.Cryptography.OpenSsl": {
        "type": "Transitive",
        "resolved": "4.3.2",
        "contentHash": "1Z3TAq1ytS1IBRtPXJvEUZdVsfWfeNEhBkbiOCGEl9wwAfsjP2lz3ZFDx5tq8p60/EqbS0HItG5piHuB71RjoA=="
      },
      "runtime.osx.10.10-x64.runtime.native.System.Security.Cryptography.Apple": {
        "type": "Transitive",
        "resolved": "4.3.0",
        "contentHash": "kVXCuMTrTlxq4XOOMAysuNwsXWpYeboGddNGpIgNSZmv1b6r/s/DPk0fYMB7Q5Qo4bY68o48jt4T4y5BVecbCQ=="
      },
      "runtime.osx.10.10-x64.runtime.native.System.Security.Cryptography.OpenSsl": {
        "type": "Transitive",
        "resolved": "4.3.2",
        "contentHash": "6mU/cVmmHtQiDXhnzUImxIcDL48GbTk+TsptXyJA+MIOG9LRjPoAQC/qBFB7X+UNyK86bmvGwC8t+M66wsYC8w=="
      },
      "runtime.rhel.7-x64.runtime.native.System.Security.Cryptography.OpenSsl": {
        "type": "Transitive",
        "resolved": "4.3.2",
        "contentHash": "vjwG0GGcTW/PPg6KVud8F9GLWYuAV1rrw1BKAqY0oh4jcUqg15oYF1+qkGR2x2ZHM4DQnWKQ7cJgYbfncz/lYg=="
      },
      "runtime.ubuntu.14.04-x64.runtime.native.System.Security.Cryptography.OpenSsl": {
        "type": "Transitive",
        "resolved": "4.3.2",
        "contentHash": "7KMFpTkHC/zoExs+PwP8jDCWcrK9H6L7soowT80CUx3e+nxP/AFnq0AQAW5W76z2WYbLAYCRyPfwYFG6zkvQRw=="
      },
      "runtime.ubuntu.16.04-x64.runtime.native.System.Security.Cryptography.OpenSsl": {
        "type": "Transitive",
        "resolved": "4.3.2",
        "contentHash": "xrlmRCnKZJLHxyyLIqkZjNXqgxnKdZxfItrPkjI+6pkRo5lHX8YvSZlWrSI5AVwLMi4HbNWP7064hcAWeZKp5w=="
      },
      "runtime.ubuntu.16.10-x64.runtime.native.System.Security.Cryptography.OpenSsl": {
        "type": "Transitive",
        "resolved": "4.3.2",
        "contentHash": "leXiwfiIkW7Gmn7cgnNcdtNAU70SjmKW3jxGj1iKHOvdn0zRWsgv/l2OJUO5zdGdiv2VRFnAsxxhDgMzofPdWg=="
      },
      "SharpCompress": {
        "type": "Transitive",
        "resolved": "0.30.1",
        "contentHash": "XqD4TpfyYGa7QTPzaGlMVbcecKnXy4YmYLDWrU+JIj7IuRNl7DH2END+Ll7ekWIY8o3dAMWLFDE1xdhfIWD1nw=="
      },
      "Snappier": {
        "type": "Transitive",
        "resolved": "1.0.0",
        "contentHash": "rFtK2KEI9hIe8gtx3a0YDXdHOpedIf9wYCEYtBEmtlyiWVX3XlCNV03JrmmAi/Cdfn7dxK+k0sjjcLv4fpHnqA=="
      },
      "SQLitePCLRaw.bundle_e_sqlite3": {
        "type": "Transitive",
        "resolved": "2.1.2",
        "contentHash": "ilkvNhrTersLmIVAcDwwPqfhUFCg19Z1GVMvCSi3xk6Akq94f4qadLORQCq/T8+9JgMiPs+F/NECw5uauviaNw==",
        "dependencies": {
          "SQLitePCLRaw.lib.e_sqlite3": "2.1.2",
          "SQLitePCLRaw.provider.e_sqlite3": "2.1.2"
        }
      },
      "SQLitePCLRaw.core": {
        "type": "Transitive",
        "resolved": "2.1.2",
        "contentHash": "A8EBepVqY2lnAp3a8jnhbgzF2tlj2S3HcJQGANTYg/TbYbKa8Z5cM1h74An/vy0svhfzT7tVY0sFmUglLgv+2g==",
        "dependencies": {
          "System.Memory": "4.5.3"
        }
      },
      "SQLitePCLRaw.lib.e_sqlite3": {
        "type": "Transitive",
        "resolved": "2.1.2",
        "contentHash": "zibGtku8M4Eea1R3ZCAxc86QbNvyEN17mAcQkvWKBuHvRpMiK2g5anG4R5Be7cWKSd1i6baYz8y4dMMAKcXKPg=="
      },
      "SQLitePCLRaw.provider.e_sqlite3": {
        "type": "Transitive",
        "resolved": "2.1.2",
        "contentHash": "lxCZarZdvAsMl2zw9bXHrXK6RxVhB4b23iTFhCOdHFhxfbsxLxWf+ocvswJwR/9Wh/E//ddMi+wJGqUKV7VwoA==",
        "dependencies": {
          "SQLitePCLRaw.core": "2.1.2"
        }
      },
      "Swashbuckle.AspNetCore": {
        "type": "Transitive",
        "resolved": "6.5.0",
        "contentHash": "FK05XokgjgwlCI6wCT+D4/abtQkL1X1/B9Oas6uIwHFmYrIO9WUD5aLC9IzMs9GnHfUXOtXZ2S43gN1mhs5+aA==",
        "dependencies": {
          "Microsoft.Extensions.ApiDescription.Server": "6.0.5",
          "Swashbuckle.AspNetCore.Swagger": "6.5.0",
          "Swashbuckle.AspNetCore.SwaggerGen": "6.5.0",
          "Swashbuckle.AspNetCore.SwaggerUI": "6.5.0"
        }
      },
      "Swashbuckle.AspNetCore.Swagger": {
        "type": "Transitive",
        "resolved": "6.5.0",
        "contentHash": "XWmCmqyFmoItXKFsQSwQbEAsjDKcxlNf1l+/Ki42hcb6LjKL8m5Db69OTvz5vLonMSRntYO1XLqz0OP+n3vKnA==",
        "dependencies": {
          "Microsoft.OpenApi": "1.2.3"
        }
      },
      "Swashbuckle.AspNetCore.SwaggerGen": {
        "type": "Transitive",
        "resolved": "6.5.0",
        "contentHash": "Y/qW8Qdg9OEs7V013tt+94OdPxbRdbhcEbw4NiwGvf4YBcfhL/y7qp/Mjv/cENsQ2L3NqJ2AOu94weBy/h4KvA==",
        "dependencies": {
          "Swashbuckle.AspNetCore.Swagger": "6.5.0"
        }
      },
      "Swashbuckle.AspNetCore.SwaggerUI": {
        "type": "Transitive",
        "resolved": "6.5.0",
        "contentHash": "OvbvxX+wL8skxTBttcBsVxdh73Fag4xwqEU2edh4JMn7Ws/xJHnY/JB1e9RoCb6XpDxUF3hD9A0Z1lEUx40Pfw=="
      },
      "System.Buffers": {
        "type": "Transitive",
        "resolved": "4.5.1",
        "contentHash": "Rw7ijyl1qqRS0YQD/WycNst8hUUMgrMH4FCn1nNm27M4VxchZ1js3fVjQaANHO5f3sN4isvP4a+Met9Y4YomAg=="
      },
      "System.Collections": {
        "type": "Transitive",
        "resolved": "4.3.0",
        "contentHash": "3Dcj85/TBdVpL5Zr+gEEBUuFe2icOnLalmEh9hfck1PTYbbyWuZgh4fmm2ysCLTrqLQw6t3TgTyJ+VLp+Qb+Lw==",
        "dependencies": {
          "Microsoft.NETCore.Platforms": "1.1.0",
          "Microsoft.NETCore.Targets": "1.1.0",
          "System.Runtime": "4.3.0"
        }
      },
      "System.Collections.Concurrent": {
        "type": "Transitive",
        "resolved": "4.3.0",
        "contentHash": "ztl69Xp0Y/UXCL+3v3tEU+lIy+bvjKNUmopn1wep/a291pVPK7dxBd6T7WnlQqRog+d1a/hSsgRsmFnIBKTPLQ==",
        "dependencies": {
          "System.Collections": "4.3.0",
          "System.Diagnostics.Debug": "4.3.0",
          "System.Diagnostics.Tracing": "4.3.0",
          "System.Globalization": "4.3.0",
          "System.Reflection": "4.3.0",
          "System.Resources.ResourceManager": "4.3.0",
          "System.Runtime": "4.3.0",
          "System.Runtime.Extensions": "4.3.0",
          "System.Threading": "4.3.0",
          "System.Threading.Tasks": "4.3.0"
        }
      },
      "System.Collections.Immutable": {
        "type": "Transitive",
        "resolved": "6.0.0",
        "contentHash": "l4zZJ1WU2hqpQQHXz1rvC3etVZN+2DLmQMO79FhOTZHMn8tDRr+WU287sbomD0BETlmKDn0ygUgVy9k5xkkJdA==",
        "dependencies": {
          "System.Runtime.CompilerServices.Unsafe": "6.0.0"
        }
      },
      "System.ComponentModel.Annotations": {
        "type": "Transitive",
        "resolved": "5.0.0",
        "contentHash": "dMkqfy2el8A8/I76n2Hi1oBFEbG1SfxD2l5nhwXV3XjlnOmwxJlQbYpJH4W51odnU9sARCSAgv7S3CyAFMkpYg=="
      },
      "System.Diagnostics.Debug": {
        "type": "Transitive",
        "resolved": "4.3.0",
        "contentHash": "ZUhUOdqmaG5Jk3Xdb8xi5kIyQYAA4PnTNlHx1mu9ZY3qv4ELIdKbnL/akbGaKi2RnNUWaZsAs31rvzFdewTj2g==",
        "dependencies": {
          "Microsoft.NETCore.Platforms": "1.1.0",
          "Microsoft.NETCore.Targets": "1.1.0",
          "System.Runtime": "4.3.0"
        }
      },
      "System.Diagnostics.DiagnosticSource": {
        "type": "Transitive",
        "resolved": "6.0.0",
        "contentHash": "frQDfv0rl209cKm1lnwTgFPzNigy2EKk1BS3uAvHvlBVKe5cymGyHO+Sj+NLv5VF/AhHsqPIUUwya5oV4CHMUw==",
        "dependencies": {
          "System.Runtime.CompilerServices.Unsafe": "6.0.0"
        }
      },
      "System.Diagnostics.EventLog": {
        "type": "Transitive",
        "resolved": "6.0.0",
        "contentHash": "lcyUiXTsETK2ALsZrX+nWuHSIQeazhqPphLfaRxzdGaG93+0kELqpgEHtwWOlQe7+jSFnKwaCAgL4kjeZCQJnw=="
      },
      "System.Diagnostics.Tracing": {
        "type": "Transitive",
        "resolved": "4.3.0",
        "contentHash": "rswfv0f/Cqkh78rA5S8eN8Neocz234+emGCtTF3lxPY96F+mmmUen6tbn0glN6PMvlKQb9bPAY5e9u7fgPTkKw==",
        "dependencies": {
          "Microsoft.NETCore.Platforms": "1.1.0",
          "Microsoft.NETCore.Targets": "1.1.0",
          "System.Runtime": "4.3.0"
        }
      },
      "System.Globalization": {
        "type": "Transitive",
        "resolved": "4.3.0",
        "contentHash": "kYdVd2f2PAdFGblzFswE4hkNANJBKRmsfa2X5LG2AcWE1c7/4t0pYae1L8vfZ5xvE2nK/R9JprtToA61OSHWIg==",
        "dependencies": {
          "Microsoft.NETCore.Platforms": "1.1.0",
          "Microsoft.NETCore.Targets": "1.1.0",
          "System.Runtime": "4.3.0"
        }
      },
      "System.Globalization.Calendars": {
        "type": "Transitive",
        "resolved": "4.3.0",
        "contentHash": "GUlBtdOWT4LTV3I+9/PJW+56AnnChTaOqqTLFtdmype/L500M2LIyXgmtd9X2P2VOkmJd5c67H5SaC2QcL1bFA==",
        "dependencies": {
          "Microsoft.NETCore.Platforms": "1.1.0",
          "Microsoft.NETCore.Targets": "1.1.0",
          "System.Globalization": "4.3.0",
          "System.Runtime": "4.3.0"
        }
      },
      "System.Globalization.Extensions": {
        "type": "Transitive",
        "resolved": "4.3.0",
        "contentHash": "FhKmdR6MPG+pxow6wGtNAWdZh7noIOpdD5TwQ3CprzgIE1bBBoim0vbR1+AWsWjQmU7zXHgQo4TWSP6lCeiWcQ==",
        "dependencies": {
          "Microsoft.NETCore.Platforms": "1.1.0",
          "System.Globalization": "4.3.0",
          "System.Resources.ResourceManager": "4.3.0",
          "System.Runtime": "4.3.0",
          "System.Runtime.Extensions": "4.3.0",
          "System.Runtime.InteropServices": "4.3.0"
        }
      },
      "System.IdentityModel.Tokens.Jwt": {
        "type": "Transitive",
        "resolved": "6.10.0",
        "contentHash": "C+Q5ORsFycRkRuvy/Xd0Pv5xVpmWSAvQYZAGs7VQogmkqlLhvfZXTgBIlHqC3cxkstSoLJAYx6xZB7foQ2y5eg==",
        "dependencies": {
          "Microsoft.IdentityModel.JsonWebTokens": "6.10.0",
          "Microsoft.IdentityModel.Tokens": "6.10.0"
        }
      },
      "System.IO": {
        "type": "Transitive",
        "resolved": "4.3.0",
        "contentHash": "3qjaHvxQPDpSOYICjUoTsmoq5u6QJAFRUITgeT/4gqkF1bajbSmb1kwSxEA8AHlofqgcKJcM8udgieRNhaJ5Cg==",
        "dependencies": {
          "Microsoft.NETCore.Platforms": "1.1.0",
          "Microsoft.NETCore.Targets": "1.1.0",
          "System.Runtime": "4.3.0",
          "System.Text.Encoding": "4.3.0",
          "System.Threading.Tasks": "4.3.0"
        }
      },
      "System.IO.Abstractions": {
        "type": "Transitive",
        "resolved": "17.2.3",
        "contentHash": "VcozGeE4SxIo0cnXrDHhbrh/Gb8KQnZ3BvMelvh+iw0PrIKtuuA46U2Xm4e4pgnaWFgT4RdZfTpWl/WPRdw0WQ=="
      },
      "System.IO.FileSystem": {
        "type": "Transitive",
        "resolved": "4.3.0",
        "contentHash": "3wEMARTnuio+ulnvi+hkRNROYwa1kylvYahhcLk4HSoVdl+xxTFVeVlYOfLwrDPImGls0mDqbMhrza8qnWPTdA==",
        "dependencies": {
          "Microsoft.NETCore.Platforms": "1.1.0",
          "Microsoft.NETCore.Targets": "1.1.0",
          "System.IO": "4.3.0",
          "System.IO.FileSystem.Primitives": "4.3.0",
          "System.Runtime": "4.3.0",
          "System.Runtime.Handles": "4.3.0",
          "System.Text.Encoding": "4.3.0",
          "System.Threading.Tasks": "4.3.0"
        }
      },
      "System.IO.FileSystem.Primitives": {
        "type": "Transitive",
        "resolved": "4.3.0",
        "contentHash": "6QOb2XFLch7bEc4lIcJH49nJN2HV+OC3fHDgsLVsBVBk3Y4hFAnOBGzJ2lUu7CyDDFo9IBWkSsnbkT6IBwwiMw==",
        "dependencies": {
          "System.Runtime": "4.3.0"
        }
      },
      "System.Linq": {
        "type": "Transitive",
        "resolved": "4.3.0",
        "contentHash": "5DbqIUpsDp0dFftytzuMmc0oeMdQwjcP/EWxsksIz/w1TcFRkZ3yKKz0PqiYFMmEwPSWw+qNVqD7PJ889JzHbw==",
        "dependencies": {
          "System.Collections": "4.3.0",
          "System.Diagnostics.Debug": "4.3.0",
          "System.Resources.ResourceManager": "4.3.0",
          "System.Runtime": "4.3.0",
          "System.Runtime.Extensions": "4.3.0"
        }
      },
      "System.Linq.Async": {
        "type": "Transitive",
        "resolved": "6.0.1",
        "contentHash": "0YhHcaroWpQ9UCot3Pizah7ryAzQhNvobLMSxeDIGmnXfkQn8u5owvpOH0K6EVB+z9L7u6Cc4W17Br/+jyttEQ==",
        "dependencies": {
          "Microsoft.Bcl.AsyncInterfaces": "6.0.0"
        }
      },
      "System.Memory": {
        "type": "Transitive",
        "resolved": "4.5.4",
        "contentHash": "1MbJTHS1lZ4bS4FmsJjnuGJOu88ZzTT2rLvrhW7Ygic+pC0NWA+3hgAen0HRdsocuQXCkUTdFn9yHJJhsijDXw=="
      },
      "System.Net.Http": {
        "type": "Transitive",
        "resolved": "4.3.4",
        "contentHash": "aOa2d51SEbmM+H+Csw7yJOuNZoHkrP2XnAurye5HWYgGVVU54YZDvsLUYRv6h18X3sPnjNCANmN7ZhIPiqMcjA==",
        "dependencies": {
          "Microsoft.NETCore.Platforms": "1.1.1",
          "System.Collections": "4.3.0",
          "System.Diagnostics.Debug": "4.3.0",
          "System.Diagnostics.DiagnosticSource": "4.3.0",
          "System.Diagnostics.Tracing": "4.3.0",
          "System.Globalization": "4.3.0",
          "System.Globalization.Extensions": "4.3.0",
          "System.IO": "4.3.0",
          "System.IO.FileSystem": "4.3.0",
          "System.Net.Primitives": "4.3.0",
          "System.Resources.ResourceManager": "4.3.0",
          "System.Runtime": "4.3.0",
          "System.Runtime.Extensions": "4.3.0",
          "System.Runtime.Handles": "4.3.0",
          "System.Runtime.InteropServices": "4.3.0",
          "System.Security.Cryptography.Algorithms": "4.3.0",
          "System.Security.Cryptography.Encoding": "4.3.0",
          "System.Security.Cryptography.OpenSsl": "4.3.0",
          "System.Security.Cryptography.Primitives": "4.3.0",
          "System.Security.Cryptography.X509Certificates": "4.3.0",
          "System.Text.Encoding": "4.3.0",
          "System.Threading": "4.3.0",
          "System.Threading.Tasks": "4.3.0",
          "runtime.native.System": "4.3.0",
          "runtime.native.System.Net.Http": "4.3.0",
          "runtime.native.System.Security.Cryptography.OpenSsl": "4.3.2"
        }
      },
      "System.Net.Primitives": {
        "type": "Transitive",
        "resolved": "4.3.1",
        "contentHash": "OHzPhSme78BbmLe9UBxHM69ZYjClS5URuhce6Ta4ikiLgaUGiG/X84fZpI6zy7CsUH5R9cYzI2tv9dWPqdTkUg==",
        "dependencies": {
          "Microsoft.NETCore.Platforms": "1.1.1",
          "Microsoft.NETCore.Targets": "1.1.3",
          "System.Runtime": "4.3.1",
          "System.Runtime.Handles": "4.3.0"
        }
      },
      "System.Reactive": {
        "type": "Transitive",
        "resolved": "5.0.0",
        "contentHash": "erBZjkQHWL9jpasCE/0qKAryzVBJFxGHVBAvgRN1bzM0q2s1S4oYREEEL0Vb+1kA/6BKb5FjUZMp5VXmy+gzkQ=="
      },
      "System.Reactive.Linq": {
        "type": "Transitive",
        "resolved": "5.0.0",
        "contentHash": "IB4/qlV4T1WhZvM11RVoFUSZXPow9VWVeQ1uDkSKgz6bAO+gCf65H/vjrYlwyXmojSSxvfHndF9qdH43P/IuAw==",
        "dependencies": {
          "System.Reactive": "5.0.0",
          "System.Threading.Tasks.Extensions": "4.5.4"
        }
      },
      "System.Reflection": {
        "type": "Transitive",
        "resolved": "4.3.0",
        "contentHash": "KMiAFoW7MfJGa9nDFNcfu+FpEdiHpWgTcS2HdMpDvt9saK3y/G4GwprPyzqjFH9NTaGPQeWNHU+iDlDILj96aQ==",
        "dependencies": {
          "Microsoft.NETCore.Platforms": "1.1.0",
          "Microsoft.NETCore.Targets": "1.1.0",
          "System.IO": "4.3.0",
          "System.Reflection.Primitives": "4.3.0",
          "System.Runtime": "4.3.0"
        }
      },
      "System.Reflection.Metadata": {
        "type": "Transitive",
        "resolved": "1.6.0",
        "contentHash": "COC1aiAJjCoA5GBF+QKL2uLqEBew4JsCkQmoHKbN3TlOZKa2fKLz5CpiRQKDz0RsAOEGsVKqOD5bomsXq/4STQ=="
      },
      "System.Reflection.Primitives": {
        "type": "Transitive",
        "resolved": "4.3.0",
        "contentHash": "5RXItQz5As4xN2/YUDxdpsEkMhvw3e6aNveFXUn4Hl/udNTCNhnKp8lT9fnc3MhvGKh1baak5CovpuQUXHAlIA==",
        "dependencies": {
          "Microsoft.NETCore.Platforms": "1.1.0",
          "Microsoft.NETCore.Targets": "1.1.0",
          "System.Runtime": "4.3.0"
        }
      },
      "System.Resources.ResourceManager": {
        "type": "Transitive",
        "resolved": "4.3.0",
        "contentHash": "/zrcPkkWdZmI4F92gL/TPumP98AVDu/Wxr3CSJGQQ+XN6wbRZcyfSKVoPo17ilb3iOr0cCRqJInGwNMolqhS8A==",
        "dependencies": {
          "Microsoft.NETCore.Platforms": "1.1.0",
          "Microsoft.NETCore.Targets": "1.1.0",
          "System.Globalization": "4.3.0",
          "System.Reflection": "4.3.0",
          "System.Runtime": "4.3.0"
        }
      },
      "System.Runtime": {
        "type": "Transitive",
        "resolved": "4.3.1",
        "contentHash": "abhfv1dTK6NXOmu4bgHIONxHyEqFjW8HwXPmpY9gmll+ix9UNo4XDcmzJn6oLooftxNssVHdJC1pGT9jkSynQg==",
        "dependencies": {
          "Microsoft.NETCore.Platforms": "1.1.1",
          "Microsoft.NETCore.Targets": "1.1.3"
        }
      },
      "System.Runtime.CompilerServices.Unsafe": {
        "type": "Transitive",
        "resolved": "6.0.0",
        "contentHash": "/iUeP3tq1S0XdNNoMz5C9twLSrM/TH+qElHkXWaPvuNOt+99G75NrV0OS2EqHx5wMN7popYjpc8oTjC1y16DLg=="
      },
      "System.Runtime.Extensions": {
        "type": "Transitive",
        "resolved": "4.3.0",
        "contentHash": "guW0uK0fn5fcJJ1tJVXYd7/1h5F+pea1r7FLSOz/f8vPEqbR2ZAknuRDvTQ8PzAilDveOxNjSfr0CHfIQfFk8g==",
        "dependencies": {
          "Microsoft.NETCore.Platforms": "1.1.0",
          "Microsoft.NETCore.Targets": "1.1.0",
          "System.Runtime": "4.3.0"
        }
      },
      "System.Runtime.Handles": {
        "type": "Transitive",
        "resolved": "4.3.0",
        "contentHash": "OKiSUN7DmTWeYb3l51A7EYaeNMnvxwE249YtZz7yooT4gOZhmTjIn48KgSsw2k2lYdLgTKNJw/ZIfSElwDRVgg==",
        "dependencies": {
          "Microsoft.NETCore.Platforms": "1.1.0",
          "Microsoft.NETCore.Targets": "1.1.0",
          "System.Runtime": "4.3.0"
        }
      },
      "System.Runtime.InteropServices": {
        "type": "Transitive",
        "resolved": "4.3.0",
        "contentHash": "uv1ynXqiMK8mp1GM3jDqPCFN66eJ5w5XNomaK2XD+TuCroNTLFGeZ+WCmBMcBDyTFKou3P6cR6J/QsaqDp7fGQ==",
        "dependencies": {
          "Microsoft.NETCore.Platforms": "1.1.0",
          "Microsoft.NETCore.Targets": "1.1.0",
          "System.Reflection": "4.3.0",
          "System.Reflection.Primitives": "4.3.0",
          "System.Runtime": "4.3.0",
          "System.Runtime.Handles": "4.3.0"
        }
      },
      "System.Runtime.Numerics": {
        "type": "Transitive",
        "resolved": "4.3.0",
        "contentHash": "yMH+MfdzHjy17l2KESnPiF2dwq7T+xLnSJar7slyimAkUh/gTrS9/UQOtv7xarskJ2/XDSNvfLGOBQPjL7PaHQ==",
        "dependencies": {
          "System.Globalization": "4.3.0",
          "System.Resources.ResourceManager": "4.3.0",
          "System.Runtime": "4.3.0",
          "System.Runtime.Extensions": "4.3.0"
        }
      },
      "System.Security.AccessControl": {
        "type": "Transitive",
        "resolved": "5.0.0",
        "contentHash": "dagJ1mHZO3Ani8GH0PHpPEe/oYO+rVdbQjvjJkBRNQkX4t0r1iaeGn8+/ybkSLEan3/slM0t59SVdHzuHf2jmw==",
        "dependencies": {
          "Microsoft.NETCore.Platforms": "5.0.0",
          "System.Security.Principal.Windows": "5.0.0"
        }
      },
      "System.Security.Cryptography.Algorithms": {
        "type": "Transitive",
        "resolved": "4.3.0",
        "contentHash": "W1kd2Y8mYSCgc3ULTAZ0hOP2dSdG5YauTb1089T0/kRcN2MpSAW1izOFROrJgxSlMn3ArsgHXagigyi+ibhevg==",
        "dependencies": {
          "Microsoft.NETCore.Platforms": "1.1.0",
          "System.Collections": "4.3.0",
          "System.IO": "4.3.0",
          "System.Resources.ResourceManager": "4.3.0",
          "System.Runtime": "4.3.0",
          "System.Runtime.Extensions": "4.3.0",
          "System.Runtime.Handles": "4.3.0",
          "System.Runtime.InteropServices": "4.3.0",
          "System.Runtime.Numerics": "4.3.0",
          "System.Security.Cryptography.Encoding": "4.3.0",
          "System.Security.Cryptography.Primitives": "4.3.0",
          "System.Text.Encoding": "4.3.0",
          "runtime.native.System.Security.Cryptography.Apple": "4.3.0",
          "runtime.native.System.Security.Cryptography.OpenSsl": "4.3.0"
        }
      },
      "System.Security.Cryptography.Cng": {
        "type": "Transitive",
        "resolved": "4.5.0",
        "contentHash": "WG3r7EyjUe9CMPFSs6bty5doUqT+q9pbI80hlNzo2SkPkZ4VTuZkGWjpp77JB8+uaL4DFPRdBsAY+DX3dBK92A=="
      },
      "System.Security.Cryptography.Csp": {
        "type": "Transitive",
        "resolved": "4.3.0",
        "contentHash": "X4s/FCkEUnRGnwR3aSfVIkldBmtURMhmexALNTwpjklzxWU7yjMk7GHLKOZTNkgnWnE0q7+BCf9N2LVRWxewaA==",
        "dependencies": {
          "Microsoft.NETCore.Platforms": "1.1.0",
          "System.IO": "4.3.0",
          "System.Reflection": "4.3.0",
          "System.Resources.ResourceManager": "4.3.0",
          "System.Runtime": "4.3.0",
          "System.Runtime.Extensions": "4.3.0",
          "System.Runtime.Handles": "4.3.0",
          "System.Runtime.InteropServices": "4.3.0",
          "System.Security.Cryptography.Algorithms": "4.3.0",
          "System.Security.Cryptography.Encoding": "4.3.0",
          "System.Security.Cryptography.Primitives": "4.3.0",
          "System.Text.Encoding": "4.3.0",
          "System.Threading": "4.3.0"
        }
      },
      "System.Security.Cryptography.Encoding": {
        "type": "Transitive",
        "resolved": "4.3.0",
        "contentHash": "1DEWjZZly9ae9C79vFwqaO5kaOlI5q+3/55ohmq/7dpDyDfc8lYe7YVxJUZ5MF/NtbkRjwFRo14yM4OEo9EmDw==",
        "dependencies": {
          "Microsoft.NETCore.Platforms": "1.1.0",
          "System.Collections": "4.3.0",
          "System.Collections.Concurrent": "4.3.0",
          "System.Linq": "4.3.0",
          "System.Resources.ResourceManager": "4.3.0",
          "System.Runtime": "4.3.0",
          "System.Runtime.Extensions": "4.3.0",
          "System.Runtime.Handles": "4.3.0",
          "System.Runtime.InteropServices": "4.3.0",
          "System.Security.Cryptography.Primitives": "4.3.0",
          "System.Text.Encoding": "4.3.0",
          "runtime.native.System.Security.Cryptography.OpenSsl": "4.3.0"
        }
      },
      "System.Security.Cryptography.OpenSsl": {
        "type": "Transitive",
        "resolved": "4.3.0",
        "contentHash": "h4CEgOgv5PKVF/HwaHzJRiVboL2THYCou97zpmhjghx5frc7fIvlkY1jL+lnIQyChrJDMNEXS6r7byGif8Cy4w==",
        "dependencies": {
          "System.Collections": "4.3.0",
          "System.IO": "4.3.0",
          "System.Resources.ResourceManager": "4.3.0",
          "System.Runtime": "4.3.0",
          "System.Runtime.Extensions": "4.3.0",
          "System.Runtime.Handles": "4.3.0",
          "System.Runtime.InteropServices": "4.3.0",
          "System.Runtime.Numerics": "4.3.0",
          "System.Security.Cryptography.Algorithms": "4.3.0",
          "System.Security.Cryptography.Encoding": "4.3.0",
          "System.Security.Cryptography.Primitives": "4.3.0",
          "System.Text.Encoding": "4.3.0",
          "runtime.native.System.Security.Cryptography.OpenSsl": "4.3.0"
        }
      },
      "System.Security.Cryptography.Primitives": {
        "type": "Transitive",
        "resolved": "4.3.0",
        "contentHash": "7bDIyVFNL/xKeFHjhobUAQqSpJq9YTOpbEs6mR233Et01STBMXNAc/V+BM6dwYGc95gVh/Zf+iVXWzj3mE8DWg==",
        "dependencies": {
          "System.Diagnostics.Debug": "4.3.0",
          "System.Globalization": "4.3.0",
          "System.IO": "4.3.0",
          "System.Resources.ResourceManager": "4.3.0",
          "System.Runtime": "4.3.0",
          "System.Threading": "4.3.0",
          "System.Threading.Tasks": "4.3.0"
        }
      },
      "System.Security.Cryptography.X509Certificates": {
        "type": "Transitive",
        "resolved": "4.3.0",
        "contentHash": "t2Tmu6Y2NtJ2um0RtcuhP7ZdNNxXEgUm2JeoA/0NvlMjAhKCnM1NX07TDl3244mVp3QU6LPEhT3HTtH1uF7IYw==",
        "dependencies": {
          "Microsoft.NETCore.Platforms": "1.1.0",
          "System.Collections": "4.3.0",
          "System.Diagnostics.Debug": "4.3.0",
          "System.Globalization": "4.3.0",
          "System.Globalization.Calendars": "4.3.0",
          "System.IO": "4.3.0",
          "System.IO.FileSystem": "4.3.0",
          "System.IO.FileSystem.Primitives": "4.3.0",
          "System.Resources.ResourceManager": "4.3.0",
          "System.Runtime": "4.3.0",
          "System.Runtime.Extensions": "4.3.0",
          "System.Runtime.Handles": "4.3.0",
          "System.Runtime.InteropServices": "4.3.0",
          "System.Runtime.Numerics": "4.3.0",
          "System.Security.Cryptography.Algorithms": "4.3.0",
          "System.Security.Cryptography.Cng": "4.3.0",
          "System.Security.Cryptography.Csp": "4.3.0",
          "System.Security.Cryptography.Encoding": "4.3.0",
          "System.Security.Cryptography.OpenSsl": "4.3.0",
          "System.Security.Cryptography.Primitives": "4.3.0",
          "System.Text.Encoding": "4.3.0",
          "System.Threading": "4.3.0",
          "runtime.native.System": "4.3.0",
          "runtime.native.System.Net.Http": "4.3.0",
          "runtime.native.System.Security.Cryptography.OpenSsl": "4.3.0"
        }
      },
      "System.Security.Principal.Windows": {
        "type": "Transitive",
        "resolved": "5.0.0",
        "contentHash": "t0MGLukB5WAVU9bO3MGzvlGnyJPgUlcwerXn1kzBRjwLKixT96XV0Uza41W49gVd8zEMFu9vQEFlv0IOrytICA=="
      },
      "System.Text.Encoding": {
        "type": "Transitive",
        "resolved": "4.3.0",
        "contentHash": "BiIg+KWaSDOITze6jGQynxg64naAPtqGHBwDrLaCtixsa5bKiR8dpPOHA7ge3C0JJQizJE+sfkz1wV+BAKAYZw==",
        "dependencies": {
          "Microsoft.NETCore.Platforms": "1.1.0",
          "Microsoft.NETCore.Targets": "1.1.0",
          "System.Runtime": "4.3.0"
        }
      },
      "System.Text.Encoding.CodePages": {
        "type": "Transitive",
        "resolved": "4.6.0",
        "contentHash": "OCUK9C/U97+UheVwo+JE+IUcKySUE3Oe+BcHhVtQrvmKSUFLrUDO8B5zEPRL6mBGbczxZp4w1boSck6/fw4dog==",
        "dependencies": {
          "Microsoft.NETCore.Platforms": "3.0.0"
        }
      },
      "System.Text.Encodings.Web": {
        "type": "Transitive",
        "resolved": "6.0.0",
        "contentHash": "Vg8eB5Tawm1IFqj4TVK1czJX89rhFxJo9ELqc/Eiq0eXy13RK00eubyU6TJE6y+GQXjyV5gSfiewDUZjQgSE0w==",
        "dependencies": {
          "System.Runtime.CompilerServices.Unsafe": "6.0.0"
        }
      },
      "System.Text.Json": {
        "type": "Transitive",
        "resolved": "6.0.7",
        "contentHash": "/Tf/9XjprpHolbcDOrxsKVYy/mUG/FS7aGd9YUgBVEiHeQH4kAE0T1sMbde7q6B5xcrNUsJ5iW7D1RvHudQNqA==",
        "dependencies": {
          "System.Runtime.CompilerServices.Unsafe": "6.0.0",
          "System.Text.Encodings.Web": "6.0.0"
        }
      },
      "System.Threading": {
        "type": "Transitive",
        "resolved": "4.3.0",
        "contentHash": "VkUS0kOBcUf3Wwm0TSbrevDDZ6BlM+b/HRiapRFWjM5O0NS0LviG0glKmFK+hhPDd1XFeSdU1GmlLhb2CoVpIw==",
        "dependencies": {
          "System.Runtime": "4.3.0",
          "System.Threading.Tasks": "4.3.0"
        }
      },
      "System.Threading.Channels": {
        "type": "Transitive",
        "resolved": "6.0.0",
        "contentHash": "TY8/9+tI0mNaUMgntOxxaq2ndTkdXqLSxvPmas7XEqOlv9lQtB7wLjYGd756lOaO7Dvb5r/WXhluM+0Xe87v5Q=="
      },
      "System.Threading.Tasks": {
        "type": "Transitive",
        "resolved": "4.3.0",
        "contentHash": "LbSxKEdOUhVe8BezB/9uOGGppt+nZf6e1VFyw6v3DN6lqitm0OSn2uXMOdtP0M3W4iMcqcivm2J6UgqiwwnXiA==",
        "dependencies": {
          "Microsoft.NETCore.Platforms": "1.1.0",
          "Microsoft.NETCore.Targets": "1.1.0",
          "System.Runtime": "4.3.0"
        }
      },
      "System.Threading.Tasks.Dataflow": {
        "type": "Transitive",
        "resolved": "6.0.0",
        "contentHash": "+tyDCU3/B1lDdOOAJywHQoFwyXIUghIaP2BxG79uvhfTnO+D9qIgjVlL/JV2NTliYbMHpd6eKDmHp2VHpij7MA=="
      },
      "System.Threading.Tasks.Extensions": {
        "type": "Transitive",
        "resolved": "4.5.4",
        "contentHash": "zteT+G8xuGu6mS+mzDzYXbzS7rd3K6Fjb9RiZlYlJPam2/hU7JCBZBVEcywNuR+oZ1ncTvc/cq0faRr3P01OVg=="
      },
      "System.ValueTuple": {
        "type": "Transitive",
        "resolved": "4.4.0",
        "contentHash": "BahUww/+mdP4ARCAh2RQhQTg13wYLVrBb9SYVgW8ZlrwjraGCXHGjo0oIiUfZ34LUZkMMR+RAzR7dEY4S1HeQQ=="
      },
      "TestableIO.System.IO.Abstractions": {
        "type": "Transitive",
        "resolved": "18.0.1",
        "contentHash": "nacJfL4mGObg8Ttn3ZCJZ2u9z8ivG43xgUJvQQLKCmDnle4m49NYNOLk8cqB4iPdSqVhnUSy+qcIryWgDHCqeg=="
      },
      "xunit.abstractions": {
        "type": "Transitive",
        "resolved": "2.0.3",
        "contentHash": "pot1I4YOxlWjIb5jmwvvQNbTrZ3lJQ+jUGkGjWE3hEFM0l5gOnBWS+H3qsex68s5cO52g+44vpGzhAt+42vwKg=="
      },
      "xunit.analyzers": {
        "type": "Transitive",
        "resolved": "1.0.0",
        "contentHash": "BeO8hEgs/c8Ls2647fPfieMngncvf0D0xYNDfIO59MolxtCtVjFRd6SRc+7tj8VMqkVOuJcnc9eh4ngI2cAmLQ=="
      },
      "xunit.assert": {
        "type": "Transitive",
        "resolved": "2.4.2",
        "contentHash": "pxJISOFjn2XTTi1mcDCkRZrTFb9OtRRCtx2kZFNF51GdReLr1ls2rnyxvAS4JO247K3aNtflvh5Q0346K5BROA==",
        "dependencies": {
          "NETStandard.Library": "1.6.1"
        }
      },
      "xunit.core": {
        "type": "Transitive",
        "resolved": "2.4.2",
        "contentHash": "KB4yGCxNqIVyekhJLXtKSEq6BaXVp/JO3mbGVE1hxypZTLEe7h+sTbAhpA+yZW2dPtXTuiW+C1B2oxxHEkrmOw==",
        "dependencies": {
          "xunit.extensibility.core": "[2.4.2]",
          "xunit.extensibility.execution": "[2.4.2]"
        }
      },
      "xunit.extensibility.core": {
        "type": "Transitive",
        "resolved": "2.4.2",
        "contentHash": "W1BoXTIN1C6kpVSMw25huSet25ky6IAQUNovu3zGOGN/jWnbgSoTyCrlIhmXSg0tH5nEf8q7h3OjNHOjyu5PfA==",
        "dependencies": {
          "NETStandard.Library": "1.6.1",
          "xunit.abstractions": "2.0.3"
        }
      },
      "xunit.extensibility.execution": {
        "type": "Transitive",
        "resolved": "2.4.2",
        "contentHash": "CZmgcKkwpyo8FlupZdWpJCryrAOWLh1FBPG6gmVZuPQkGQsim/oL4PcP4nfrC2hHgXUFtluvaJ0Sp9PQKUMNpg==",
        "dependencies": {
          "NETStandard.Library": "1.6.1",
          "xunit.extensibility.core": "[2.4.2]"
        }
      },
      "ZstdSharp.Port": {
        "type": "Transitive",
        "resolved": "0.6.2",
        "contentHash": "jPao/LdUNLUz8rn3H1D8W7wQbZsRZM0iayvWI4xGejJg3XJHT56gcmYdgmCGPdJF1UEBqUjucCRrFB+4HbJsbw=="
      },
      "monai.deploy.informaticsgateway": {
        "type": "Project",
        "dependencies": {
          "Ardalis.GuardClauses": "[4.0.1, )",
          "DotNext.Threading": "[4.7.4, )",
          "HL7-dotnetcore": "[2.29.0, )",
          "Karambolo.Extensions.Logging.File": "[3.3.1, )",
          "Microsoft.EntityFrameworkCore": "[6.0.13, )",
          "Microsoft.Extensions.DependencyInjection.Abstractions": "[6.0.0, )",
          "Microsoft.Extensions.Diagnostics.HealthChecks.Abstractions": "[6.0.13, )",
          "Microsoft.Extensions.Diagnostics.HealthChecks.EntityFrameworkCore": "[6.0.13, )",
          "Microsoft.Extensions.Hosting": "[6.0.1, )",
          "Microsoft.Extensions.Logging": "[6.0.0, )",
          "Microsoft.Extensions.Logging.Console": "[6.0.0, )",
          "Microsoft.Extensions.Options": "[6.0.0, )",
          "Monai.Deploy.InformaticsGateway.Api": "[1.0.0, )",
          "Monai.Deploy.InformaticsGateway.Common": "[1.0.0, )",
          "Monai.Deploy.InformaticsGateway.Configuration": "[1.0.0, )",
          "Monai.Deploy.InformaticsGateway.Database": "[1.0.0, )",
          "Monai.Deploy.InformaticsGateway.Database.EntityFramework": "[1.0.0, )",
          "Monai.Deploy.InformaticsGateway.DicomWeb.Client": "[1.0.0, )",
          "Monai.Deploy.Messaging.RabbitMQ": "[0.1.19, )",
          "Monai.Deploy.Security": "[0.1.3, )",
          "Monai.Deploy.Storage": "[0.2.13, )",
          "Monai.Deploy.Storage.MinIO": "[0.2.13, )",
          "NLog": "[5.1.1, )",
          "NLog.Web.AspNetCore": "[5.2.1, )",
          "Polly": "[7.2.3, )",
          "Swashbuckle.AspNetCore": "[6.5.0, )",
          "fo-dicom": "[5.0.3, )",
          "fo-dicom.NLog": "[5.0.3, )"
        }
      },
      "monai.deploy.informaticsgateway.api": {
        "type": "Project",
        "dependencies": {
          "Macross.Json.Extensions": "[3.0.0, )",
          "Microsoft.EntityFrameworkCore.Abstractions": "[6.0.13, )",
          "Monai.Deploy.InformaticsGateway.Common": "[1.0.0, )",
          "Monai.Deploy.Messaging": "[0.1.19, )",
          "Monai.Deploy.Storage": "[0.2.13, )"
        }
      },
      "monai.deploy.informaticsgateway.client": {
        "type": "Project",
        "dependencies": {
          "Microsoft.AspNet.WebApi.Client": "[5.2.9, )",
          "Microsoft.Extensions.Http": "[6.0.0, )",
          "Monai.Deploy.InformaticsGateway.Api": "[1.0.0, )",
          "Monai.Deploy.InformaticsGateway.Client.Common": "[1.0.0, )"
        }
      },
      "monai.deploy.informaticsgateway.client.common": {
        "type": "Project",
        "dependencies": {
          "Ardalis.GuardClauses": "[4.0.1, )",
          "System.Text.Json": "[6.0.7, )"
        }
      },
      "monai.deploy.informaticsgateway.common": {
        "type": "Project",
        "dependencies": {
          "Ardalis.GuardClauses": "[4.0.1, )",
<<<<<<< HEAD
          "System.IO.Abstractions": "[17.2.3, )",
          "System.Threading.Tasks.Dataflow": "[6.0.0, )",
=======
          "System.Threading.Tasks.Dataflow": "[6.0.0, )",
          "TestableIO.System.IO.Abstractions": "[18.0.1, )",
>>>>>>> a412da2f
          "fo-dicom": "[5.0.3, )"
        }
      },
      "monai.deploy.informaticsgateway.configuration": {
        "type": "Project",
        "dependencies": {
          "Microsoft.Extensions.Logging.Abstractions": "[6.0.3, )",
          "Microsoft.Extensions.Options": "[6.0.0, )",
          "Monai.Deploy.InformaticsGateway.Api": "[1.0.0, )",
          "Monai.Deploy.InformaticsGateway.Common": "[1.0.0, )",
          "Monai.Deploy.Messaging": "[0.1.19, )",
          "Monai.Deploy.Storage": "[0.2.13, )",
          "System.IO.Abstractions": "[17.2.3, )"
        }
      },
      "monai.deploy.informaticsgateway.database": {
        "type": "Project",
        "dependencies": {
          "AspNetCore.HealthChecks.MongoDb": "[6.0.2, )",
          "Microsoft.EntityFrameworkCore": "[6.0.13, )",
          "Microsoft.Extensions.Configuration": "[6.0.1, )",
          "Microsoft.Extensions.Configuration.FileExtensions": "[6.0.0, )",
          "Microsoft.Extensions.Configuration.Json": "[6.0.0, )",
          "Microsoft.Extensions.Diagnostics.HealthChecks.EntityFrameworkCore": "[6.0.13, )",
          "Microsoft.Extensions.Options.ConfigurationExtensions": "[6.0.0, )",
          "Monai.Deploy.InformaticsGateway.Api": "[1.0.0, )",
          "Monai.Deploy.InformaticsGateway.Configuration": "[1.0.0, )",
          "Monai.Deploy.InformaticsGateway.Database.Api": "[1.0.0, )",
          "Monai.Deploy.InformaticsGateway.Database.EntityFramework": "[1.0.0, )",
          "Monai.Deploy.InformaticsGateway.Database.MongoDB": "[1.0.0, )"
        }
      },
      "monai.deploy.informaticsgateway.database.api": {
        "type": "Project",
        "dependencies": {
          "Microsoft.EntityFrameworkCore": "[6.0.13, )",
          "Monai.Deploy.InformaticsGateway.Api": "[1.0.0, )",
          "Monai.Deploy.InformaticsGateway.Configuration": "[1.0.0, )",
          "Polly": "[7.2.3, )"
        }
      },
      "monai.deploy.informaticsgateway.database.entityframework": {
        "type": "Project",
        "dependencies": {
          "Microsoft.EntityFrameworkCore": "[6.0.13, )",
          "Microsoft.EntityFrameworkCore.Sqlite": "[6.0.13, )",
          "Microsoft.Extensions.Configuration": "[6.0.1, )",
          "Microsoft.Extensions.Configuration.FileExtensions": "[6.0.0, )",
          "Microsoft.Extensions.Configuration.Json": "[6.0.0, )",
          "Monai.Deploy.InformaticsGateway.Api": "[1.0.0, )",
          "Monai.Deploy.InformaticsGateway.Configuration": "[1.0.0, )",
          "Monai.Deploy.InformaticsGateway.Database.Api": "[1.0.0, )"
        }
      },
      "monai.deploy.informaticsgateway.database.mongodb": {
        "type": "Project",
        "dependencies": {
          "Monai.Deploy.InformaticsGateway.Database.Api": "[1.0.0, )",
<<<<<<< HEAD
          "MongoDB.Driver": "[2.19.0, )",
          "MongoDB.Driver.Core": "[2.19.0, )"
=======
          "MongoDB.Driver": "[2.18.0, )",
          "MongoDB.Driver.Core": "[2.18.0, )"
>>>>>>> a412da2f
        }
      },
      "monai.deploy.informaticsgateway.dicomweb.client": {
        "type": "Project",
        "dependencies": {
          "Ardalis.GuardClauses": "[4.0.1, )",
          "Microsoft.AspNet.WebApi.Client": "[5.2.9, )",
          "Microsoft.Extensions.Http": "[6.0.0, )",
          "Microsoft.Net.Http.Headers": "[2.2.8, )",
          "Monai.Deploy.InformaticsGateway.Client.Common": "[1.0.0, )",
          "System.Linq.Async": "[6.0.1, )",
          "fo-dicom": "[5.0.3, )"
        }
      }
    }
  }
}<|MERGE_RESOLUTION|>--- conflicted
+++ resolved
@@ -1734,13 +1734,8 @@
         "type": "Project",
         "dependencies": {
           "Ardalis.GuardClauses": "[4.0.1, )",
-<<<<<<< HEAD
           "System.IO.Abstractions": "[17.2.3, )",
           "System.Threading.Tasks.Dataflow": "[6.0.0, )",
-=======
-          "System.Threading.Tasks.Dataflow": "[6.0.0, )",
-          "TestableIO.System.IO.Abstractions": "[18.0.1, )",
->>>>>>> a412da2f
           "fo-dicom": "[5.0.3, )"
         }
       },
@@ -1799,13 +1794,8 @@
         "type": "Project",
         "dependencies": {
           "Monai.Deploy.InformaticsGateway.Database.Api": "[1.0.0, )",
-<<<<<<< HEAD
           "MongoDB.Driver": "[2.19.0, )",
           "MongoDB.Driver.Core": "[2.19.0, )"
-=======
-          "MongoDB.Driver": "[2.18.0, )",
-          "MongoDB.Driver.Core": "[2.18.0, )"
->>>>>>> a412da2f
         }
       },
       "monai.deploy.informaticsgateway.dicomweb.client": {
