--- conflicted
+++ resolved
@@ -114,11 +114,7 @@
                 IgnoredSopClasses = new List<string> { DicomUID.SecondaryCaptureImageStorage.UID }
             };
 
-<<<<<<< HEAD
-            var handler = new ApplicationEntityHandler(_serviceScopeFactory.Object, _logger.Object);
-=======
             var handler = new ApplicationEntityHandler(_serviceScopeFactory.Object, _logger.Object, _options);
->>>>>>> 07321d99
             handler.Configure(aet, Configuration.DicomJsonOptions.Complete, true);
 
             var request = GenerateRequest();
@@ -142,11 +138,7 @@
                 AllowedSopClasses = new List<string> { DicomUID.UltrasoundImageStorage.UID }
             };
 
-<<<<<<< HEAD
-            var handler = new ApplicationEntityHandler(_serviceScopeFactory.Object, _logger.Object);
-=======
             var handler = new ApplicationEntityHandler(_serviceScopeFactory.Object, _logger.Object, _options);
->>>>>>> 07321d99
             handler.Configure(aet, Configuration.DicomJsonOptions.Complete, true);
 
             var request = GenerateRequest();
@@ -169,11 +161,7 @@
                 Workflows = new List<string>() { "AppA", "AppB", Guid.NewGuid().ToString() }
             };
 
-<<<<<<< HEAD
-            var handler = new ApplicationEntityHandler(_serviceScopeFactory.Object, _logger.Object);
-=======
             var handler = new ApplicationEntityHandler(_serviceScopeFactory.Object, _logger.Object, _options);
->>>>>>> 07321d99
             handler.Configure(aet, Configuration.DicomJsonOptions.Complete, true);
 
             var request = GenerateRequest();
