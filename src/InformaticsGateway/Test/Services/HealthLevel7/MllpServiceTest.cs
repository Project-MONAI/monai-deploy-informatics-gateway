/*
 * Copyright 2022-2023 MONAI Consortium
 *
 * Licensed under the Apache License, Version 2.0 (the "License");
 * you may not use this file except in compliance with the License.
 * You may obtain a copy of the License at
 *
 * http://www.apache.org/licenses/LICENSE-2.0
 *
 * Unless required by applicable law or agreed to in writing, software
 * distributed under the License is distributed on an "AS IS" BASIS,
 * WITHOUT WARRANTIES OR CONDITIONS OF ANY KIND, either express or implied.
 * See the License for the specific language governing permissions and
 * limitations under the License.
 */

using System;
using System.Collections.Generic;
using System.IO.Abstractions;
using System.Net;
using System.Threading;
using System.Threading.Tasks;
using HL7.Dotnetcore;
using Microsoft.Extensions.DependencyInjection;
using Microsoft.Extensions.Logging;
using Microsoft.Extensions.Options;
using Monai.Deploy.InformaticsGateway.Api.Rest;
using Monai.Deploy.InformaticsGateway.Api.Storage;
using Monai.Deploy.InformaticsGateway.Configuration;
using Monai.Deploy.InformaticsGateway.Services.Common;
using Monai.Deploy.InformaticsGateway.Services.Connectors;
using Monai.Deploy.InformaticsGateway.Api.Mllp;
using Monai.Deploy.InformaticsGateway.Services.Storage;
using Monai.Deploy.InformaticsGateway.SharedTest;
using Monai.Deploy.Messaging.Events;
using Moq;
using xRetry;
using Xunit;
using Monai.Deploy.InformaticsGateway.Api;
using Monai.Deploy.InformaticsGateway.Api.PlugIns;
using Monai.Deploy.InformaticsGateway.Database.Api.Repositories;

namespace Monai.Deploy.InformaticsGateway.Test.Services.HealthLevel7
{
    public class MllpServiceTest
    {
        private readonly Mock<IServiceScopeFactory> _serviceScopeFactory;
        private readonly IOptions<InformaticsGatewayConfiguration> _options;

        private readonly Mock<ITcpListenerFactory> _tcpListenerFactory;
        private readonly Mock<ILoggerFactory> _loggerFactory;
        private readonly Mock<IMllpClientFactory> _mllpClientFactory;
        private readonly Mock<IObjectUploadQueue> _uploadQueue;
        private readonly Mock<IPayloadAssembler> _payloadAssembler;
        private readonly Mock<ITcpListener> _tcpListener;
        private readonly Mock<IFileSystem> _fileSystem;
        private readonly CancellationTokenSource _cancellationTokenSource;
        private readonly Mock<IServiceScope> _serviceScope;
        private readonly Mock<ILogger<MllpServiceHost>> _logger;
        private readonly IServiceProvider _serviceProvider;
        private readonly Mock<IStorageInfoProvider> _storageInfoProvider;
        private readonly Mock<IMllpExtract> _mIIpExtract = new Mock<IMllpExtract>();
        private readonly Mock<IInputHL7DataPlugInEngine> _hl7DataPlugInEngine = new Mock<IInputHL7DataPlugInEngine>();
        private readonly Mock<IHl7ApplicationConfigRepository> _hl7ApplicationConfigRepository = new Mock<IHl7ApplicationConfigRepository>();

        public MllpServiceTest()
        {
            _serviceScopeFactory = new Mock<IServiceScopeFactory>();
            _options = Options.Create(new InformaticsGatewayConfiguration());

            _tcpListenerFactory = new Mock<ITcpListenerFactory>();
            _loggerFactory = new Mock<ILoggerFactory>();
            _mllpClientFactory = new Mock<IMllpClientFactory>();
            _uploadQueue = new Mock<IObjectUploadQueue>();
            _payloadAssembler = new Mock<IPayloadAssembler>();
            _tcpListener = new Mock<ITcpListener>();
            _fileSystem = new Mock<IFileSystem>();
            _storageInfoProvider = new Mock<IStorageInfoProvider>();

            _cancellationTokenSource = new CancellationTokenSource();
            _serviceScope = new Mock<IServiceScope>();
            _logger = new Mock<ILogger<MllpServiceHost>>();

            _serviceScopeFactory.Setup(p => p.CreateScope()).Returns(_serviceScope.Object);

            var services = new ServiceCollection();
            services.AddScoped(p => _loggerFactory.Object);
            services.AddScoped(p => _tcpListenerFactory.Object);
            services.AddScoped(p => _mllpClientFactory.Object);
            services.AddScoped(p => _uploadQueue.Object);
            services.AddScoped(p => _payloadAssembler.Object);
            services.AddScoped(p => _fileSystem.Object);
            services.AddScoped(p => _storageInfoProvider.Object);
            services.AddScoped(p => _mIIpExtract.Object);
            services.AddScoped(p => _hl7DataPlugInEngine.Object);
            services.AddScoped(p => _hl7ApplicationConfigRepository.Object);

            _serviceProvider = services.BuildServiceProvider();
            _serviceScopeFactory.Setup(p => p.CreateScope()).Returns(_serviceScope.Object);
            _serviceScope.Setup(p => p.ServiceProvider).Returns(_serviceProvider);

            _loggerFactory.Setup(p => p.CreateLogger(It.IsAny<string>())).Returns(_logger.Object);
            _tcpListenerFactory.Setup(p => p.CreateTcpListener(It.IsAny<IPAddress>(), It.IsAny<int>())).Returns(_tcpListener.Object);
            _logger.Setup(p => p.IsEnabled(It.IsAny<LogLevel>())).Returns(true);
            _storageInfoProvider.Setup(p => p.HasSpaceAvailableToStore).Returns(true);
            _options.Value.Storage.TemporaryDataStorage = TemporaryDataStorageLocation.Memory;
        }

        [RetryFact(10, 250)]
        public void GivenAMllpService_WhenInitialized_ExpectParametersToBeValidated()
        {
            Assert.Throws<ArgumentNullException>(() => new MllpServiceHost(null, null));
            Assert.Throws<ArgumentNullException>(() => new MllpServiceHost(_serviceScopeFactory.Object, null));

            new MllpServiceHost(_serviceScopeFactory.Object, _options);
        }

        [RetryFact(5, 250)]
        public void GivenAMllpService_WhenStartAsyncIsCalled_ExpectServiceStartupNormally()
        {
            var service = new MllpServiceHost(_serviceScopeFactory.Object, _options);
            var task = service.StartAsync(_cancellationTokenSource.Token);

            Assert.NotNull(task);
            Assert.Equal(ServiceStatus.Running, service.Status);
        }

        [RetryFact(10, 250)]
        public void GivenAMllpService_WhenStopAsyncIsCalled_ExpectServiceStopsNormally()
        {
            _tcpListener.Setup(p => p.Stop());
            var service = new MllpServiceHost(_serviceScopeFactory.Object, _options);
            var task = service.StopAsync(_cancellationTokenSource.Token);

            Assert.NotNull(task);
            Assert.Equal(ServiceStatus.Stopped, service.Status);
            _tcpListener.Verify(p => p.Stop(), Times.Once());
        }

        [RetryFact(10, 100)]
        public async Task GivenTcpConnections_WhenConnectsAndDisconnectsFromMllpService_ExpectItToTrackActiveConnections()
        {
            var actions = new Dictionary<IMllpClient, Func<IMllpClient, MllpClientResult, Task>>();
            var mllpClients = new List<Mock<IMllpClient>>();
            var checkEvent = new CountdownEvent(5);
            _mllpClientFactory.Setup(p => p.CreateClient(It.IsAny<ITcpClientAdapter>(), It.IsAny<Hl7Configuration>(), It.IsAny<ILogger<MllpClient>>()))
                .Returns(() =>
                {
                    var client = new Mock<IMllpClient>();
                    client.Setup(p => p.Start(It.IsAny<Func<IMllpClient, MllpClientResult, Task>>(), It.IsAny<CancellationToken>()))
                        .Callback<Func<IMllpClient, MllpClientResult, Task>, CancellationToken>((action, cancellationToken) =>
                        {
                            actions.Add(client.Object, action);
                            checkEvent.Signal();
                        });
                    client.SetupGet(p => p.ClientId).Returns(Guid.NewGuid());
                    mllpClients.Add(client);
                    return client.Object;
                });

            _tcpListener.Setup(p => p.AcceptTcpClientAsync(It.IsAny<CancellationToken>()))
                .Returns(() =>
                {
                    if (checkEvent.CurrentCount > 0)
                    {
                        return ValueTask.FromResult((new Mock<ITcpClientAdapter>()).Object);
                    }

                    while (true)
                    {
                        Task.Delay(100).GetAwaiter().GetResult();
                    }
                });

            var service = new MllpServiceHost(_serviceScopeFactory.Object, _options);
            _ = service.StartAsync(_cancellationTokenSource.Token);

            Assert.True(checkEvent.Wait(3000));
            await Task.Delay(200);
            Assert.Equal(checkEvent.InitialCount, service.ActiveConnections);

            foreach (var action in actions.Keys)
            {
                await actions[action](action, new MllpClientResult(null, null));
            }
            Assert.Equal(0, service.ActiveConnections);
        }

        [RetryFact(10, 250)]
        public async Task GivenAMllpService_WhenMaximumConnectionLimitIsConfigure_ExpectTheServiceToAbideByTheLimit()
        {
            var checkEvent = new CountdownEvent(_options.Value.Hl7.MaximumNumberOfConnections);
            var mllpClients = new List<Mock<IMllpClient>>();
            _mllpClientFactory.Setup(p => p.CreateClient(It.IsAny<ITcpClientAdapter>(), It.IsAny<Hl7Configuration>(), It.IsAny<ILogger<MllpClient>>()))
               .Returns(() =>
               {
                   var client = new Mock<IMllpClient>();
                   client.Setup(p => p.Start(It.IsAny<Func<IMllpClient, MllpClientResult, Task>>(), It.IsAny<CancellationToken>()))
                       .Callback<Func<IMllpClient, MllpClientResult, Task>, CancellationToken>((action, cancellationToken) =>
                       {
                           checkEvent.Signal();
                       });
                   client.SetupGet(p => p.ClientId).Returns(Guid.NewGuid());
                   mllpClients.Add(client);
                   return client.Object;
               });

            _tcpListener.Setup(p => p.AcceptTcpClientAsync(It.IsAny<CancellationToken>()))
                .Returns(ValueTask.FromResult((new Mock<ITcpClientAdapter>()).Object));

            var service = new MllpServiceHost(_serviceScopeFactory.Object, _options);
            _ = service.StartAsync(_cancellationTokenSource.Token);

            checkEvent.Wait();
            await Task.Delay(500);
            Assert.Equal(_options.Value.Hl7.MaximumNumberOfConnections, service.ActiveConnections);
            _tcpListener.Verify(p => p.AcceptTcpClientAsync(It.IsAny<CancellationToken>()), Times.Exactly(_options.Value.Hl7.MaximumNumberOfConnections));

            _logger.VerifyLoggingMessageBeginsWith($"Maximum number {_options.Value.Hl7.MaximumNumberOfConnections} of clients reached.", LogLevel.Information, Times.AtLeastOnce());
        }

        [RetryFact(10, 250)]
        public async Task GivenConnectedTcpClients_WhenDisconnects_ExpectServiceToDisposeResources()
        {
            var checkEvent = new ManualResetEventSlim();
            var client = new Mock<IMllpClient>();
            var callCount = 0;
            _mllpClientFactory.Setup(p => p.CreateClient(It.IsAny<ITcpClientAdapter>(), It.IsAny<Hl7Configuration>(), It.IsAny<ILogger<MllpClient>>()))
                .Returns(() =>
                {
                    client.Setup(p => p.Start(It.IsAny<Func<IMllpClient, MllpClientResult, Task>>(), It.IsAny<CancellationToken>()))
                        .Callback<Func<IMllpClient, MllpClientResult, Task>, CancellationToken>((action, cancellationToken) =>
                        {
                            callCount++;
                            checkEvent.Set();
                        });
                    client.Setup(p => p.Dispose());
                    client.SetupGet(p => p.ClientId).Returns(Guid.NewGuid());
                    return client.Object;
                });

            _tcpListener.Setup(p => p.AcceptTcpClientAsync(It.IsAny<CancellationToken>()))
                .Returns(ValueTask.FromResult((new Mock<ITcpClientAdapter>()).Object));

            var service = new MllpServiceHost(_serviceScopeFactory.Object, _options);
            _ = service.StartAsync(_cancellationTokenSource.Token);

            Assert.True(checkEvent.Wait(3000));
            await Task.Delay(200).ConfigureAwait(ConfigureAwaitOptions.ContinueOnCapturedContext);
            Assert.True(service.ActiveConnections > 0);

            _cancellationTokenSource.Cancel();
            await Task.Delay(500).ConfigureAwait(ConfigureAwaitOptions.ContinueOnCapturedContext);

            service.Dispose();
            client.Verify(p => p.Dispose(), Times.Exactly(callCount));
        }

        [RetryFact(10, 250)]
        public async Task GivenATcpClientWithHl7Messages_WhenStorageSpaceIsLow_ExpectToDisconnect()
        {
            _storageInfoProvider.Setup(p => p.HasSpaceAvailableToStore).Returns(false);
            var checkEvent = new ManualResetEventSlim();
            var client = new Mock<IMllpClient>();
            var clientAdapter = new Mock<ITcpClientAdapter>();

            _tcpListener.Setup(p => p.AcceptTcpClientAsync(It.IsAny<CancellationToken>()))
                .Returns(ValueTask.FromResult(clientAdapter.Object));

            var service = new MllpServiceHost(_serviceScopeFactory.Object, _options);
            _ = service.StartAsync(_cancellationTokenSource.Token);

            _cancellationTokenSource.CancelAfter(400);
            await Task.Delay(500).ConfigureAwait(ConfigureAwaitOptions.ContinueOnCapturedContext);

            clientAdapter.Verify(p => p.Close(), Times.AtLeastOnce());
            _uploadQueue.Verify(p => p.Queue(It.IsAny<FileStorageMetadata>()), Times.Never());
            _payloadAssembler.Verify(p => p.Queue(It.IsAny<string>(), It.IsAny<FileStorageMetadata>(), It.IsAny<DataOrigin>()), Times.Never());
        }

        [RetryFact(10, 250)]
        public async Task GivenATcpClientWithHl7Messages_WhenDisconnected_ExpectMessageToBeQueued()
        {
            var checkEvent = new ManualResetEventSlim();
            var client = new Mock<IMllpClient>();
            _mIIpExtract.Setup(e => e.ExtractInfo(It.IsAny<Hl7FileStorageMetadata>(), It.IsAny<Message>(), It.IsAny<Hl7ApplicationConfigEntity>()))
                .ReturnsAsync((Hl7FileStorageMetadata meta, Message Msg, Hl7ApplicationConfigEntity configItem) => Msg);

            _mllpClientFactory.Setup(p => p.CreateClient(It.IsAny<ITcpClientAdapter>(), It.IsAny<Hl7Configuration>(), It.IsAny<ILogger<MllpClient>>()))
                .Returns(() =>
                {
                    client.Setup(p => p.Start(It.IsAny<Func<IMllpClient, MllpClientResult, Task>>(), It.IsAny<CancellationToken>()))
                        .Callback<Func<IMllpClient, MllpClientResult, Task>, CancellationToken>((action, cancellationToken) =>
                        {
                            var results = new MllpClientResult(
                                 new List<HL7.Dotnetcore.Message>
                                 {
                                     new HL7.Dotnetcore.Message(""),
                                     new HL7.Dotnetcore.Message(""),
                                     new HL7.Dotnetcore.Message(""),
                                 }, null);
                            action(client.Object, results);
                            checkEvent.Set();
                            _cancellationTokenSource.Cancel();
                        });
                    client.Setup(p => p.Dispose());
                    client.SetupGet(p => p.ClientId).Returns(Guid.NewGuid());
                    return client.Object;
                });

            _tcpListener.Setup(p => p.AcceptTcpClientAsync(It.IsAny<CancellationToken>()))
                .Returns(ValueTask.FromResult((new Mock<ITcpClientAdapter>()).Object));

            var service = new MllpServiceHost(_serviceScopeFactory.Object, _options);
            _ = service.StartAsync(_cancellationTokenSource.Token);

            Assert.True(checkEvent.Wait(3000));
            await Task.Delay(500).ConfigureAwait(ConfigureAwaitOptions.ContinueOnCapturedContext);

            _uploadQueue.Verify(p => p.Queue(It.IsAny<FileStorageMetadata>()), Times.Exactly(3));
            _payloadAssembler.Verify(p => p.Queue(It.IsAny<string>(), It.IsAny<FileStorageMetadata>(), It.IsAny<DataOrigin>()), Times.Exactly(3));
        }

        [RetryFact(10, 250)]
        public async Task GivenATcpClientWithHl7Messages_WhenDisconnected_ExpectMessageToBeRePopulated()
        {
            var checkEvent = new ManualResetEventSlim();
            var client = new Mock<IMllpClient>();

            _mIIpExtract.Setup(e => e.ExtractInfo(It.IsAny<Hl7FileStorageMetadata>(), It.IsAny<Message>(), It.IsAny<Hl7ApplicationConfigEntity>()))
                .ReturnsAsync((Hl7FileStorageMetadata meta, Message Msg, Hl7ApplicationConfigEntity configItem) => Msg);

            _mIIpExtract.Setup(e => e.GetConfigItem(It.IsAny<Message>()))
                .ReturnsAsync((Message Msg) => new Hl7ApplicationConfigEntity());

            _mllpClientFactory.Setup(p => p.CreateClient(It.IsAny<ITcpClientAdapter>(), It.IsAny<Hl7Configuration>(), It.IsAny<ILogger<MllpClient>>()))
                .Returns(() =>
                {
                    client.Setup(p => p.Start(It.IsAny<Func<IMllpClient, MllpClientResult, Task>>(), It.IsAny<CancellationToken>()))
                        .Callback<Func<IMllpClient, MllpClientResult, Task>, CancellationToken>((action, cancellationToken) =>
                        {
                            var results = new MllpClientResult(
                                 new List<HL7.Dotnetcore.Message>
                                 {
                                     new HL7.Dotnetcore.Message(""),
                                     new HL7.Dotnetcore.Message(""),
                                     new HL7.Dotnetcore.Message(""),
                                 }, null);
                            action(client.Object, results);
                            checkEvent.Set();
                            _cancellationTokenSource.Cancel();
                        });
                    client.Setup(p => p.Dispose());
                    client.SetupGet(p => p.ClientId).Returns(Guid.NewGuid());
                    return client.Object;
                });

            _tcpListener.Setup(p => p.AcceptTcpClientAsync(It.IsAny<CancellationToken>()))
                .Returns(ValueTask.FromResult((new Mock<ITcpClientAdapter>()).Object));

<<<<<<< HEAD
            var service = new MllpServiceHost(_serviceScopeFactory.Object, _options);
=======
            var service = new MllpService(_serviceScopeFactory.Object, _options);
>>>>>>> dd2c6485
            _ = service.StartAsync(_cancellationTokenSource.Token);

            Assert.True(checkEvent.Wait(3000));
            await Task.Delay(500).ConfigureAwait(ConfigureAwaitOptions.ContinueOnCapturedContext);

            _mIIpExtract.Verify(p => p.ExtractInfo(It.IsAny<Hl7FileStorageMetadata>(), It.IsAny<Message>(), It.IsAny<Hl7ApplicationConfigEntity>()), Times.Exactly(3));
        }

        [RetryFact(10, 250)]
        public async Task GivenATcpClientWithHl7Messages_ShouldntAdddBlankPlugin()
        {
            var checkEvent = new ManualResetEventSlim();
            var client = new Mock<IMllpClient>();
            _mIIpExtract.Setup(e => e.ExtractInfo(It.IsAny<Hl7FileStorageMetadata>(), It.IsAny<Message>(), It.IsAny<Hl7ApplicationConfigEntity>()))
                .ReturnsAsync((Hl7FileStorageMetadata meta, Message Msg, Hl7ApplicationConfigEntity configItem) => Msg);

            _hl7ApplicationConfigRepository.Setup(p => p.GetAllAsync(It.IsAny<CancellationToken>()))
                .ReturnsAsync(new List<Hl7ApplicationConfigEntity> { new Hl7ApplicationConfigEntity {
                    PlugInAssemblies = [""]
                } });

            _mllpClientFactory.Setup(p => p.CreateClient(It.IsAny<ITcpClientAdapter>(), It.IsAny<Hl7Configuration>(), It.IsAny<ILogger<MllpClient>>()))
                .Returns(() =>
                {
                    client.Setup(p => p.Start(It.IsAny<Func<IMllpClient, MllpClientResult, Task>>(), It.IsAny<CancellationToken>()))
                        .Callback<Func<IMllpClient, MllpClientResult, Task>, CancellationToken>((action, cancellationToken) =>
                        {
                            var results = new MllpClientResult(
                                 new List<HL7.Dotnetcore.Message>
                                 {
                                     new("")
                                 }, null);
                            action(client.Object, results);
                            checkEvent.Set();
                            _cancellationTokenSource.Cancel();
                        });
                    client.Setup(p => p.Dispose());
                    client.SetupGet(p => p.ClientId).Returns(Guid.NewGuid());
                    return client.Object;
                });

            _tcpListener.Setup(p => p.AcceptTcpClientAsync(It.IsAny<CancellationToken>()))
                .Returns(ValueTask.FromResult((new Mock<ITcpClientAdapter>()).Object));

<<<<<<< HEAD
            var service = new MllpServiceHost(_serviceScopeFactory.Object, _options);
=======
            var service = new MllpService(_serviceScopeFactory.Object, _options);
>>>>>>> dd2c6485
            _ = service.StartAsync(_cancellationTokenSource.Token);

            Assert.True(checkEvent.Wait(3000));
            await Task.Delay(500).ConfigureAwait(ConfigureAwaitOptions.ContinueOnCapturedContext);
            _hl7DataPlugInEngine.Verify(p => p.Configure(It.IsAny<IReadOnlyList<string>>()), Times.Never());
        }
    }
}<|MERGE_RESOLUTION|>--- conflicted
+++ resolved
@@ -358,11 +358,7 @@
             _tcpListener.Setup(p => p.AcceptTcpClientAsync(It.IsAny<CancellationToken>()))
                 .Returns(ValueTask.FromResult((new Mock<ITcpClientAdapter>()).Object));
 
-<<<<<<< HEAD
-            var service = new MllpServiceHost(_serviceScopeFactory.Object, _options);
-=======
-            var service = new MllpService(_serviceScopeFactory.Object, _options);
->>>>>>> dd2c6485
+            var service = new MllpServiceHost(_serviceScopeFactory.Object, _options);
             _ = service.StartAsync(_cancellationTokenSource.Token);
 
             Assert.True(checkEvent.Wait(3000));
@@ -407,11 +403,7 @@
             _tcpListener.Setup(p => p.AcceptTcpClientAsync(It.IsAny<CancellationToken>()))
                 .Returns(ValueTask.FromResult((new Mock<ITcpClientAdapter>()).Object));
 
-<<<<<<< HEAD
-            var service = new MllpServiceHost(_serviceScopeFactory.Object, _options);
-=======
-            var service = new MllpService(_serviceScopeFactory.Object, _options);
->>>>>>> dd2c6485
+            var service = new MllpServiceHost(_serviceScopeFactory.Object, _options);
             _ = service.StartAsync(_cancellationTokenSource.Token);
 
             Assert.True(checkEvent.Wait(3000));
