--- conflicted
+++ resolved
@@ -177,11 +177,7 @@
                 VirtualAeTitle = Guid.NewGuid().ToString(),
             };
 
-<<<<<<< HEAD
-            _streamsWriter.Setup(p => p.Save(It.IsAny<IList<Stream>>(), It.IsAny<string>(), It.IsAny<VirtualApplicationEntity?>(), It.IsAny<string>(), It.IsAny<string>(), It.IsAny<string>(), It.IsAny<CancellationToken>()));
-=======
             _streamsWriter.Setup(p => p.Save(It.IsAny<IList<Stream>>(), It.IsAny<string>(), It.IsAny<VirtualApplicationEntity>(), It.IsAny<string>(), It.IsAny<string>(), It.IsAny<string>(), It.IsAny<CancellationToken>()));
->>>>>>> 340f181f
             _repository.Setup(p => p.FindByAeTitleAsync(It.IsAny<string>(), It.IsAny<CancellationToken>())).ReturnsAsync(vae);
 
             var httpRequest = new Mock<HttpRequest>();
@@ -205,11 +201,7 @@
                 VirtualAeTitle = Guid.NewGuid().ToString(),
             };
 
-<<<<<<< HEAD
-            _streamsWriter.Setup(p => p.Save(It.IsAny<IList<Stream>>(), It.IsAny<string>(), It.IsAny<VirtualApplicationEntity?>(), It.IsAny<string>(), It.IsAny<string>(), It.IsAny<string>(), It.IsAny<CancellationToken>()));
-=======
             _streamsWriter.Setup(p => p.Save(It.IsAny<IList<Stream>>(), It.IsAny<string>(), It.IsAny<VirtualApplicationEntity>(), It.IsAny<string>(), It.IsAny<string>(), It.IsAny<string>(), It.IsAny<CancellationToken>()));
->>>>>>> 340f181f
             _repository.Setup(p => p.FindByAeTitleAsync(It.IsAny<string>(), It.IsAny<CancellationToken>())).ReturnsAsync(vae);
 
             var httpRequest = new Mock<HttpRequest>();
@@ -231,11 +223,7 @@
             var studyInstanceUid = DicomUIDGenerator.GenerateDerivedFromUUID().UID;
             var service = new StowService(_serviceFactory.Object, _configuration);
 
-<<<<<<< HEAD
-            _streamsWriter.Setup(p => p.Save(It.IsAny<IList<Stream>>(), It.IsAny<string>(), It.IsAny<VirtualApplicationEntity?>(), It.IsAny<string>(), It.IsAny<string>(), It.IsAny<string>(), It.IsAny<CancellationToken>()));
-=======
             _streamsWriter.Setup(p => p.Save(It.IsAny<IList<Stream>>(), It.IsAny<string>(), It.IsAny<VirtualApplicationEntity>(), It.IsAny<string>(), It.IsAny<string>(), It.IsAny<string>(), It.IsAny<CancellationToken>()));
->>>>>>> 340f181f
 
             var httpRequest = new Mock<HttpRequest>();
             httpRequest.SetupGet(p => p.ContentType).Returns($"{ContentTypes.MultipartRelated}; boundary={Boundary}");
