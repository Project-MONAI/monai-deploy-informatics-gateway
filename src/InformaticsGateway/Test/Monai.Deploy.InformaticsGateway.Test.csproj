<!--
  ~ Copyright 2021-2022 MONAI Consortium
  ~
  ~ Licensed under the Apache License, Version 2.0 (the "License");
  ~ you may not use this file except in compliance with the License.
  ~ You may obtain a copy of the License at
  ~
  ~ http://www.apache.org/licenses/LICENSE-2.0
  ~
  ~ Unless required by applicable law or agreed to in writing, software
  ~ distributed under the License is distributed on an "AS IS" BASIS,
  ~ WITHOUT WARRANTIES OR CONDITIONS OF ANY KIND, either express or implied.
  ~ See the License for the specific language governing permissions and
  ~ limitations under the License.
-->

<Project Sdk="Microsoft.NET.Sdk">

  <PropertyGroup>
    <TargetFramework>net6.0</TargetFramework>
    <RootNamespace>Monai.Deploy.InformaticsGateway.Test</RootNamespace>
    <IsPackable>false</IsPackable>
    <PackageLicenseExpression>Apache-2.0</PackageLicenseExpression>
  </PropertyGroup>

  <ItemGroup>
    <Compile Include="..\..\Shared\Test\InstanceGenerator.cs" Link="Shared\InstanceGenerator.cs" />
    <Compile Include="..\..\Shared\Test\TestStorageInfo.cs" Link="Shared\TestStorageInfo.cs" />
    <Compile Include="..\..\Shared\Test\VerifyLogExtension.cs" Link="Shared\VerifyLogExtension.cs" />
  </ItemGroup>

  <ItemGroup>
    <PackageReference Include="coverlet.collector" Version="3.1.2">
      <PrivateAssets>all</PrivateAssets>
      <IncludeAssets>runtime; build; native; contentfiles; analyzers; buildtransitive</IncludeAssets>
    </PackageReference>
    <PackageReference Include="Microsoft.AspNetCore.Mvc.WebApiCompatShim" Version="2.2.0" />
    <PackageReference Include="Microsoft.EntityFrameworkCore.InMemory" Version="6.0.9" />
<<<<<<< HEAD
    <PackageReference Include="Microsoft.NET.Test.Sdk" Version="17.3.1" />
=======
    <PackageReference Include="Microsoft.NET.Test.Sdk" Version="17.3.2" />
>>>>>>> 07321d99
    <PackageReference Include="Moq" Version="4.18.2" />
    <PackageReference Include="NPOI" Version="2.5.6" />
    <PackageReference Include="System.IO.Abstractions.TestingHelpers" Version="17.2.3" />
    <PackageReference Include="xRetry" Version="1.8.0" />
    <PackageReference Include="xunit" Version="2.4.2" />
    <PackageReference Include="xunit.runner.visualstudio" Version="2.4.5">
      <IncludeAssets>runtime; build; native; contentfiles; analyzers; buildtransitive</IncludeAssets>
      <PrivateAssets>all</PrivateAssets>
    </PackageReference>
    <PackageReference Include="Swashbuckle.AspNetCore" Version="6.4.0" />
  </ItemGroup>

  <ItemGroup>
    <ProjectReference Include="..\..\Api\Monai.Deploy.InformaticsGateway.Api.csproj" />
    <ProjectReference Include="..\Monai.Deploy.InformaticsGateway.csproj" />
  </ItemGroup>

  <ItemGroup>
    <None Update="appsettings.json">
      <CopyToOutputDirectory>Always</CopyToOutputDirectory>
    </None>
  </ItemGroup>

</Project><|MERGE_RESOLUTION|>--- conflicted
+++ resolved
@@ -36,11 +36,7 @@
     </PackageReference>
     <PackageReference Include="Microsoft.AspNetCore.Mvc.WebApiCompatShim" Version="2.2.0" />
     <PackageReference Include="Microsoft.EntityFrameworkCore.InMemory" Version="6.0.9" />
-<<<<<<< HEAD
-    <PackageReference Include="Microsoft.NET.Test.Sdk" Version="17.3.1" />
-=======
     <PackageReference Include="Microsoft.NET.Test.Sdk" Version="17.3.2" />
->>>>>>> 07321d99
     <PackageReference Include="Moq" Version="4.18.2" />
     <PackageReference Include="NPOI" Version="2.5.6" />
     <PackageReference Include="System.IO.Abstractions.TestingHelpers" Version="17.2.3" />
