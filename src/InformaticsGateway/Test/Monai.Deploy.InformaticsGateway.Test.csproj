--- conflicted
+++ resolved
@@ -38,13 +38,8 @@
     <PackageReference Include="Microsoft.AspNetCore.Mvc.WebApiCompatShim" Version="2.2.0" />
     <PackageReference Include="Microsoft.EntityFrameworkCore.InMemory" Version="6.0.12" />
     <PackageReference Include="Microsoft.NET.Test.Sdk" Version="17.4.0" />
-<<<<<<< HEAD
     <PackageReference Include="Moq" Version="4.18.3" />
     <PackageReference Include="System.IO.Abstractions.TestingHelpers" Version="17.2.3" />
-=======
-    <PackageReference Include="Moq" Version="4.18.2" />
-    <PackageReference Include="TestableIO.System.IO.Abstractions.TestingHelpers" Version="18.0.1" />
->>>>>>> e2b329f3
     <PackageReference Include="xRetry" Version="1.8.0" />
     <PackageReference Include="xunit" Version="2.4.2" />
     <PackageReference Include="xunit.runner.visualstudio" Version="2.4.5">
