--- conflicted
+++ resolved
@@ -28,7 +28,6 @@
     <Content Include="xunit.runner.json" CopyToOutputDirectory="PreserveNewest" />
   </ItemGroup>
   <ItemGroup>
-<<<<<<< HEAD
     <PackageReference Include="coverlet.collector" Version="6.0.4">
       <PrivateAssets>all</PrivateAssets>
       <IncludeAssets>runtime; build; native; contentfiles; analyzers; buildtransitive</IncludeAssets>
@@ -36,15 +35,6 @@
     <PackageReference Include="Microsoft.NET.Test.Sdk" Version="17.13.0" />
     <PackageReference Include="Moq" Version="4.20.70" />
     <PackageReference Include="System.IO.Abstractions.TestingHelpers" Version="21.3.1" />
-=======
-    <PackageReference Include="coverlet.collector" Version="6.0.2">
-      <PrivateAssets>all</PrivateAssets>
-      <IncludeAssets>runtime; build; native; contentfiles; analyzers; buildtransitive</IncludeAssets>
-    </PackageReference>
-    <PackageReference Include="Microsoft.NET.Test.Sdk" Version="17.10.0" />
-    <PackageReference Include="Moq" Version="4.20.70" />
-    <PackageReference Include="System.IO.Abstractions.TestingHelpers" Version="21.0.2" />
->>>>>>> dd2c6485
     <PackageReference Include="xRetry" Version="1.9.0" />
     <PackageReference Include="xunit" Version="2.8.1" />
     <PackageReference Include="xunit.runner.visualstudio" Version="2.8.1">
