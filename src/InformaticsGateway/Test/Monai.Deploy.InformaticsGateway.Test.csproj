<!--
// SPDX-FileCopyrightText: © 2021-2022 MONAI Consortium
// SPDX-License-Identifier: Apache License 2.0
 -->
<Project Sdk="Microsoft.NET.Sdk">

  <PropertyGroup>
    <TargetFramework>net6.0</TargetFramework>
    <RootNamespace>Monai.Deploy.InformaticsGateway.Test</RootNamespace>
    <IsPackable>false</IsPackable>
    <PackageLicenseExpression>Apache-2.0</PackageLicenseExpression>
  </PropertyGroup>

  <ItemGroup>
    <Compile Include="..\..\Shared\Test\InstanceGenerator.cs" Link="Shared\InstanceGenerator.cs" />
    <Compile Include="..\..\Shared\Test\TestStorageInfo.cs" Link="Shared\TestStorageInfo.cs" />
    <Compile Include="..\..\Shared\Test\VerifyLogExtension.cs" Link="Shared\VerifyLogExtension.cs" />
  </ItemGroup>

  <ItemGroup>
    <PackageReference Include="coverlet.collector" Version="3.1.2">
      <PrivateAssets>all</PrivateAssets>
      <IncludeAssets>runtime; build; native; contentfiles; analyzers; buildtransitive</IncludeAssets>
    </PackageReference>
    <PackageReference Include="Microsoft.AspNetCore.Mvc.WebApiCompatShim" Version="2.2.0" />
<<<<<<< HEAD
    <PackageReference Include="Microsoft.EntityFrameworkCore.InMemory" Version="6.0.3" />
    <PackageReference Include="Microsoft.NET.Test.Sdk" Version="17.1.0" />
    <PackageReference Include="Moq" Version="4.17.2" />
=======
    <PackageReference Include="Microsoft.NET.Test.Sdk" Version="17.1.0" />
>>>>>>> 1151b958
    <PackageReference Include="NPOI" Version="2.5.6" />
    <PackageReference Include="System.IO.Abstractions.TestingHelpers" Version="16.1.25" />
    <PackageReference Include="Microsoft.EntityFrameworkCore.InMemory" Version="6.0.6" />
    <PackageReference Include="Microsoft.NET.Test.Sdk" Version="17.2.0" />
    <PackageReference Include="Moq" Version="4.18.1" />
    <PackageReference Include="System.IO.Abstractions.TestingHelpers" Version="17.0.18" />
    <PackageReference Include="xRetry" Version="1.8.0" />
    <PackageReference Include="xunit" Version="2.4.1" />
    <PackageReference Include="xunit.runner.visualstudio" Version="2.4.5">
      <IncludeAssets>runtime; build; native; contentfiles; analyzers; buildtransitive</IncludeAssets>
      <PrivateAssets>all</PrivateAssets>
    </PackageReference>
    <PackageReference Include="Swashbuckle.AspNetCore" Version="6.3.1" />
  </ItemGroup>

  <ItemGroup>
    <ProjectReference Include="..\..\Api\Monai.Deploy.InformaticsGateway.Api.csproj" />
    <ProjectReference Include="..\Monai.Deploy.InformaticsGateway.csproj" />
  </ItemGroup>

  <ItemGroup>
    <None Update="appsettings.json">
      <CopyToOutputDirectory>Always</CopyToOutputDirectory>
    </None>
  </ItemGroup>

</Project><|MERGE_RESOLUTION|>--- conflicted
+++ resolved
@@ -23,13 +23,9 @@
       <IncludeAssets>runtime; build; native; contentfiles; analyzers; buildtransitive</IncludeAssets>
     </PackageReference>
     <PackageReference Include="Microsoft.AspNetCore.Mvc.WebApiCompatShim" Version="2.2.0" />
-<<<<<<< HEAD
     <PackageReference Include="Microsoft.EntityFrameworkCore.InMemory" Version="6.0.3" />
     <PackageReference Include="Microsoft.NET.Test.Sdk" Version="17.1.0" />
     <PackageReference Include="Moq" Version="4.17.2" />
-=======
-    <PackageReference Include="Microsoft.NET.Test.Sdk" Version="17.1.0" />
->>>>>>> 1151b958
     <PackageReference Include="NPOI" Version="2.5.6" />
     <PackageReference Include="System.IO.Abstractions.TestingHelpers" Version="16.1.25" />
     <PackageReference Include="Microsoft.EntityFrameworkCore.InMemory" Version="6.0.6" />
