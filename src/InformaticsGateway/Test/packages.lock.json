{
  "version": 1,
  "dependencies": {
    "net6.0": {
      "coverlet.collector": {
        "type": "Direct",
        "requested": "[6.0.0, )",
        "resolved": "6.0.0",
        "contentHash": "tW3lsNS+dAEII6YGUX/VMoJjBS1QvsxqJeqLaJXub08y1FSjasFPtQ4UBUsudE9PNrzLjooClMsPtY2cZLdXpQ=="
      },
      "Microsoft.AspNetCore.Mvc.WebApiCompatShim": {
        "type": "Direct",
        "requested": "[2.2.0, )",
        "resolved": "2.2.0",
        "contentHash": "YKovpp46Fgah0N8H4RGb+7x9vdjj50mS3NON910pYJFQmn20Cd1mYVkTunjy/DrZpvwmJ8o5Es0VnONSYVXEAQ==",
        "dependencies": {
          "Microsoft.AspNet.WebApi.Client": "5.2.6",
          "Microsoft.AspNetCore.Mvc.Core": "2.2.0",
          "Microsoft.AspNetCore.Mvc.Formatters.Json": "2.2.0",
          "Microsoft.AspNetCore.WebUtilities": "2.2.0"
        }
      },
      "Microsoft.EntityFrameworkCore.InMemory": {
        "type": "Direct",
        "requested": "[6.0.21, )",
        "resolved": "6.0.21",
        "contentHash": "NJq3pURTBBHWkHgYkZJlCesZ6udyQIlnS2gU8SdR0xZ5VhW3c90tCCkZel38CgPmq29vWfxLurJLEwroIUokzg==",
        "dependencies": {
          "Microsoft.EntityFrameworkCore": "6.0.21"
        }
      },
      "Microsoft.NET.Test.Sdk": {
        "type": "Direct",
        "requested": "[17.7.1, )",
        "resolved": "17.7.1",
        "contentHash": "o1qyqDOR8eMuQrC1e5EMMcE+Wm3rwES5aHNWaJpi2A5qwVOru23zsdXkndT6hgl79QsJsqKp+/RNcayIzpHjvA==",
        "dependencies": {
          "Microsoft.CodeCoverage": "17.7.1",
          "Microsoft.TestPlatform.TestHost": "17.7.1"
        }
      },
      "Moq": {
        "type": "Direct",
        "requested": "[4.20.69, )",
        "resolved": "4.20.69",
        "contentHash": "8P/oAUOL8ZVyXnzBBcgdhTsOD1kQbAWfOcMI7KDQO3HqQtzB/0WYLdnMa4Jefv8nu/MQYiiG0IuoJdvG0v0Nig==",
        "dependencies": {
          "Castle.Core": "5.1.1"
        }
      },
      "Swashbuckle.AspNetCore": {
        "type": "Direct",
        "requested": "[6.5.0, )",
        "resolved": "6.5.0",
        "contentHash": "FK05XokgjgwlCI6wCT+D4/abtQkL1X1/B9Oas6uIwHFmYrIO9WUD5aLC9IzMs9GnHfUXOtXZ2S43gN1mhs5+aA==",
        "dependencies": {
          "Microsoft.Extensions.ApiDescription.Server": "6.0.5",
          "Swashbuckle.AspNetCore.Swagger": "6.5.0",
          "Swashbuckle.AspNetCore.SwaggerGen": "6.5.0",
          "Swashbuckle.AspNetCore.SwaggerUI": "6.5.0"
        }
      },
      "System.IO.Abstractions.TestingHelpers": {
        "type": "Direct",
        "requested": "[17.2.3, )",
        "resolved": "17.2.3",
        "contentHash": "tkXvQbsfOIfeoGso+WptCuouFLiWt3EU8s0D8poqIVz1BJOOszkPuFbFgP2HUTJ9bp5n1HH89eFHILo6Oz5XUw==",
        "dependencies": {
          "System.IO.Abstractions": "17.2.3"
        }
      },
      "xRetry": {
        "type": "Direct",
        "requested": "[1.9.0, )",
        "resolved": "1.9.0",
        "contentHash": "NeIbJrwpc5EUPagx/mdd/7KzpR36BO8IWrsbgtvOVjxD2xtmNfUHieZ24PeZ4oCYiLBcTviCy+og/bE/OvPchw==",
        "dependencies": {
          "xunit.core": "[2.4.0, 3.0.0)"
        }
      },
      "xunit": {
        "type": "Direct",
        "requested": "[2.5.0, )",
        "resolved": "2.5.0",
        "contentHash": "f2V5wuAdoaq0mRTt9UBmPbVex9HcwFYn+y7WaKUz5Xpakcrv7lhtQWBJUWNY4N3Z+o+atDBLyAALM1QWx04C6Q==",
        "dependencies": {
          "xunit.analyzers": "1.2.0",
          "xunit.assert": "2.5.0",
          "xunit.core": "[2.5.0]"
        }
      },
      "xunit.runner.visualstudio": {
        "type": "Direct",
        "requested": "[2.5.0, )",
        "resolved": "2.5.0",
        "contentHash": "+Gp9vuC2431yPyKB15YrOTxCuEAErBQUTIs6CquumX1F073UaPHGW0VE/XVJLMh9W4sXdz3TBkcHdFWZrRn2Hw=="
      },
      "Ardalis.GuardClauses": {
        "type": "Transitive",
        "resolved": "4.1.1",
        "contentHash": "+UcJ2s+gf2wMNrwadCaHZV2DMcGgBU1t22A+jm40P4MHQRLy9hcleGy5xdVWd4dXZPa5Vlp4TG5xU2rhoDYrBA=="
      },
      "AspNetCore.HealthChecks.MongoDb": {
        "type": "Transitive",
        "resolved": "6.0.2",
        "contentHash": "0R3NVbsjMhS5fd2hGijzQNKJ0zQBv/qMC7nkpmnbtgribCj7vfNdAhSqv4lwbibffRWPW5A/7VNJMX4aPej0WQ==",
        "dependencies": {
          "Microsoft.Extensions.Diagnostics.HealthChecks": "6.0.2",
          "MongoDB.Driver": "2.14.1"
        }
      },
      "AWSSDK.Core": {
        "type": "Transitive",
        "resolved": "3.7.200.13",
        "contentHash": "yiUuhTI8w183euRqhXym1DyhnD/1ccxceRoruCfkIoqY3PAaFgFL8pE4iDLDZa7SUW4M4qZnQ5PMlFr1rrl6zw=="
      },
      "AWSSDK.SecurityToken": {
        "type": "Transitive",
        "resolved": "3.7.201.9",
        "contentHash": "yKlTPrvNeDdzkOX82Ydf7MD09Gk3dK74JWZPRWJ3QIxskWVoNTAyLvfVBzbi+/fGnjf8/qKsSzxT7GHLqds37A==",
        "dependencies": {
          "AWSSDK.Core": "[3.7.200.13, 4.0.0)"
        }
      },
      "Castle.Core": {
        "type": "Transitive",
        "resolved": "5.1.1",
        "contentHash": "rpYtIczkzGpf+EkZgDr9CClTdemhsrwA/W5hMoPjLkRFnXzH44zDLoovXeKtmxb1ykXK9aJVODSpiJml8CTw2g==",
        "dependencies": {
          "System.Diagnostics.EventLog": "6.0.0"
        }
      },
      "CommunityToolkit.HighPerformance": {
        "type": "Transitive",
        "resolved": "8.2.0",
        "contentHash": "iKzsPiSnXoQUN5AoApYmdfnLn9osNb+YCLWRr5PFmrDEQVIu7OeOyf4DPvNBvbqbYLZCfvHozPkulyv6zBQsFw=="
      },
      "DnsClient": {
        "type": "Transitive",
        "resolved": "1.6.1",
        "contentHash": "4H/f2uYJOZ+YObZjpY9ABrKZI+JNw3uizp6oMzTXwDw6F+2qIPhpRl/1t68O/6e98+vqNiYGu+lswmwdYUy3gg==",
        "dependencies": {
          "Microsoft.Win32.Registry": "5.0.0"
        }
      },
      "DotNext": {
        "type": "Transitive",
        "resolved": "4.7.4",
        "contentHash": "5Xp6G9U0MhSmfgxKklUUsOFfSg2VqF+/rkd7WyoUs7HqbnVd32bRw2rWW5o+rieHLzUlW/sagctPiaZqmeTA+g==",
        "dependencies": {
          "System.Runtime.CompilerServices.Unsafe": "6.0.0"
        }
      },
      "DotNext.Threading": {
        "type": "Transitive",
        "resolved": "4.7.4",
        "contentHash": "G/AogSunqiZZ/0H4y3Qy/YNveIB+6azddStmFxbxLWkruXZ27gXyoRQ9kQ2gpDbq/+YfMINz9nmTY5ZtuCzuyw==",
        "dependencies": {
          "DotNext": "4.7.4",
          "System.Threading.Channels": "6.0.0"
        }
      },
      "fo-dicom": {
        "type": "Transitive",
        "resolved": "5.1.1",
        "contentHash": "YraR81u9XuTN7l+pt6HzT0KvuhgWVZ9LCuHMH3zgFfAtv4peT1y+nYMSGwF9YqNP+oZnzh0s0PJ+vJMsTDpGIw==",
        "dependencies": {
          "CommunityToolkit.HighPerformance": "8.2.0",
          "Microsoft.Bcl.AsyncInterfaces": "6.0.0",
          "Microsoft.Bcl.HashCode": "1.1.1",
          "Microsoft.Extensions.DependencyInjection": "6.0.1",
          "Microsoft.Extensions.Logging": "6.0.0",
          "Microsoft.Extensions.Options": "6.0.0",
          "System.Buffers": "4.5.1",
          "System.Text.Encoding.CodePages": "6.0.0",
          "System.Text.Encodings.Web": "6.0.0",
          "System.Text.Json": "6.0.7",
          "System.Threading.Channels": "6.0.0"
        }
      },
      "HL7-dotnetcore": {
        "type": "Transitive",
        "resolved": "2.36.0",
        "contentHash": "N1HLMeIqYuY+4O69ItgZJoDBnnpNkK5N2pClceTJ2nFJxsP48iCsA4iz3tm43Yszi4r/vaThoc3UoLBfGP3vKw=="
      },
      "Karambolo.Extensions.Logging.File": {
        "type": "Transitive",
        "resolved": "3.4.0",
        "contentHash": "ZhDYGgEv792s754DXn5xGidn1CbDnk1fTNcXDeUVr3suL/FH1faA4R5S2pDimS61wD8t0J+CBmG9qY9YmqV9Kw==",
        "dependencies": {
          "Microsoft.Extensions.FileProviders.Physical": "6.0.0",
          "Microsoft.Extensions.Logging.Configuration": "6.0.0",
          "Microsoft.Extensions.Options.ConfigurationExtensions": "6.0.0",
          "System.Threading.Channels": "6.0.0"
        }
      },
      "Macross.Json.Extensions": {
        "type": "Transitive",
        "resolved": "3.0.0",
        "contentHash": "AkNshs6dopj8FXsmkkJxvLivN2SyDJQDbjcds5lo9+Y6L4zpcoXdmzXQ3VVN+AIWQr0CTD5A7vkuHGAr2aypZg=="
      },
      "Microsoft.AspNet.WebApi.Client": {
        "type": "Transitive",
        "resolved": "5.2.9",
        "contentHash": "cuVhPjjNMSEFpKXweMNBbsG4RUFuuZpFBm8tSyw309U9JEjcnbB6n3EPb4xwgcy9bJ38ctIbv5G8zXUBhlrPWw==",
        "dependencies": {
          "Newtonsoft.Json": "10.0.1",
          "Newtonsoft.Json.Bson": "1.0.1"
        }
      },
      "Microsoft.AspNetCore.Authentication.Abstractions": {
        "type": "Transitive",
        "resolved": "2.2.0",
        "contentHash": "VloMLDJMf3n/9ic5lCBOa42IBYJgyB1JhzLsL68Zqg+2bEPWfGBj/xCJy/LrKTArN0coOcZp3wyVTZlx0y9pHQ==",
        "dependencies": {
          "Microsoft.AspNetCore.Http.Abstractions": "2.2.0",
          "Microsoft.Extensions.Logging.Abstractions": "2.2.0",
          "Microsoft.Extensions.Options": "2.2.0"
        }
      },
      "Microsoft.AspNetCore.Authentication.Core": {
        "type": "Transitive",
        "resolved": "2.2.0",
        "contentHash": "XlVJzJ5wPOYW+Y0J6Q/LVTEyfS4ssLXmt60T0SPP+D8abVhBTl+cgw2gDHlyKYIkcJg7btMVh383NDkMVqD/fg==",
        "dependencies": {
          "Microsoft.AspNetCore.Authentication.Abstractions": "2.2.0",
          "Microsoft.AspNetCore.Http": "2.2.0",
          "Microsoft.AspNetCore.Http.Extensions": "2.2.0"
        }
      },
      "Microsoft.AspNetCore.Authentication.JwtBearer": {
        "type": "Transitive",
        "resolved": "6.0.11",
        "contentHash": "ivpWC8L84Y+l9VZOa0uJXPoUE+n3TiSRZpfKxMElRtLMYCeXmz5x3O7CuCJkZ65z1520RWuEZDmHefxiz5TqPg==",
        "dependencies": {
          "Microsoft.IdentityModel.Protocols.OpenIdConnect": "6.10.0"
        }
      },
      "Microsoft.AspNetCore.Authorization": {
        "type": "Transitive",
        "resolved": "2.2.0",
        "contentHash": "/L0W8H3jMYWyaeA9gBJqS/tSWBegP9aaTM0mjRhxTttBY9z4RVDRYJ2CwPAmAXIuPr3r1sOw+CS8jFVRGHRezQ==",
        "dependencies": {
          "Microsoft.Extensions.Logging.Abstractions": "2.2.0",
          "Microsoft.Extensions.Options": "2.2.0"
        }
      },
      "Microsoft.AspNetCore.Authorization.Policy": {
        "type": "Transitive",
        "resolved": "2.2.0",
        "contentHash": "aJCo6niDRKuNg2uS2WMEmhJTooQUGARhV2ENQ2tO5443zVHUo19MSgrgGo9FIrfD+4yKPF8Q+FF33WkWfPbyKw==",
        "dependencies": {
          "Microsoft.AspNetCore.Authentication.Abstractions": "2.2.0",
          "Microsoft.AspNetCore.Authorization": "2.2.0"
        }
      },
      "Microsoft.AspNetCore.Hosting.Abstractions": {
        "type": "Transitive",
        "resolved": "2.2.0",
        "contentHash": "ubycklv+ZY7Kutdwuy1W4upWcZ6VFR8WUXU7l7B2+mvbDBBPAcfpi+E+Y5GFe+Q157YfA3C49D2GCjAZc7Mobw==",
        "dependencies": {
          "Microsoft.AspNetCore.Hosting.Server.Abstractions": "2.2.0",
          "Microsoft.AspNetCore.Http.Abstractions": "2.2.0",
          "Microsoft.Extensions.Hosting.Abstractions": "2.2.0"
        }
      },
      "Microsoft.AspNetCore.Hosting.Server.Abstractions": {
        "type": "Transitive",
        "resolved": "2.2.0",
        "contentHash": "1PMijw8RMtuQF60SsD/JlKtVfvh4NORAhF4wjysdABhlhTrYmtgssqyncR0Stq5vqtjplZcj6kbT4LRTglt9IQ==",
        "dependencies": {
          "Microsoft.AspNetCore.Http.Features": "2.2.0",
          "Microsoft.Extensions.Configuration.Abstractions": "2.2.0"
        }
      },
      "Microsoft.AspNetCore.Http": {
        "type": "Transitive",
        "resolved": "2.2.0",
        "contentHash": "YogBSMotWPAS/X5967pZ+yyWPQkThxhmzAwyCHCSSldzYBkW5W5d6oPfBaPqQOnSHYTpSOSOkpZoAce0vwb6+A==",
        "dependencies": {
          "Microsoft.AspNetCore.Http.Abstractions": "2.2.0",
          "Microsoft.AspNetCore.WebUtilities": "2.2.0",
          "Microsoft.Extensions.ObjectPool": "2.2.0",
          "Microsoft.Extensions.Options": "2.2.0",
          "Microsoft.Net.Http.Headers": "2.2.0"
        }
      },
      "Microsoft.AspNetCore.Http.Abstractions": {
        "type": "Transitive",
        "resolved": "2.2.0",
        "contentHash": "Nxs7Z1q3f1STfLYKJSVXCs1iBl+Ya6E8o4Oy1bCxJ/rNI44E/0f6tbsrVqAWfB7jlnJfyaAtIalBVxPKUPQb4Q==",
        "dependencies": {
          "Microsoft.AspNetCore.Http.Features": "2.2.0",
          "System.Text.Encodings.Web": "4.5.0"
        }
      },
      "Microsoft.AspNetCore.Http.Extensions": {
        "type": "Transitive",
        "resolved": "2.2.0",
        "contentHash": "2DgZ9rWrJtuR7RYiew01nGRzuQBDaGHGmK56Rk54vsLLsCdzuFUPqbDTJCS1qJQWTbmbIQ9wGIOjpxA1t0l7/w==",
        "dependencies": {
          "Microsoft.AspNetCore.Http.Abstractions": "2.2.0",
          "Microsoft.Extensions.FileProviders.Abstractions": "2.2.0",
          "Microsoft.Net.Http.Headers": "2.2.0",
          "System.Buffers": "4.5.0"
        }
      },
      "Microsoft.AspNetCore.Http.Features": {
        "type": "Transitive",
        "resolved": "2.2.0",
        "contentHash": "ziFz5zH8f33En4dX81LW84I6XrYXKf9jg6aM39cM+LffN9KJahViKZ61dGMSO2gd3e+qe5yBRwsesvyqlZaSMg==",
        "dependencies": {
          "Microsoft.Extensions.Primitives": "2.2.0"
        }
      },
      "Microsoft.AspNetCore.JsonPatch": {
        "type": "Transitive",
        "resolved": "2.2.0",
        "contentHash": "o9BB9hftnCsyJalz9IT0DUFxz8Xvgh3TOfGWolpuf19duxB4FySq7c25XDYBmBMS+sun5/PsEUAi58ra4iJAoA==",
        "dependencies": {
          "Microsoft.CSharp": "4.5.0",
          "Newtonsoft.Json": "11.0.2"
        }
      },
      "Microsoft.AspNetCore.Mvc.Abstractions": {
        "type": "Transitive",
        "resolved": "2.2.0",
        "contentHash": "ET6uZpfVbGR1NjCuLaLy197cQ3qZUjzl7EG5SL4GfJH/c9KRE89MMBrQegqWsh0w1iRUB/zQaK0anAjxa/pz4g==",
        "dependencies": {
          "Microsoft.AspNetCore.Routing.Abstractions": "2.2.0",
          "Microsoft.Net.Http.Headers": "2.2.0"
        }
      },
      "Microsoft.AspNetCore.Mvc.Core": {
        "type": "Transitive",
        "resolved": "2.2.0",
        "contentHash": "ALiY4a6BYsghw8PT5+VU593Kqp911U3w9f/dH9/ZoI3ezDsDAGiObqPu/HP1oXK80Ceu0XdQ3F0bx5AXBeuN/Q==",
        "dependencies": {
          "Microsoft.AspNetCore.Authentication.Core": "2.2.0",
          "Microsoft.AspNetCore.Authorization.Policy": "2.2.0",
          "Microsoft.AspNetCore.Hosting.Abstractions": "2.2.0",
          "Microsoft.AspNetCore.Http": "2.2.0",
          "Microsoft.AspNetCore.Http.Extensions": "2.2.0",
          "Microsoft.AspNetCore.Mvc.Abstractions": "2.2.0",
          "Microsoft.AspNetCore.ResponseCaching.Abstractions": "2.2.0",
          "Microsoft.AspNetCore.Routing": "2.2.0",
          "Microsoft.AspNetCore.Routing.Abstractions": "2.2.0",
          "Microsoft.Extensions.DependencyInjection": "2.2.0",
          "Microsoft.Extensions.DependencyModel": "2.1.0",
          "Microsoft.Extensions.FileProviders.Abstractions": "2.2.0",
          "Microsoft.Extensions.Logging.Abstractions": "2.2.0",
          "System.Diagnostics.DiagnosticSource": "4.5.0",
          "System.Threading.Tasks.Extensions": "4.5.1"
        }
      },
      "Microsoft.AspNetCore.Mvc.Formatters.Json": {
        "type": "Transitive",
        "resolved": "2.2.0",
        "contentHash": "ScWwXrkAvw6PekWUFkIr5qa9NKn4uZGRvxtt3DvtUrBYW5Iu2y4SS/vx79JN0XDHNYgAJ81nVs+4M7UE1Y/O+g==",
        "dependencies": {
          "Microsoft.AspNetCore.JsonPatch": "2.2.0",
          "Microsoft.AspNetCore.Mvc.Core": "2.2.0"
        }
      },
      "Microsoft.AspNetCore.ResponseCaching.Abstractions": {
        "type": "Transitive",
        "resolved": "2.2.0",
        "contentHash": "CIHWEKrHzZfFp7t57UXsueiSA/raku56TgRYauV/W1+KAQq6vevz60zjEKaazt3BI76zwMz3B4jGWnCwd8kwQw==",
        "dependencies": {
          "Microsoft.Extensions.Primitives": "2.2.0"
        }
      },
      "Microsoft.AspNetCore.Routing": {
        "type": "Transitive",
        "resolved": "2.2.0",
        "contentHash": "jAhDBy0wryOnMhhZTtT9z63gJbvCzFuLm8yC6pHzuVu9ZD1dzg0ltxIwT4cfwuNkIL/TixdKsm3vpVOpG8euWQ==",
        "dependencies": {
          "Microsoft.AspNetCore.Http.Extensions": "2.2.0",
          "Microsoft.AspNetCore.Routing.Abstractions": "2.2.0",
          "Microsoft.Extensions.Logging.Abstractions": "2.2.0",
          "Microsoft.Extensions.ObjectPool": "2.2.0",
          "Microsoft.Extensions.Options": "2.2.0"
        }
      },
      "Microsoft.AspNetCore.Routing.Abstractions": {
        "type": "Transitive",
        "resolved": "2.2.0",
        "contentHash": "lRRaPN7jDlUCVCp9i0W+PB0trFaKB0bgMJD7hEJS9Uo4R9MXaMC8X2tJhPLmeVE3SGDdYI4QNKdVmhNvMJGgPQ==",
        "dependencies": {
          "Microsoft.AspNetCore.Http.Abstractions": "2.2.0"
        }
      },
      "Microsoft.AspNetCore.WebUtilities": {
        "type": "Transitive",
        "resolved": "2.2.0",
        "contentHash": "9ErxAAKaDzxXASB/b5uLEkLgUWv1QbeVxyJYEHQwMaxXOeFFVkQxiq8RyfVcifLU7NR0QY0p3acqx4ZpYfhHDg==",
        "dependencies": {
          "Microsoft.Net.Http.Headers": "2.2.0",
          "System.Text.Encodings.Web": "4.5.0"
        }
      },
      "Microsoft.Bcl.AsyncInterfaces": {
        "type": "Transitive",
        "resolved": "6.0.0",
        "contentHash": "UcSjPsst+DfAdJGVDsu346FX0ci0ah+lw3WRtn18NUwEqRt70HaOQ7lI72vy3+1LxtqI3T5GWwV39rQSrCzAeg=="
      },
      "Microsoft.Bcl.HashCode": {
        "type": "Transitive",
        "resolved": "1.1.1",
        "contentHash": "MalY0Y/uM/LjXtHfX/26l2VtN4LDNZ2OE3aumNOHDLsT4fNYy2hiHXI4CXCqKpNUNm7iJ2brrc4J89UdaL56FA=="
      },
      "Microsoft.CodeCoverage": {
        "type": "Transitive",
        "resolved": "17.7.1",
        "contentHash": "NmGwM2ZJy4CAMdJYIp53opUjnXsMbzASX5oQzgxORicJsgz5Lp50fnRI8OmQ/kYNg6dHfr3IjuUoXbsotDX+KA=="
      },
      "Microsoft.CSharp": {
        "type": "Transitive",
        "resolved": "4.5.0",
        "contentHash": "kaj6Wb4qoMuH3HySFJhxwQfe8R/sJsNJnANrvv8WdFPMoNbKY5htfNscv+LHCu5ipz+49m2e+WQXpLXr9XYemQ=="
      },
      "Microsoft.Data.Sqlite.Core": {
        "type": "Transitive",
        "resolved": "6.0.21",
        "contentHash": "9S+kvYcPyGBqH5KX7sL0d7xYADTUrUVaBz+GZsSx4N4jKh/0mka6IFdeuFYzs3T6wdtHTvzdltcRwucwuTFpdw==",
        "dependencies": {
          "SQLitePCLRaw.core": "2.1.2"
        }
      },
      "Microsoft.EntityFrameworkCore": {
        "type": "Transitive",
        "resolved": "6.0.21",
        "contentHash": "XUPcDrn/Vrv9yF4M3b9FYEZvqW1gyS3hfJhFiP0pttuRYnGRB+y3/6g/9k0GIoU62+XkxGa78l1JUccq1uvAXQ==",
        "dependencies": {
          "Microsoft.EntityFrameworkCore.Abstractions": "6.0.21",
          "Microsoft.EntityFrameworkCore.Analyzers": "6.0.21",
          "Microsoft.Extensions.Caching.Memory": "6.0.1",
          "Microsoft.Extensions.DependencyInjection": "6.0.1",
          "Microsoft.Extensions.Logging": "6.0.0",
          "System.Collections.Immutable": "6.0.0",
          "System.Diagnostics.DiagnosticSource": "6.0.1"
        }
      },
      "Microsoft.EntityFrameworkCore.Abstractions": {
        "type": "Transitive",
        "resolved": "6.0.21",
        "contentHash": "GlNsy7qoFnCxgZlPpb8H/Srq1juOiV6W5XaijSA0+h8V0yn1VJ0owjb01If3di3Covs/8682A+ByTFjmEUxePA=="
      },
      "Microsoft.EntityFrameworkCore.Analyzers": {
        "type": "Transitive",
        "resolved": "6.0.21",
        "contentHash": "gS8tH419vOY2kEyqEZBX8VnXWmtHaor7gVx6zVaXCsEyQurGR/aVB++IZ62vzeQFS9R46LbNY6D6bqEA6j3iCg=="
      },
      "Microsoft.EntityFrameworkCore.Relational": {
        "type": "Transitive",
        "resolved": "6.0.21",
        "contentHash": "Ev5FM2KpXJu7+Dm9qvLf1FhSJMytrhSXho92Vompmgeiz3p4InldluidmKKmv8nZQAjs9dTCUUyvk1pxQjysaQ==",
        "dependencies": {
          "Microsoft.EntityFrameworkCore": "6.0.21",
          "Microsoft.Extensions.Configuration.Abstractions": "6.0.0"
        }
      },
      "Microsoft.EntityFrameworkCore.Sqlite": {
        "type": "Transitive",
        "resolved": "6.0.21",
        "contentHash": "iAs1F5gxEQRRGNHDKJ6ZtoSbOAWcjdk+mABEIy2vRLeACp7xBPdQRQdJnENmxykkBgOVef73RpU3xVdDcn8Omg==",
        "dependencies": {
          "Microsoft.EntityFrameworkCore.Sqlite.Core": "6.0.21",
          "SQLitePCLRaw.bundle_e_sqlite3": "2.1.2"
        }
      },
      "Microsoft.EntityFrameworkCore.Sqlite.Core": {
        "type": "Transitive",
        "resolved": "6.0.21",
        "contentHash": "2If1Lt04gD+KrKPFbMUeUzB8Av/EGJJFxNLGfC/CKLgy8+jAYsamyQ/Hux+93XCajJxFLnJimqSg+bBBvXX+2g==",
        "dependencies": {
          "Microsoft.Data.Sqlite.Core": "6.0.21",
          "Microsoft.EntityFrameworkCore.Relational": "6.0.21",
          "Microsoft.Extensions.DependencyModel": "6.0.0"
        }
      },
      "Microsoft.Extensions.ApiDescription.Server": {
        "type": "Transitive",
        "resolved": "6.0.5",
        "contentHash": "Ckb5EDBUNJdFWyajfXzUIMRkhf52fHZOQuuZg/oiu8y7zDCVwD0iHhew6MnThjHmevanpxL3f5ci2TtHQEN6bw=="
      },
      "Microsoft.Extensions.Caching.Abstractions": {
        "type": "Transitive",
        "resolved": "6.0.0",
        "contentHash": "bcz5sSFJbganH0+YrfvIjJDIcKNW7TL07C4d1eTmXy/wOt52iz4LVogJb6pazs7W0+74j0YpXFErvp++Aq5Bsw==",
        "dependencies": {
          "Microsoft.Extensions.Primitives": "6.0.0"
        }
      },
      "Microsoft.Extensions.Caching.Memory": {
        "type": "Transitive",
        "resolved": "6.0.1",
        "contentHash": "B4y+Cev05eMcjf1na0v9gza6GUtahXbtY1JCypIgx3B4Ea/KAgsWyXEmW4q6zMbmTMtKzmPVk09rvFJirvMwTg==",
        "dependencies": {
          "Microsoft.Extensions.Caching.Abstractions": "6.0.0",
          "Microsoft.Extensions.DependencyInjection.Abstractions": "6.0.0",
          "Microsoft.Extensions.Logging.Abstractions": "6.0.0",
          "Microsoft.Extensions.Options": "6.0.0",
          "Microsoft.Extensions.Primitives": "6.0.0"
        }
      },
      "Microsoft.Extensions.Configuration": {
        "type": "Transitive",
        "resolved": "6.0.1",
        "contentHash": "BUyFU9t+HzlSE7ri4B+AQN2BgTgHv/uM82s5ZkgU1BApyzWzIl48nDsG5wR1t0pniNuuyTBzG3qCW8152/NtSw==",
        "dependencies": {
          "Microsoft.Extensions.Configuration.Abstractions": "6.0.0",
          "Microsoft.Extensions.Primitives": "6.0.0"
        }
      },
      "Microsoft.Extensions.Configuration.Abstractions": {
        "type": "Transitive",
        "resolved": "6.0.0",
        "contentHash": "qWzV9o+ZRWq+pGm+1dF+R7qTgTYoXvbyowRoBxQJGfqTpqDun2eteerjRQhq5PQ/14S+lqto3Ft4gYaRyl4rdQ==",
        "dependencies": {
          "Microsoft.Extensions.Primitives": "6.0.0"
        }
      },
      "Microsoft.Extensions.Configuration.Binder": {
        "type": "Transitive",
        "resolved": "6.0.0",
        "contentHash": "b3ErKzND8LIC7o08QAVlKfaEIYEvLJbtmVbFZVBRXeu9YkKfSSzLZfR1SUfQPBIy9mKLhEtJgGYImkcMNaKE0A==",
        "dependencies": {
          "Microsoft.Extensions.Configuration.Abstractions": "6.0.0"
        }
      },
      "Microsoft.Extensions.Configuration.FileExtensions": {
        "type": "Transitive",
        "resolved": "6.0.0",
        "contentHash": "V4Dth2cYMZpw3HhGw9XUDIijpI6gN+22LDt0AhufIgOppCUfpWX4483OmN+dFXRJkJLc8Tv0Q8QK+1ingT2+KQ==",
        "dependencies": {
          "Microsoft.Extensions.Configuration": "6.0.0",
          "Microsoft.Extensions.Configuration.Abstractions": "6.0.0",
          "Microsoft.Extensions.FileProviders.Abstractions": "6.0.0",
          "Microsoft.Extensions.FileProviders.Physical": "6.0.0",
          "Microsoft.Extensions.Primitives": "6.0.0"
        }
      },
      "Microsoft.Extensions.Configuration.Json": {
        "type": "Transitive",
        "resolved": "6.0.0",
        "contentHash": "GJGery6QytCzS/BxJ96klgG9in3uH26KcUBbiVG/coNDXCRq6LGVVlUT4vXq34KPuM+R2av+LeYdX9h4IZOCUg==",
        "dependencies": {
          "Microsoft.Extensions.Configuration": "6.0.0",
          "Microsoft.Extensions.Configuration.Abstractions": "6.0.0",
          "Microsoft.Extensions.Configuration.FileExtensions": "6.0.0",
          "Microsoft.Extensions.FileProviders.Abstractions": "6.0.0",
          "System.Text.Json": "6.0.0"
        }
      },
      "Microsoft.Extensions.DependencyInjection": {
        "type": "Transitive",
        "resolved": "6.0.1",
        "contentHash": "vWXPg3HJQIpZkENn1KWq8SfbqVujVD7S7vIAyFXXqK5xkf1Vho+vG0bLBCHxU36lD1cLLtmGpfYf0B3MYFi9tQ==",
        "dependencies": {
          "Microsoft.Extensions.DependencyInjection.Abstractions": "6.0.0",
          "System.Runtime.CompilerServices.Unsafe": "6.0.0"
        }
      },
      "Microsoft.Extensions.DependencyInjection.Abstractions": {
        "type": "Transitive",
        "resolved": "6.0.0",
        "contentHash": "xlzi2IYREJH3/m6+lUrQlujzX8wDitm4QGnUu6kUXTQAWPuZY8i+ticFJbzfqaetLA6KR/rO6Ew/HuYD+bxifg=="
      },
      "Microsoft.Extensions.DependencyModel": {
        "type": "Transitive",
        "resolved": "6.0.0",
        "contentHash": "TD5QHg98m3+QhgEV1YVoNMl5KtBw/4rjfxLHO0e/YV9bPUBDKntApP4xdrVtGgCeQZHVfC2EXIGsdpRNrr87Pg==",
        "dependencies": {
          "System.Buffers": "4.5.1",
          "System.Memory": "4.5.4",
          "System.Runtime.CompilerServices.Unsafe": "6.0.0",
          "System.Text.Encodings.Web": "6.0.0",
          "System.Text.Json": "6.0.0"
        }
      },
      "Microsoft.Extensions.Diagnostics.HealthChecks": {
        "type": "Transitive",
        "resolved": "6.0.21",
        "contentHash": "1Qf/tEg6IlzbvCxrc+pZE+ZGrajBdB/+V2+abeAu6lg8wXGHmO8JtnrNqwc5svSbcz3udxinUPyH3vw6ZujKbg==",
        "dependencies": {
          "Microsoft.Extensions.Diagnostics.HealthChecks.Abstractions": "6.0.21",
          "Microsoft.Extensions.Hosting.Abstractions": "6.0.0",
          "Microsoft.Extensions.Logging.Abstractions": "6.0.4",
          "Microsoft.Extensions.Options": "6.0.0"
        }
      },
      "Microsoft.Extensions.Diagnostics.HealthChecks.Abstractions": {
        "type": "Transitive",
        "resolved": "6.0.21",
        "contentHash": "5FSA1euCRtbRqVgTn2ahgCG9Cy29UQXAZMCJLUlrQQaC5rko0+d/aq9SiFGIDP7cvoWUsatrlNdfc6UyOMV5aA=="
      },
      "Microsoft.Extensions.Diagnostics.HealthChecks.EntityFrameworkCore": {
        "type": "Transitive",
        "resolved": "6.0.21",
        "contentHash": "6StjSICTiNdXK9NiQx0jpmsfJhSsXekjfJt8r/3K9qUx9dxVF8V2hhhIxRnZt8HM+4YagFLejNCD6hFUAnx9pw==",
        "dependencies": {
          "Microsoft.EntityFrameworkCore.Relational": "6.0.21",
          "Microsoft.Extensions.Diagnostics.HealthChecks": "6.0.21",
          "Microsoft.Extensions.Diagnostics.HealthChecks.Abstractions": "6.0.21"
        }
      },
      "Microsoft.Extensions.FileProviders.Abstractions": {
        "type": "Transitive",
        "resolved": "6.0.0",
        "contentHash": "0pd4/fho0gC12rQswaGQxbU34jOS1TPS8lZPpkFCH68ppQjHNHYle9iRuHeev1LhrJ94YPvzcRd8UmIuFk23Qw==",
        "dependencies": {
          "Microsoft.Extensions.Primitives": "6.0.0"
        }
      },
      "Microsoft.Extensions.FileProviders.Physical": {
        "type": "Transitive",
        "resolved": "6.0.0",
        "contentHash": "QvkL7l0nM8udt3gfyu0Vw8bbCXblxaKOl7c2oBfgGy4LCURRaL9XWZX1FWJrQc43oMokVneVxH38iz+bY1sbhg==",
        "dependencies": {
          "Microsoft.Extensions.FileProviders.Abstractions": "6.0.0",
          "Microsoft.Extensions.FileSystemGlobbing": "6.0.0",
          "Microsoft.Extensions.Primitives": "6.0.0"
        }
      },
      "Microsoft.Extensions.FileSystemGlobbing": {
        "type": "Transitive",
        "resolved": "6.0.0",
        "contentHash": "ip8jnL1aPiaPeKINCqaTEbvBFDmVx9dXQEBZ2HOBRXPD1eabGNqP/bKlsIcp7U2lGxiXd5xIhoFcmY8nM4Hdiw=="
      },
      "Microsoft.Extensions.Hosting.Abstractions": {
        "type": "Transitive",
        "resolved": "6.0.0",
        "contentHash": "GcT5l2CYXL6Sa27KCSh0TixsRfADUgth+ojQSD5EkzisZxmGFh7CwzkcYuGwvmXLjr27uWRNrJ2vuuEjMhU05Q==",
        "dependencies": {
          "Microsoft.Extensions.Configuration.Abstractions": "6.0.0",
          "Microsoft.Extensions.DependencyInjection.Abstractions": "6.0.0",
          "Microsoft.Extensions.FileProviders.Abstractions": "6.0.0"
        }
      },
      "Microsoft.Extensions.Logging": {
        "type": "Transitive",
        "resolved": "6.0.0",
        "contentHash": "eIbyj40QDg1NDz0HBW0S5f3wrLVnKWnDJ/JtZ+yJDFnDj90VoPuoPmFkeaXrtu+0cKm5GRAwoDf+dBWXK0TUdg==",
        "dependencies": {
          "Microsoft.Extensions.DependencyInjection": "6.0.0",
          "Microsoft.Extensions.DependencyInjection.Abstractions": "6.0.0",
          "Microsoft.Extensions.Logging.Abstractions": "6.0.0",
          "Microsoft.Extensions.Options": "6.0.0",
          "System.Diagnostics.DiagnosticSource": "6.0.0"
        }
      },
      "Microsoft.Extensions.Logging.Abstractions": {
        "type": "Transitive",
        "resolved": "6.0.4",
        "contentHash": "K14wYgwOfKVELrUh5eBqlC8Wvo9vvhS3ZhIvcswV2uS/ubkTRPSQsN557EZiYUSSoZNxizG+alN4wjtdyLdcyw=="
      },
      "Microsoft.Extensions.Logging.Configuration": {
        "type": "Transitive",
        "resolved": "6.0.0",
        "contentHash": "ZDskjagmBAbv+K8rYW9VhjPplhbOE63xUD0DiuydZJwt15dRyoqicYklLd86zzeintUc7AptDkHn+YhhYkYo8A==",
        "dependencies": {
          "Microsoft.Extensions.Configuration": "6.0.0",
          "Microsoft.Extensions.Configuration.Abstractions": "6.0.0",
          "Microsoft.Extensions.Configuration.Binder": "6.0.0",
          "Microsoft.Extensions.DependencyInjection.Abstractions": "6.0.0",
          "Microsoft.Extensions.Logging": "6.0.0",
          "Microsoft.Extensions.Logging.Abstractions": "6.0.0",
          "Microsoft.Extensions.Options": "6.0.0",
          "Microsoft.Extensions.Options.ConfigurationExtensions": "6.0.0"
        }
      },
      "Microsoft.Extensions.ObjectPool": {
        "type": "Transitive",
        "resolved": "2.2.0",
        "contentHash": "gA8H7uQOnM5gb+L0uTNjViHYr+hRDqCdfugheGo/MxQnuHzmhhzCBTIPm19qL1z1Xe0NEMabfcOBGv9QghlZ8g=="
      },
      "Microsoft.Extensions.Options": {
        "type": "Transitive",
        "resolved": "6.0.0",
        "contentHash": "dzXN0+V1AyjOe2xcJ86Qbo233KHuLEY0njf/P2Kw8SfJU+d45HNS2ctJdnEnrWbM9Ye2eFgaC5Mj9otRMU6IsQ==",
        "dependencies": {
          "Microsoft.Extensions.DependencyInjection.Abstractions": "6.0.0",
          "Microsoft.Extensions.Primitives": "6.0.0"
        }
      },
      "Microsoft.Extensions.Options.ConfigurationExtensions": {
        "type": "Transitive",
        "resolved": "6.0.0",
        "contentHash": "bXWINbTn0vC0FYc9GaQTISbxhQLAMrvtbuvD9N6JelEaIS/Pr62wUCinrq5bf1WRBGczt1v4wDhxFtVFNcMdUQ==",
        "dependencies": {
          "Microsoft.Extensions.Configuration.Abstractions": "6.0.0",
          "Microsoft.Extensions.Configuration.Binder": "6.0.0",
          "Microsoft.Extensions.DependencyInjection.Abstractions": "6.0.0",
          "Microsoft.Extensions.Options": "6.0.0",
          "Microsoft.Extensions.Primitives": "6.0.0"
        }
      },
      "Microsoft.Extensions.Primitives": {
        "type": "Transitive",
        "resolved": "6.0.0",
        "contentHash": "9+PnzmQFfEFNR9J2aDTfJGGupShHjOuGw4VUv+JB044biSHrnmCIMD+mJHmb2H7YryrfBEXDurxQ47gJZdCKNQ==",
        "dependencies": {
          "System.Runtime.CompilerServices.Unsafe": "6.0.0"
        }
      },
      "Microsoft.IdentityModel.JsonWebTokens": {
        "type": "Transitive",
        "resolved": "6.10.0",
        "contentHash": "0qjS31rN1MQTc46tAYbzmMTSRfdV5ndZxSjYxIGqKSidd4wpNJfNII/pdhU5Fx8olarQoKL9lqqYw4yNOIwT0Q==",
        "dependencies": {
          "Microsoft.IdentityModel.Tokens": "6.10.0"
        }
      },
      "Microsoft.IdentityModel.Logging": {
        "type": "Transitive",
        "resolved": "6.10.0",
        "contentHash": "zbcwV6esnNzhZZ/VP87dji6VrUBLB5rxnZBkDMqNYpyG+nrBnBsbm4PUYLCBMUflHCM9EMLDG0rLnqqT+l0ldA=="
      },
      "Microsoft.IdentityModel.Protocols": {
        "type": "Transitive",
        "resolved": "6.10.0",
        "contentHash": "DFyXD0xylP+DknCT3hzJ7q/Q5qRNu0hO/gCU90O0ATdR0twZmlcuY9RNYaaDofXKVbzcShYNCFCGle2G/o8mkg==",
        "dependencies": {
          "Microsoft.IdentityModel.Logging": "6.10.0",
          "Microsoft.IdentityModel.Tokens": "6.10.0"
        }
      },
      "Microsoft.IdentityModel.Protocols.OpenIdConnect": {
        "type": "Transitive",
        "resolved": "6.10.0",
        "contentHash": "LVvMXAWPbPeEWTylDrxunlHH2wFyE4Mv0L4gZrJHC4HTESbWHquKZb/y/S8jgiQEDycOP0PDQvbG4RR/tr2TVQ==",
        "dependencies": {
          "Microsoft.IdentityModel.Protocols": "6.10.0",
          "System.IdentityModel.Tokens.Jwt": "6.10.0"
        }
      },
      "Microsoft.IdentityModel.Tokens": {
        "type": "Transitive",
        "resolved": "6.10.0",
        "contentHash": "qbf1NslutDB4oLrriYTJpy7oB1pbh2ej2lEHd2IPDQH9C74ysOdhU5wAC7KoXblldbo7YsNR2QYFOqQM/b0Rsg==",
        "dependencies": {
          "Microsoft.CSharp": "4.5.0",
          "Microsoft.IdentityModel.Logging": "6.10.0",
          "System.Security.Cryptography.Cng": "4.5.0"
        }
      },
      "Microsoft.Net.Http.Headers": {
        "type": "Transitive",
        "resolved": "2.2.0",
        "contentHash": "iZNkjYqlo8sIOI0bQfpsSoMTmB/kyvmV2h225ihyZT33aTp48ZpF6qYnXxzSXmHt8DpBAwBTX+1s1UFLbYfZKg==",
        "dependencies": {
          "Microsoft.Extensions.Primitives": "2.2.0",
          "System.Buffers": "4.5.0"
        }
      },
      "Microsoft.NETCore.Platforms": {
        "type": "Transitive",
        "resolved": "5.0.0",
        "contentHash": "VyPlqzH2wavqquTcYpkIIAQ6WdenuKoFN0BdYBbCWsclXacSOHNQn66Gt4z5NBqEYW0FAPm5rlvki9ZiCij5xQ=="
      },
      "Microsoft.NETCore.Targets": {
        "type": "Transitive",
        "resolved": "1.1.0",
        "contentHash": "aOZA3BWfz9RXjpzt0sRJJMjAscAUm3Hoa4UWAfceV9UTYxgwZ1lZt5nO2myFf+/jetYQo4uTP7zS8sJY67BBxg=="
      },
      "Microsoft.OpenApi": {
        "type": "Transitive",
        "resolved": "1.2.3",
        "contentHash": "Nug3rO+7Kl5/SBAadzSMAVgqDlfGjJZ0GenQrLywJ84XGKO0uRqkunz5Wyl0SDwcR71bAATXvSdbdzPrYRYKGw=="
      },
      "Microsoft.TestPlatform.ObjectModel": {
        "type": "Transitive",
        "resolved": "17.7.1",
        "contentHash": "nDmV03yHIdAiG5J3ZEjMyJM2XDjmWORuKgbrGzqlAipBEjUuy5Z5S7WwSqUv9OiaUrtCn9dNYmjfMELUi08leQ==",
        "dependencies": {
          "NuGet.Frameworks": "6.5.0",
          "System.Reflection.Metadata": "1.6.0"
        }
      },
      "Microsoft.TestPlatform.TestHost": {
        "type": "Transitive",
        "resolved": "17.7.1",
        "contentHash": "WCU1NyBarz0tih+I9K5OWN1dVo3z562Iek/VAqWNWRFWw1GeUGqB61iixrBvZO77sjTtBc1cXO8H95uImfmEdw==",
        "dependencies": {
          "Microsoft.TestPlatform.ObjectModel": "17.7.1",
          "Newtonsoft.Json": "13.0.1"
        }
      },
      "Microsoft.Win32.Primitives": {
        "type": "Transitive",
        "resolved": "4.3.0",
        "contentHash": "9ZQKCWxH7Ijp9BfahvL2Zyf1cJIk8XYLF6Yjzr2yi0b2cOut/HQ31qf1ThHAgCc3WiZMdnWcfJCgN82/0UunxA==",
        "dependencies": {
          "Microsoft.NETCore.Platforms": "1.1.0",
          "Microsoft.NETCore.Targets": "1.1.0",
          "System.Runtime": "4.3.0"
        }
      },
      "Microsoft.Win32.Registry": {
        "type": "Transitive",
        "resolved": "5.0.0",
        "contentHash": "dDoKi0PnDz31yAyETfRntsLArTlVAVzUzCIvvEDsDsucrl33Dl8pIJG06ePTJTI3tGpeyHS9Cq7Foc/s4EeKcg==",
        "dependencies": {
          "System.Security.AccessControl": "5.0.0",
          "System.Security.Principal.Windows": "5.0.0"
        }
      },
      "Minio": {
        "type": "Transitive",
        "resolved": "5.0.0",
        "contentHash": "7tZj90WEuuH60RAP4wBYexjMuJOhCnK7I46hCiX3CtZPackHisLZ8aAJmn3KlwbUX22dBDphwemD+h37vet8Qw==",
        "dependencies": {
          "CommunityToolkit.HighPerformance": "8.1.0",
          "System.IO.Hashing": "7.0.0",
          "System.Reactive.Linq": "5.0.0"
        }
      },
      "Monai.Deploy.Messaging": {
        "type": "Transitive",
        "resolved": "1.0.0",
        "contentHash": "Xr1V3ZrSJByfUP4w+aiOAqC7Uzt1GqRXj35qSTQs9C1oI4gCiBN4wnre0SSvoA7vHQNZPGWNWXtiqbI7Cov3Mg==",
        "dependencies": {
          "Ardalis.GuardClauses": "4.1.1",
          "Microsoft.Extensions.Diagnostics.HealthChecks": "6.0.21",
          "Newtonsoft.Json": "13.0.3",
          "System.IO.Abstractions": "17.2.3"
        }
      },
      "Monai.Deploy.Messaging.RabbitMQ": {
        "type": "Transitive",
        "resolved": "1.0.0",
        "contentHash": "1UiWYO+EjNZSFrL/SUElqmBo3TktG+XiCXm8oyXheEWz/CuZS2hhepYB4BDz7XAohUqt2/Hv7wpLiaauiaIFZg==",
        "dependencies": {
          "Monai.Deploy.Messaging": "1.0.0",
          "Polly": "7.2.4",
          "RabbitMQ.Client": "6.5.0"
        }
      },
      "Monai.Deploy.Security": {
        "type": "Transitive",
        "resolved": "0.1.3",
        "contentHash": "9/E/UEK9Foo1cUHRRgNIR8uk+oTLiBbzR2vqBsxIo1EwbduDVuBGFcIh2lpAJZmFFwBNv0KtmTASdD3w5UWd+g==",
        "dependencies": {
          "Ardalis.GuardClauses": "4.0.1",
          "Microsoft.AspNetCore.Authentication.JwtBearer": "6.0.11",
          "Microsoft.Extensions.Configuration": "6.0.1",
          "Microsoft.Extensions.Configuration.Abstractions": "6.0.0",
          "Microsoft.Extensions.Logging": "6.0.0",
          "Microsoft.Extensions.Logging.Abstractions": "6.0.3",
          "Microsoft.Extensions.Logging.Configuration": "6.0.0"
        }
      },
      "Monai.Deploy.Storage": {
        "type": "Transitive",
        "resolved": "0.2.18",
        "contentHash": "+1JX7QDgVEMqYA0/M1QMr1gtXRC6lEuhBtLfJXWi6cEgh9kOPE0KiHd1AWI7PxBgBbsEBZaNQSvWqShlwcu6bA==",
        "dependencies": {
          "AWSSDK.SecurityToken": "3.7.201.9",
          "Microsoft.Extensions.Diagnostics.HealthChecks": "6.0.21",
          "Monai.Deploy.Storage.S3Policy": "0.2.18",
          "System.IO.Abstractions": "17.2.3"
        }
      },
      "Monai.Deploy.Storage.MinIO": {
        "type": "Transitive",
        "resolved": "0.2.18",
        "contentHash": "0sHLiT0qU2Fg5O+AF8UDqzsJEYztUAFZeOPh4kOLC4bckhb+wSsuv7VcAXWtR3BOY6TxaMVVUJ+EK/o5mCp3tQ==",
        "dependencies": {
          "Minio": "5.0.0",
          "Monai.Deploy.Storage": "0.2.18",
          "Monai.Deploy.Storage.S3Policy": "0.2.18"
        }
      },
      "Monai.Deploy.Storage.S3Policy": {
        "type": "Transitive",
        "resolved": "0.2.18",
        "contentHash": "+b0nDnf4OoajdH2hB02elRC6G+GjlYnxJC+F3dGbUUXGMtPApzs8c8s/EG4fKzihxsVovJtqnJl7atcaPyl12Q==",
        "dependencies": {
          "Ardalis.GuardClauses": "4.1.1",
          "Newtonsoft.Json": "13.0.3"
        }
      },
      "MongoDB.Bson": {
        "type": "Transitive",
        "resolved": "2.21.0",
        "contentHash": "QT+D1I3Jz6r6S6kCgJD1L9dRCLVJCKlkGRkA+tJ7uLpHRmjDNcNKy4D1T+L9gQrjl95lDN9PHdwEytdvCW/jzA==",
        "dependencies": {
          "System.Memory": "4.5.5",
          "System.Runtime.CompilerServices.Unsafe": "5.0.0"
        }
      },
      "MongoDB.Driver": {
        "type": "Transitive",
        "resolved": "2.21.0",
        "contentHash": "VxKj1wuhadiXhaXkykCWRgsYOysdaOYJ202hJFz25UjkrqC/tHA8RS4hdS5HYfGWoI//fypBXnxZCkEjXLXdfw==",
        "dependencies": {
          "Microsoft.Extensions.Logging.Abstractions": "2.0.0",
          "MongoDB.Bson": "2.21.0",
          "MongoDB.Driver.Core": "2.21.0",
          "MongoDB.Libmongocrypt": "1.8.0"
        }
      },
      "MongoDB.Driver.Core": {
        "type": "Transitive",
        "resolved": "2.21.0",
        "contentHash": "Ac44U3bQfinmdH5KNFjTidJe9LKW87SxkXJ3YuIUJQMITEc4083YF1yvjJxaSeYF9er0YgHSmwhHpsZv0Fwplg==",
        "dependencies": {
          "AWSSDK.SecurityToken": "3.7.100.14",
          "DnsClient": "1.6.1",
          "Microsoft.Extensions.Logging.Abstractions": "2.0.0",
          "MongoDB.Bson": "2.21.0",
          "MongoDB.Libmongocrypt": "1.8.0",
          "SharpCompress": "0.30.1",
          "Snappier": "1.0.0",
          "System.Buffers": "4.5.1",
          "ZstdSharp.Port": "0.6.2"
        }
      },
      "MongoDB.Libmongocrypt": {
        "type": "Transitive",
        "resolved": "1.8.0",
        "contentHash": "fgNw8Dxpkq7mpoaAYes8cfnPRzvFIoB8oL9GPXwi3op/rONftl0WAeg4akRLcxfoVuUvuUO2wGoVBr3JzJ7Svw=="
      },
      "NETStandard.Library": {
        "type": "Transitive",
        "resolved": "1.6.1",
        "contentHash": "WcSp3+vP+yHNgS8EV5J7pZ9IRpeDuARBPN28by8zqff1wJQXm26PVU8L3/fYLBJVU7BtDyqNVWq2KlCVvSSR4A==",
        "dependencies": {
          "Microsoft.NETCore.Platforms": "1.1.0",
          "Microsoft.Win32.Primitives": "4.3.0",
          "System.AppContext": "4.3.0",
          "System.Collections": "4.3.0",
          "System.Collections.Concurrent": "4.3.0",
          "System.Console": "4.3.0",
          "System.Diagnostics.Debug": "4.3.0",
          "System.Diagnostics.Tools": "4.3.0",
          "System.Diagnostics.Tracing": "4.3.0",
          "System.Globalization": "4.3.0",
          "System.Globalization.Calendars": "4.3.0",
          "System.IO": "4.3.0",
          "System.IO.Compression": "4.3.0",
          "System.IO.Compression.ZipFile": "4.3.0",
          "System.IO.FileSystem": "4.3.0",
          "System.IO.FileSystem.Primitives": "4.3.0",
          "System.Linq": "4.3.0",
          "System.Linq.Expressions": "4.3.0",
          "System.Net.Http": "4.3.0",
          "System.Net.Primitives": "4.3.0",
          "System.Net.Sockets": "4.3.0",
          "System.ObjectModel": "4.3.0",
          "System.Reflection": "4.3.0",
          "System.Reflection.Extensions": "4.3.0",
          "System.Reflection.Primitives": "4.3.0",
          "System.Resources.ResourceManager": "4.3.0",
          "System.Runtime": "4.3.0",
          "System.Runtime.Extensions": "4.3.0",
          "System.Runtime.Handles": "4.3.0",
          "System.Runtime.InteropServices": "4.3.0",
          "System.Runtime.InteropServices.RuntimeInformation": "4.3.0",
          "System.Runtime.Numerics": "4.3.0",
          "System.Security.Cryptography.Algorithms": "4.3.0",
          "System.Security.Cryptography.Encoding": "4.3.0",
          "System.Security.Cryptography.Primitives": "4.3.0",
          "System.Security.Cryptography.X509Certificates": "4.3.0",
          "System.Text.Encoding": "4.3.0",
          "System.Text.Encoding.Extensions": "4.3.0",
          "System.Text.RegularExpressions": "4.3.0",
          "System.Threading": "4.3.0",
          "System.Threading.Tasks": "4.3.0",
          "System.Threading.Timer": "4.3.0",
          "System.Xml.ReaderWriter": "4.3.0",
          "System.Xml.XDocument": "4.3.0"
        }
      },
      "Newtonsoft.Json": {
        "type": "Transitive",
        "resolved": "13.0.3",
        "contentHash": "HrC5BXdl00IP9zeV+0Z848QWPAoCr9P3bDEZguI+gkLcBKAOxix/tLEAAHC+UvDNPv4a2d18lOReHMOagPa+zQ=="
      },
      "Newtonsoft.Json.Bson": {
        "type": "Transitive",
        "resolved": "1.0.1",
        "contentHash": "5PYT/IqQ+UK31AmZiSS102R6EsTo+LGTSI8bp7WAUqDKaF4wHXD8U9u4WxTI1vc64tYi++8p3dk3WWNqPFgldw==",
        "dependencies": {
          "NETStandard.Library": "1.6.1",
          "Newtonsoft.Json": "10.0.1"
        }
      },
      "NLog": {
        "type": "Transitive",
        "resolved": "5.2.3",
        "contentHash": "rHTNRtQF5qYqLutSR9ldUWXglKym/KA1R6GKw4JtDvza8i5+kgfmeKH75Ccn1noeJIOjHLXorphMxKk3EiN2tg=="
      },
      "NLog.Extensions.Logging": {
        "type": "Transitive",
        "resolved": "5.3.3",
        "contentHash": "o3V1oUr0izjhU1djuVqN5JdmNUGmunTs3Amjhumt/nxva8kG9QWjOdba+ciwkP//QOjv+KkGklZtI9o4qz50hQ==",
        "dependencies": {
          "Microsoft.Extensions.Configuration.Abstractions": "6.0.0",
          "Microsoft.Extensions.Logging": "6.0.0",
          "NLog": "5.2.3"
        }
      },
      "NLog.Web.AspNetCore": {
        "type": "Transitive",
        "resolved": "5.3.3",
        "contentHash": "ub8LOAbIGIPtv9nMAdZXlxUvszau6p2Svmeo8mhJFD+PQDMnI6PFc5IID1Jj3c1Lv8sxKVL7vRCsaWdTrmnrFw==",
        "dependencies": {
          "NLog.Extensions.Logging": "5.3.3"
        }
      },
      "NuGet.Frameworks": {
        "type": "Transitive",
        "resolved": "6.5.0",
        "contentHash": "QWINE2x3MbTODsWT1Gh71GaGb5icBz4chS8VYvTgsBnsi8esgN6wtHhydd7fvToWECYGq7T4cgBBDiKD/363fg=="
      },
      "Polly": {
        "type": "Transitive",
        "resolved": "7.2.4",
        "contentHash": "bw00Ck5sh6ekduDE3mnCo1ohzuad946uslCDEENu3091+6UKnBuKLo4e+yaNcCzXxOZCXWY2gV4a35+K1d4LDA=="
      },
      "RabbitMQ.Client": {
        "type": "Transitive",
        "resolved": "6.5.0",
        "contentHash": "9hY5HiWPtCla1/l0WmXmLnqoX7iKE3neBQUWnetIJrRpOvTbO//XQfQDh++xgHCshL40Kv/6bR0HDkmJz46twg==",
        "dependencies": {
          "System.Memory": "4.5.5",
          "System.Threading.Channels": "7.0.0"
        }
      },
      "runtime.debian.8-x64.runtime.native.System.Security.Cryptography.OpenSsl": {
        "type": "Transitive",
        "resolved": "4.3.0",
        "contentHash": "HdSSp5MnJSsg08KMfZThpuLPJpPwE5hBXvHwoKWosyHHfe8Mh5WKT0ylEOf6yNzX6Ngjxe4Whkafh5q7Ymac4Q=="
      },
      "runtime.fedora.23-x64.runtime.native.System.Security.Cryptography.OpenSsl": {
        "type": "Transitive",
        "resolved": "4.3.0",
        "contentHash": "+yH1a49wJMy8Zt4yx5RhJrxO/DBDByAiCzNwiETI+1S4mPdCu0OY4djdciC7Vssk0l22wQaDLrXxXkp+3+7bVA=="
      },
      "runtime.fedora.24-x64.runtime.native.System.Security.Cryptography.OpenSsl": {
        "type": "Transitive",
        "resolved": "4.3.0",
        "contentHash": "c3YNH1GQJbfIPJeCnr4avseugSqPrxwIqzthYyZDN6EuOyNOzq+y2KSUfRcXauya1sF4foESTgwM5e1A8arAKw=="
      },
      "runtime.native.System": {
        "type": "Transitive",
        "resolved": "4.3.0",
        "contentHash": "c/qWt2LieNZIj1jGnVNsE2Kl23Ya2aSTBuXMD6V7k9KWr6l16Tqdwq+hJScEpWER9753NWC8h96PaVNY5Ld7Jw==",
        "dependencies": {
          "Microsoft.NETCore.Platforms": "1.1.0",
          "Microsoft.NETCore.Targets": "1.1.0"
        }
      },
      "runtime.native.System.IO.Compression": {
        "type": "Transitive",
        "resolved": "4.3.0",
        "contentHash": "INBPonS5QPEgn7naufQFXJEp3zX6L4bwHgJ/ZH78aBTpeNfQMtf7C6VrAFhlq2xxWBveIOWyFzQjJ8XzHMhdOQ==",
        "dependencies": {
          "Microsoft.NETCore.Platforms": "1.1.0",
          "Microsoft.NETCore.Targets": "1.1.0"
        }
      },
      "runtime.native.System.Net.Http": {
        "type": "Transitive",
        "resolved": "4.3.0",
        "contentHash": "ZVuZJqnnegJhd2k/PtAbbIcZ3aZeITq3sj06oKfMBSfphW3HDmk/t4ObvbOk/JA/swGR0LNqMksAh/f7gpTROg==",
        "dependencies": {
          "Microsoft.NETCore.Platforms": "1.1.0",
          "Microsoft.NETCore.Targets": "1.1.0"
        }
      },
      "runtime.native.System.Security.Cryptography.Apple": {
        "type": "Transitive",
        "resolved": "4.3.0",
        "contentHash": "DloMk88juo0OuOWr56QG7MNchmafTLYWvABy36izkrLI5VledI0rq28KGs1i9wbpeT9NPQrx/wTf8U2vazqQ3Q==",
        "dependencies": {
          "runtime.osx.10.10-x64.runtime.native.System.Security.Cryptography.Apple": "4.3.0"
        }
      },
      "runtime.native.System.Security.Cryptography.OpenSsl": {
        "type": "Transitive",
        "resolved": "4.3.0",
        "contentHash": "NS1U+700m4KFRHR5o4vo9DSlTmlCKu/u7dtE5sUHVIPB+xpXxYQvgBgA6wEIeCz6Yfn0Z52/72WYsToCEPJnrw==",
        "dependencies": {
          "runtime.debian.8-x64.runtime.native.System.Security.Cryptography.OpenSsl": "4.3.0",
          "runtime.fedora.23-x64.runtime.native.System.Security.Cryptography.OpenSsl": "4.3.0",
          "runtime.fedora.24-x64.runtime.native.System.Security.Cryptography.OpenSsl": "4.3.0",
          "runtime.opensuse.13.2-x64.runtime.native.System.Security.Cryptography.OpenSsl": "4.3.0",
          "runtime.opensuse.42.1-x64.runtime.native.System.Security.Cryptography.OpenSsl": "4.3.0",
          "runtime.osx.10.10-x64.runtime.native.System.Security.Cryptography.OpenSsl": "4.3.0",
          "runtime.rhel.7-x64.runtime.native.System.Security.Cryptography.OpenSsl": "4.3.0",
          "runtime.ubuntu.14.04-x64.runtime.native.System.Security.Cryptography.OpenSsl": "4.3.0",
          "runtime.ubuntu.16.04-x64.runtime.native.System.Security.Cryptography.OpenSsl": "4.3.0",
          "runtime.ubuntu.16.10-x64.runtime.native.System.Security.Cryptography.OpenSsl": "4.3.0"
        }
      },
      "runtime.opensuse.13.2-x64.runtime.native.System.Security.Cryptography.OpenSsl": {
        "type": "Transitive",
        "resolved": "4.3.0",
        "contentHash": "b3pthNgxxFcD+Pc0WSEoC0+md3MyhRS6aCEeenvNE3Fdw1HyJ18ZhRFVJJzIeR/O/jpxPboB805Ho0T3Ul7w8A=="
      },
      "runtime.opensuse.42.1-x64.runtime.native.System.Security.Cryptography.OpenSsl": {
        "type": "Transitive",
        "resolved": "4.3.0",
        "contentHash": "KeLz4HClKf+nFS7p/6Fi/CqyLXh81FpiGzcmuS8DGi9lUqSnZ6Es23/gv2O+1XVGfrbNmviF7CckBpavkBoIFQ=="
      },
      "runtime.osx.10.10-x64.runtime.native.System.Security.Cryptography.Apple": {
        "type": "Transitive",
        "resolved": "4.3.0",
        "contentHash": "kVXCuMTrTlxq4XOOMAysuNwsXWpYeboGddNGpIgNSZmv1b6r/s/DPk0fYMB7Q5Qo4bY68o48jt4T4y5BVecbCQ=="
      },
      "runtime.osx.10.10-x64.runtime.native.System.Security.Cryptography.OpenSsl": {
        "type": "Transitive",
        "resolved": "4.3.0",
        "contentHash": "X7IdhILzr4ROXd8mI1BUCQMSHSQwelUlBjF1JyTKCjXaOGn2fB4EKBxQbCK2VjO3WaWIdlXZL3W6TiIVnrhX4g=="
      },
      "runtime.rhel.7-x64.runtime.native.System.Security.Cryptography.OpenSsl": {
        "type": "Transitive",
        "resolved": "4.3.0",
        "contentHash": "nyFNiCk/r+VOiIqreLix8yN+q3Wga9+SE8BCgkf+2BwEKiNx6DyvFjCgkfV743/grxv8jHJ8gUK4XEQw7yzRYg=="
      },
      "runtime.ubuntu.14.04-x64.runtime.native.System.Security.Cryptography.OpenSsl": {
        "type": "Transitive",
        "resolved": "4.3.0",
        "contentHash": "ytoewC6wGorL7KoCAvRfsgoJPJbNq+64k2SqW6JcOAebWsFUvCCYgfzQMrnpvPiEl4OrblUlhF2ji+Q1+SVLrQ=="
      },
      "runtime.ubuntu.16.04-x64.runtime.native.System.Security.Cryptography.OpenSsl": {
        "type": "Transitive",
        "resolved": "4.3.0",
        "contentHash": "I8bKw2I8k58Wx7fMKQJn2R8lamboCAiHfHeV/pS65ScKWMMI0+wJkLYlEKvgW1D/XvSl/221clBoR2q9QNNM7A=="
      },
      "runtime.ubuntu.16.10-x64.runtime.native.System.Security.Cryptography.OpenSsl": {
        "type": "Transitive",
        "resolved": "4.3.0",
        "contentHash": "VB5cn/7OzUfzdnC8tqAIMQciVLiq2epm2NrAm1E9OjNRyG4lVhfR61SMcLizejzQP8R8Uf/0l5qOIbUEi+RdEg=="
      },
      "SharpCompress": {
        "type": "Transitive",
        "resolved": "0.30.1",
        "contentHash": "XqD4TpfyYGa7QTPzaGlMVbcecKnXy4YmYLDWrU+JIj7IuRNl7DH2END+Ll7ekWIY8o3dAMWLFDE1xdhfIWD1nw=="
      },
      "Snappier": {
        "type": "Transitive",
        "resolved": "1.0.0",
        "contentHash": "rFtK2KEI9hIe8gtx3a0YDXdHOpedIf9wYCEYtBEmtlyiWVX3XlCNV03JrmmAi/Cdfn7dxK+k0sjjcLv4fpHnqA=="
      },
      "SQLitePCLRaw.bundle_e_sqlite3": {
        "type": "Transitive",
        "resolved": "2.1.2",
        "contentHash": "ilkvNhrTersLmIVAcDwwPqfhUFCg19Z1GVMvCSi3xk6Akq94f4qadLORQCq/T8+9JgMiPs+F/NECw5uauviaNw==",
        "dependencies": {
          "SQLitePCLRaw.lib.e_sqlite3": "2.1.2",
          "SQLitePCLRaw.provider.e_sqlite3": "2.1.2"
        }
      },
      "SQLitePCLRaw.core": {
        "type": "Transitive",
        "resolved": "2.1.2",
        "contentHash": "A8EBepVqY2lnAp3a8jnhbgzF2tlj2S3HcJQGANTYg/TbYbKa8Z5cM1h74An/vy0svhfzT7tVY0sFmUglLgv+2g==",
        "dependencies": {
          "System.Memory": "4.5.3"
        }
      },
      "SQLitePCLRaw.lib.e_sqlite3": {
        "type": "Transitive",
        "resolved": "2.1.2",
        "contentHash": "zibGtku8M4Eea1R3ZCAxc86QbNvyEN17mAcQkvWKBuHvRpMiK2g5anG4R5Be7cWKSd1i6baYz8y4dMMAKcXKPg=="
      },
      "SQLitePCLRaw.provider.e_sqlite3": {
        "type": "Transitive",
        "resolved": "2.1.2",
        "contentHash": "lxCZarZdvAsMl2zw9bXHrXK6RxVhB4b23iTFhCOdHFhxfbsxLxWf+ocvswJwR/9Wh/E//ddMi+wJGqUKV7VwoA==",
        "dependencies": {
          "SQLitePCLRaw.core": "2.1.2"
        }
      },
      "Swashbuckle.AspNetCore.Swagger": {
        "type": "Transitive",
        "resolved": "6.5.0",
        "contentHash": "XWmCmqyFmoItXKFsQSwQbEAsjDKcxlNf1l+/Ki42hcb6LjKL8m5Db69OTvz5vLonMSRntYO1XLqz0OP+n3vKnA==",
        "dependencies": {
          "Microsoft.OpenApi": "1.2.3"
        }
      },
      "Swashbuckle.AspNetCore.SwaggerGen": {
        "type": "Transitive",
        "resolved": "6.5.0",
        "contentHash": "Y/qW8Qdg9OEs7V013tt+94OdPxbRdbhcEbw4NiwGvf4YBcfhL/y7qp/Mjv/cENsQ2L3NqJ2AOu94weBy/h4KvA==",
        "dependencies": {
          "Swashbuckle.AspNetCore.Swagger": "6.5.0"
        }
      },
      "Swashbuckle.AspNetCore.SwaggerUI": {
        "type": "Transitive",
        "resolved": "6.5.0",
        "contentHash": "OvbvxX+wL8skxTBttcBsVxdh73Fag4xwqEU2edh4JMn7Ws/xJHnY/JB1e9RoCb6XpDxUF3hD9A0Z1lEUx40Pfw=="
      },
      "System.AppContext": {
        "type": "Transitive",
        "resolved": "4.3.0",
        "contentHash": "fKC+rmaLfeIzUhagxY17Q9siv/sPrjjKcfNg1Ic8IlQkZLipo8ljcaZQu4VtI4Jqbzjc2VTjzGLF6WmsRXAEgA==",
        "dependencies": {
          "System.Runtime": "4.3.0"
        }
      },
      "System.Buffers": {
        "type": "Transitive",
        "resolved": "4.5.1",
        "contentHash": "Rw7ijyl1qqRS0YQD/WycNst8hUUMgrMH4FCn1nNm27M4VxchZ1js3fVjQaANHO5f3sN4isvP4a+Met9Y4YomAg=="
      },
      "System.Collections": {
        "type": "Transitive",
        "resolved": "4.3.0",
        "contentHash": "3Dcj85/TBdVpL5Zr+gEEBUuFe2icOnLalmEh9hfck1PTYbbyWuZgh4fmm2ysCLTrqLQw6t3TgTyJ+VLp+Qb+Lw==",
        "dependencies": {
          "Microsoft.NETCore.Platforms": "1.1.0",
          "Microsoft.NETCore.Targets": "1.1.0",
          "System.Runtime": "4.3.0"
        }
      },
      "System.Collections.Concurrent": {
        "type": "Transitive",
        "resolved": "4.3.0",
        "contentHash": "ztl69Xp0Y/UXCL+3v3tEU+lIy+bvjKNUmopn1wep/a291pVPK7dxBd6T7WnlQqRog+d1a/hSsgRsmFnIBKTPLQ==",
        "dependencies": {
          "System.Collections": "4.3.0",
          "System.Diagnostics.Debug": "4.3.0",
          "System.Diagnostics.Tracing": "4.3.0",
          "System.Globalization": "4.3.0",
          "System.Reflection": "4.3.0",
          "System.Resources.ResourceManager": "4.3.0",
          "System.Runtime": "4.3.0",
          "System.Runtime.Extensions": "4.3.0",
          "System.Threading": "4.3.0",
          "System.Threading.Tasks": "4.3.0"
        }
      },
      "System.Collections.Immutable": {
        "type": "Transitive",
        "resolved": "6.0.0",
        "contentHash": "l4zZJ1WU2hqpQQHXz1rvC3etVZN+2DLmQMO79FhOTZHMn8tDRr+WU287sbomD0BETlmKDn0ygUgVy9k5xkkJdA==",
        "dependencies": {
          "System.Runtime.CompilerServices.Unsafe": "6.0.0"
        }
      },
      "System.Console": {
        "type": "Transitive",
        "resolved": "4.3.0",
        "contentHash": "DHDrIxiqk1h03m6khKWV2X8p/uvN79rgSqpilL6uzpmSfxfU5ng8VcPtW4qsDsQDHiTv6IPV9TmD5M/vElPNLg==",
        "dependencies": {
          "Microsoft.NETCore.Platforms": "1.1.0",
          "Microsoft.NETCore.Targets": "1.1.0",
          "System.IO": "4.3.0",
          "System.Runtime": "4.3.0",
          "System.Text.Encoding": "4.3.0"
        }
      },
      "System.Diagnostics.Debug": {
        "type": "Transitive",
        "resolved": "4.3.0",
        "contentHash": "ZUhUOdqmaG5Jk3Xdb8xi5kIyQYAA4PnTNlHx1mu9ZY3qv4ELIdKbnL/akbGaKi2RnNUWaZsAs31rvzFdewTj2g==",
        "dependencies": {
          "Microsoft.NETCore.Platforms": "1.1.0",
          "Microsoft.NETCore.Targets": "1.1.0",
          "System.Runtime": "4.3.0"
        }
      },
      "System.Diagnostics.DiagnosticSource": {
        "type": "Transitive",
        "resolved": "6.0.1",
        "contentHash": "KiLYDu2k2J82Q9BJpWiuQqCkFjRBWVq4jDzKKWawVi9KWzyD0XG3cmfX0vqTQlL14Wi9EufJrbL0+KCLTbqWiQ==",
        "dependencies": {
          "System.Runtime.CompilerServices.Unsafe": "6.0.0"
        }
      },
      "System.Diagnostics.EventLog": {
        "type": "Transitive",
        "resolved": "6.0.0",
        "contentHash": "lcyUiXTsETK2ALsZrX+nWuHSIQeazhqPphLfaRxzdGaG93+0kELqpgEHtwWOlQe7+jSFnKwaCAgL4kjeZCQJnw=="
      },
      "System.Diagnostics.Tools": {
        "type": "Transitive",
        "resolved": "4.3.0",
        "contentHash": "UUvkJfSYJMM6x527dJg2VyWPSRqIVB0Z7dbjHst1zmwTXz5CcXSYJFWRpuigfbO1Lf7yfZiIaEUesfnl/g5EyA==",
        "dependencies": {
          "Microsoft.NETCore.Platforms": "1.1.0",
          "Microsoft.NETCore.Targets": "1.1.0",
          "System.Runtime": "4.3.0"
        }
      },
      "System.Diagnostics.Tracing": {
        "type": "Transitive",
        "resolved": "4.3.0",
        "contentHash": "rswfv0f/Cqkh78rA5S8eN8Neocz234+emGCtTF3lxPY96F+mmmUen6tbn0glN6PMvlKQb9bPAY5e9u7fgPTkKw==",
        "dependencies": {
          "Microsoft.NETCore.Platforms": "1.1.0",
          "Microsoft.NETCore.Targets": "1.1.0",
          "System.Runtime": "4.3.0"
        }
      },
      "System.Globalization": {
        "type": "Transitive",
        "resolved": "4.3.0",
        "contentHash": "kYdVd2f2PAdFGblzFswE4hkNANJBKRmsfa2X5LG2AcWE1c7/4t0pYae1L8vfZ5xvE2nK/R9JprtToA61OSHWIg==",
        "dependencies": {
          "Microsoft.NETCore.Platforms": "1.1.0",
          "Microsoft.NETCore.Targets": "1.1.0",
          "System.Runtime": "4.3.0"
        }
      },
      "System.Globalization.Calendars": {
        "type": "Transitive",
        "resolved": "4.3.0",
        "contentHash": "GUlBtdOWT4LTV3I+9/PJW+56AnnChTaOqqTLFtdmype/L500M2LIyXgmtd9X2P2VOkmJd5c67H5SaC2QcL1bFA==",
        "dependencies": {
          "Microsoft.NETCore.Platforms": "1.1.0",
          "Microsoft.NETCore.Targets": "1.1.0",
          "System.Globalization": "4.3.0",
          "System.Runtime": "4.3.0"
        }
      },
      "System.Globalization.Extensions": {
        "type": "Transitive",
        "resolved": "4.3.0",
        "contentHash": "FhKmdR6MPG+pxow6wGtNAWdZh7noIOpdD5TwQ3CprzgIE1bBBoim0vbR1+AWsWjQmU7zXHgQo4TWSP6lCeiWcQ==",
        "dependencies": {
          "Microsoft.NETCore.Platforms": "1.1.0",
          "System.Globalization": "4.3.0",
          "System.Resources.ResourceManager": "4.3.0",
          "System.Runtime": "4.3.0",
          "System.Runtime.Extensions": "4.3.0",
          "System.Runtime.InteropServices": "4.3.0"
        }
      },
      "System.IdentityModel.Tokens.Jwt": {
        "type": "Transitive",
        "resolved": "6.10.0",
        "contentHash": "C+Q5ORsFycRkRuvy/Xd0Pv5xVpmWSAvQYZAGs7VQogmkqlLhvfZXTgBIlHqC3cxkstSoLJAYx6xZB7foQ2y5eg==",
        "dependencies": {
          "Microsoft.IdentityModel.JsonWebTokens": "6.10.0",
          "Microsoft.IdentityModel.Tokens": "6.10.0"
        }
      },
      "System.IO": {
        "type": "Transitive",
        "resolved": "4.3.0",
        "contentHash": "3qjaHvxQPDpSOYICjUoTsmoq5u6QJAFRUITgeT/4gqkF1bajbSmb1kwSxEA8AHlofqgcKJcM8udgieRNhaJ5Cg==",
        "dependencies": {
          "Microsoft.NETCore.Platforms": "1.1.0",
          "Microsoft.NETCore.Targets": "1.1.0",
          "System.Runtime": "4.3.0",
          "System.Text.Encoding": "4.3.0",
          "System.Threading.Tasks": "4.3.0"
        }
      },
      "System.IO.Abstractions": {
        "type": "Transitive",
        "resolved": "17.2.3",
        "contentHash": "VcozGeE4SxIo0cnXrDHhbrh/Gb8KQnZ3BvMelvh+iw0PrIKtuuA46U2Xm4e4pgnaWFgT4RdZfTpWl/WPRdw0WQ=="
      },
      "System.IO.Compression": {
        "type": "Transitive",
        "resolved": "4.3.0",
        "contentHash": "YHndyoiV90iu4iKG115ibkhrG+S3jBm8Ap9OwoUAzO5oPDAWcr0SFwQFm0HjM8WkEZWo0zvLTyLmbvTkW1bXgg==",
        "dependencies": {
          "Microsoft.NETCore.Platforms": "1.1.0",
          "System.Buffers": "4.3.0",
          "System.Collections": "4.3.0",
          "System.Diagnostics.Debug": "4.3.0",
          "System.IO": "4.3.0",
          "System.Resources.ResourceManager": "4.3.0",
          "System.Runtime": "4.3.0",
          "System.Runtime.Extensions": "4.3.0",
          "System.Runtime.Handles": "4.3.0",
          "System.Runtime.InteropServices": "4.3.0",
          "System.Text.Encoding": "4.3.0",
          "System.Threading": "4.3.0",
          "System.Threading.Tasks": "4.3.0",
          "runtime.native.System": "4.3.0",
          "runtime.native.System.IO.Compression": "4.3.0"
        }
      },
      "System.IO.Compression.ZipFile": {
        "type": "Transitive",
        "resolved": "4.3.0",
        "contentHash": "G4HwjEsgIwy3JFBduZ9quBkAu+eUwjIdJleuNSgmUojbH6O3mlvEIme+GHx/cLlTAPcrnnL7GqvB9pTlWRfhOg==",
        "dependencies": {
          "System.Buffers": "4.3.0",
          "System.IO": "4.3.0",
          "System.IO.Compression": "4.3.0",
          "System.IO.FileSystem": "4.3.0",
          "System.IO.FileSystem.Primitives": "4.3.0",
          "System.Resources.ResourceManager": "4.3.0",
          "System.Runtime": "4.3.0",
          "System.Runtime.Extensions": "4.3.0",
          "System.Text.Encoding": "4.3.0"
        }
      },
      "System.IO.FileSystem": {
        "type": "Transitive",
        "resolved": "4.3.0",
        "contentHash": "3wEMARTnuio+ulnvi+hkRNROYwa1kylvYahhcLk4HSoVdl+xxTFVeVlYOfLwrDPImGls0mDqbMhrza8qnWPTdA==",
        "dependencies": {
          "Microsoft.NETCore.Platforms": "1.1.0",
          "Microsoft.NETCore.Targets": "1.1.0",
          "System.IO": "4.3.0",
          "System.IO.FileSystem.Primitives": "4.3.0",
          "System.Runtime": "4.3.0",
          "System.Runtime.Handles": "4.3.0",
          "System.Text.Encoding": "4.3.0",
          "System.Threading.Tasks": "4.3.0"
        }
      },
      "System.IO.FileSystem.Primitives": {
        "type": "Transitive",
        "resolved": "4.3.0",
        "contentHash": "6QOb2XFLch7bEc4lIcJH49nJN2HV+OC3fHDgsLVsBVBk3Y4hFAnOBGzJ2lUu7CyDDFo9IBWkSsnbkT6IBwwiMw==",
        "dependencies": {
          "System.Runtime": "4.3.0"
        }
      },
      "System.IO.Hashing": {
        "type": "Transitive",
        "resolved": "7.0.0",
        "contentHash": "sDnWM0N3AMCa86LrKTWeF3BZLD2sgWyYUc7HL6z4+xyDZNQRwzmxbo4qP2rX2MqC+Sy1/gOSRDah5ltxY5jPxw=="
      },
      "System.Linq": {
        "type": "Transitive",
        "resolved": "4.3.0",
        "contentHash": "5DbqIUpsDp0dFftytzuMmc0oeMdQwjcP/EWxsksIz/w1TcFRkZ3yKKz0PqiYFMmEwPSWw+qNVqD7PJ889JzHbw==",
        "dependencies": {
          "System.Collections": "4.3.0",
          "System.Diagnostics.Debug": "4.3.0",
          "System.Resources.ResourceManager": "4.3.0",
          "System.Runtime": "4.3.0",
          "System.Runtime.Extensions": "4.3.0"
        }
      },
      "System.Linq.Async": {
        "type": "Transitive",
        "resolved": "6.0.1",
        "contentHash": "0YhHcaroWpQ9UCot3Pizah7ryAzQhNvobLMSxeDIGmnXfkQn8u5owvpOH0K6EVB+z9L7u6Cc4W17Br/+jyttEQ==",
        "dependencies": {
          "Microsoft.Bcl.AsyncInterfaces": "6.0.0"
        }
      },
      "System.Linq.Expressions": {
        "type": "Transitive",
        "resolved": "4.3.0",
        "contentHash": "PGKkrd2khG4CnlyJwxwwaWWiSiWFNBGlgXvJpeO0xCXrZ89ODrQ6tjEWS/kOqZ8GwEOUATtKtzp1eRgmYNfclg==",
        "dependencies": {
          "System.Collections": "4.3.0",
          "System.Diagnostics.Debug": "4.3.0",
          "System.Globalization": "4.3.0",
          "System.IO": "4.3.0",
          "System.Linq": "4.3.0",
          "System.ObjectModel": "4.3.0",
          "System.Reflection": "4.3.0",
          "System.Reflection.Emit": "4.3.0",
          "System.Reflection.Emit.ILGeneration": "4.3.0",
          "System.Reflection.Emit.Lightweight": "4.3.0",
          "System.Reflection.Extensions": "4.3.0",
          "System.Reflection.Primitives": "4.3.0",
          "System.Reflection.TypeExtensions": "4.3.0",
          "System.Resources.ResourceManager": "4.3.0",
          "System.Runtime": "4.3.0",
          "System.Runtime.Extensions": "4.3.0",
          "System.Threading": "4.3.0"
        }
      },
      "System.Memory": {
        "type": "Transitive",
        "resolved": "4.5.5",
        "contentHash": "XIWiDvKPXaTveaB7HVganDlOCRoj03l+jrwNvcge/t8vhGYKvqV+dMv6G4SAX2NoNmN0wZfVPTAlFwZcZvVOUw=="
      },
      "System.Net.Http": {
        "type": "Transitive",
        "resolved": "4.3.0",
        "contentHash": "sYg+FtILtRQuYWSIAuNOELwVuVsxVyJGWQyOnlAzhV4xvhyFnON1bAzYYC+jjRW8JREM45R0R5Dgi8MTC5sEwA==",
        "dependencies": {
          "Microsoft.NETCore.Platforms": "1.1.0",
          "System.Collections": "4.3.0",
          "System.Diagnostics.Debug": "4.3.0",
          "System.Diagnostics.DiagnosticSource": "4.3.0",
          "System.Diagnostics.Tracing": "4.3.0",
          "System.Globalization": "4.3.0",
          "System.Globalization.Extensions": "4.3.0",
          "System.IO": "4.3.0",
          "System.IO.FileSystem": "4.3.0",
          "System.Net.Primitives": "4.3.0",
          "System.Resources.ResourceManager": "4.3.0",
          "System.Runtime": "4.3.0",
          "System.Runtime.Extensions": "4.3.0",
          "System.Runtime.Handles": "4.3.0",
          "System.Runtime.InteropServices": "4.3.0",
          "System.Security.Cryptography.Algorithms": "4.3.0",
          "System.Security.Cryptography.Encoding": "4.3.0",
          "System.Security.Cryptography.OpenSsl": "4.3.0",
          "System.Security.Cryptography.Primitives": "4.3.0",
          "System.Security.Cryptography.X509Certificates": "4.3.0",
          "System.Text.Encoding": "4.3.0",
          "System.Threading": "4.3.0",
          "System.Threading.Tasks": "4.3.0",
          "runtime.native.System": "4.3.0",
          "runtime.native.System.Net.Http": "4.3.0",
          "runtime.native.System.Security.Cryptography.OpenSsl": "4.3.0"
        }
      },
      "System.Net.Primitives": {
        "type": "Transitive",
        "resolved": "4.3.0",
        "contentHash": "qOu+hDwFwoZPbzPvwut2qATe3ygjeQBDQj91xlsaqGFQUI5i4ZnZb8yyQuLGpDGivEPIt8EJkd1BVzVoP31FXA==",
        "dependencies": {
          "Microsoft.NETCore.Platforms": "1.1.0",
          "Microsoft.NETCore.Targets": "1.1.0",
          "System.Runtime": "4.3.0",
          "System.Runtime.Handles": "4.3.0"
        }
      },
      "System.Net.Sockets": {
        "type": "Transitive",
        "resolved": "4.3.0",
        "contentHash": "m6icV6TqQOAdgt5N/9I5KNpjom/5NFtkmGseEH+AK/hny8XrytLH3+b5M8zL/Ycg3fhIocFpUMyl/wpFnVRvdw==",
        "dependencies": {
          "Microsoft.NETCore.Platforms": "1.1.0",
          "Microsoft.NETCore.Targets": "1.1.0",
          "System.IO": "4.3.0",
          "System.Net.Primitives": "4.3.0",
          "System.Runtime": "4.3.0",
          "System.Threading.Tasks": "4.3.0"
        }
      },
      "System.ObjectModel": {
        "type": "Transitive",
        "resolved": "4.3.0",
        "contentHash": "bdX+80eKv9bN6K4N+d77OankKHGn6CH711a6fcOpMQu2Fckp/Ft4L/kW9WznHpyR0NRAvJutzOMHNNlBGvxQzQ==",
        "dependencies": {
          "System.Collections": "4.3.0",
          "System.Diagnostics.Debug": "4.3.0",
          "System.Resources.ResourceManager": "4.3.0",
          "System.Runtime": "4.3.0",
          "System.Threading": "4.3.0"
        }
      },
      "System.Reactive": {
        "type": "Transitive",
        "resolved": "5.0.0",
        "contentHash": "erBZjkQHWL9jpasCE/0qKAryzVBJFxGHVBAvgRN1bzM0q2s1S4oYREEEL0Vb+1kA/6BKb5FjUZMp5VXmy+gzkQ=="
      },
      "System.Reactive.Linq": {
        "type": "Transitive",
        "resolved": "5.0.0",
        "contentHash": "IB4/qlV4T1WhZvM11RVoFUSZXPow9VWVeQ1uDkSKgz6bAO+gCf65H/vjrYlwyXmojSSxvfHndF9qdH43P/IuAw==",
        "dependencies": {
          "System.Reactive": "5.0.0",
          "System.Threading.Tasks.Extensions": "4.5.4"
        }
      },
      "System.Reflection": {
        "type": "Transitive",
        "resolved": "4.3.0",
        "contentHash": "KMiAFoW7MfJGa9nDFNcfu+FpEdiHpWgTcS2HdMpDvt9saK3y/G4GwprPyzqjFH9NTaGPQeWNHU+iDlDILj96aQ==",
        "dependencies": {
          "Microsoft.NETCore.Platforms": "1.1.0",
          "Microsoft.NETCore.Targets": "1.1.0",
          "System.IO": "4.3.0",
          "System.Reflection.Primitives": "4.3.0",
          "System.Runtime": "4.3.0"
        }
      },
      "System.Reflection.Emit": {
        "type": "Transitive",
        "resolved": "4.3.0",
        "contentHash": "228FG0jLcIwTVJyz8CLFKueVqQK36ANazUManGaJHkO0icjiIypKW7YLWLIWahyIkdh5M7mV2dJepllLyA1SKg==",
        "dependencies": {
          "System.IO": "4.3.0",
          "System.Reflection": "4.3.0",
          "System.Reflection.Emit.ILGeneration": "4.3.0",
          "System.Reflection.Primitives": "4.3.0",
          "System.Runtime": "4.3.0"
        }
      },
      "System.Reflection.Emit.ILGeneration": {
        "type": "Transitive",
        "resolved": "4.3.0",
        "contentHash": "59tBslAk9733NXLrUJrwNZEzbMAcu8k344OYo+wfSVygcgZ9lgBdGIzH/nrg3LYhXceynyvTc8t5/GD4Ri0/ng==",
        "dependencies": {
          "System.Reflection": "4.3.0",
          "System.Reflection.Primitives": "4.3.0",
          "System.Runtime": "4.3.0"
        }
      },
      "System.Reflection.Emit.Lightweight": {
        "type": "Transitive",
        "resolved": "4.3.0",
        "contentHash": "oadVHGSMsTmZsAF864QYN1t1QzZjIcuKU3l2S9cZOwDdDueNTrqq1yRj7koFfIGEnKpt6NjpL3rOzRhs4ryOgA==",
        "dependencies": {
          "System.Reflection": "4.3.0",
          "System.Reflection.Emit.ILGeneration": "4.3.0",
          "System.Reflection.Primitives": "4.3.0",
          "System.Runtime": "4.3.0"
        }
      },
      "System.Reflection.Extensions": {
        "type": "Transitive",
        "resolved": "4.3.0",
        "contentHash": "rJkrJD3kBI5B712aRu4DpSIiHRtr6QlfZSQsb0hYHrDCZORXCFjQfoipo2LaMUHoT9i1B7j7MnfaEKWDFmFQNQ==",
        "dependencies": {
          "Microsoft.NETCore.Platforms": "1.1.0",
          "Microsoft.NETCore.Targets": "1.1.0",
          "System.Reflection": "4.3.0",
          "System.Runtime": "4.3.0"
        }
      },
      "System.Reflection.Metadata": {
        "type": "Transitive",
        "resolved": "1.6.0",
        "contentHash": "COC1aiAJjCoA5GBF+QKL2uLqEBew4JsCkQmoHKbN3TlOZKa2fKLz5CpiRQKDz0RsAOEGsVKqOD5bomsXq/4STQ=="
      },
      "System.Reflection.Primitives": {
        "type": "Transitive",
        "resolved": "4.3.0",
        "contentHash": "5RXItQz5As4xN2/YUDxdpsEkMhvw3e6aNveFXUn4Hl/udNTCNhnKp8lT9fnc3MhvGKh1baak5CovpuQUXHAlIA==",
        "dependencies": {
          "Microsoft.NETCore.Platforms": "1.1.0",
          "Microsoft.NETCore.Targets": "1.1.0",
          "System.Runtime": "4.3.0"
        }
      },
      "System.Reflection.TypeExtensions": {
        "type": "Transitive",
        "resolved": "4.3.0",
        "contentHash": "7u6ulLcZbyxB5Gq0nMkQttcdBTx57ibzw+4IOXEfR+sXYQoHvjW5LTLyNr8O22UIMrqYbchJQJnos4eooYzYJA==",
        "dependencies": {
          "System.Reflection": "4.3.0",
          "System.Runtime": "4.3.0"
        }
      },
      "System.Resources.ResourceManager": {
        "type": "Transitive",
        "resolved": "4.3.0",
        "contentHash": "/zrcPkkWdZmI4F92gL/TPumP98AVDu/Wxr3CSJGQQ+XN6wbRZcyfSKVoPo17ilb3iOr0cCRqJInGwNMolqhS8A==",
        "dependencies": {
          "Microsoft.NETCore.Platforms": "1.1.0",
          "Microsoft.NETCore.Targets": "1.1.0",
          "System.Globalization": "4.3.0",
          "System.Reflection": "4.3.0",
          "System.Runtime": "4.3.0"
        }
      },
      "System.Runtime": {
        "type": "Transitive",
        "resolved": "4.3.0",
        "contentHash": "JufQi0vPQ0xGnAczR13AUFglDyVYt4Kqnz1AZaiKZ5+GICq0/1MH/mO/eAJHt/mHW1zjKBJd7kV26SrxddAhiw==",
        "dependencies": {
          "Microsoft.NETCore.Platforms": "1.1.0",
          "Microsoft.NETCore.Targets": "1.1.0"
        }
      },
      "System.Runtime.CompilerServices.Unsafe": {
        "type": "Transitive",
        "resolved": "6.0.0",
        "contentHash": "/iUeP3tq1S0XdNNoMz5C9twLSrM/TH+qElHkXWaPvuNOt+99G75NrV0OS2EqHx5wMN7popYjpc8oTjC1y16DLg=="
      },
      "System.Runtime.Extensions": {
        "type": "Transitive",
        "resolved": "4.3.0",
        "contentHash": "guW0uK0fn5fcJJ1tJVXYd7/1h5F+pea1r7FLSOz/f8vPEqbR2ZAknuRDvTQ8PzAilDveOxNjSfr0CHfIQfFk8g==",
        "dependencies": {
          "Microsoft.NETCore.Platforms": "1.1.0",
          "Microsoft.NETCore.Targets": "1.1.0",
          "System.Runtime": "4.3.0"
        }
      },
      "System.Runtime.Handles": {
        "type": "Transitive",
        "resolved": "4.3.0",
        "contentHash": "OKiSUN7DmTWeYb3l51A7EYaeNMnvxwE249YtZz7yooT4gOZhmTjIn48KgSsw2k2lYdLgTKNJw/ZIfSElwDRVgg==",
        "dependencies": {
          "Microsoft.NETCore.Platforms": "1.1.0",
          "Microsoft.NETCore.Targets": "1.1.0",
          "System.Runtime": "4.3.0"
        }
      },
      "System.Runtime.InteropServices": {
        "type": "Transitive",
        "resolved": "4.3.0",
        "contentHash": "uv1ynXqiMK8mp1GM3jDqPCFN66eJ5w5XNomaK2XD+TuCroNTLFGeZ+WCmBMcBDyTFKou3P6cR6J/QsaqDp7fGQ==",
        "dependencies": {
          "Microsoft.NETCore.Platforms": "1.1.0",
          "Microsoft.NETCore.Targets": "1.1.0",
          "System.Reflection": "4.3.0",
          "System.Reflection.Primitives": "4.3.0",
          "System.Runtime": "4.3.0",
          "System.Runtime.Handles": "4.3.0"
        }
      },
      "System.Runtime.InteropServices.RuntimeInformation": {
        "type": "Transitive",
        "resolved": "4.3.0",
        "contentHash": "cbz4YJMqRDR7oLeMRbdYv7mYzc++17lNhScCX0goO2XpGWdvAt60CGN+FHdePUEHCe/Jy9jUlvNAiNdM+7jsOw==",
        "dependencies": {
          "System.Reflection": "4.3.0",
          "System.Reflection.Extensions": "4.3.0",
          "System.Resources.ResourceManager": "4.3.0",
          "System.Runtime": "4.3.0",
          "System.Runtime.InteropServices": "4.3.0",
          "System.Threading": "4.3.0",
          "runtime.native.System": "4.3.0"
        }
      },
      "System.Runtime.Numerics": {
        "type": "Transitive",
        "resolved": "4.3.0",
        "contentHash": "yMH+MfdzHjy17l2KESnPiF2dwq7T+xLnSJar7slyimAkUh/gTrS9/UQOtv7xarskJ2/XDSNvfLGOBQPjL7PaHQ==",
        "dependencies": {
          "System.Globalization": "4.3.0",
          "System.Resources.ResourceManager": "4.3.0",
          "System.Runtime": "4.3.0",
          "System.Runtime.Extensions": "4.3.0"
        }
      },
      "System.Security.AccessControl": {
        "type": "Transitive",
        "resolved": "5.0.0",
        "contentHash": "dagJ1mHZO3Ani8GH0PHpPEe/oYO+rVdbQjvjJkBRNQkX4t0r1iaeGn8+/ybkSLEan3/slM0t59SVdHzuHf2jmw==",
        "dependencies": {
          "Microsoft.NETCore.Platforms": "5.0.0",
          "System.Security.Principal.Windows": "5.0.0"
        }
      },
      "System.Security.Cryptography.Algorithms": {
        "type": "Transitive",
        "resolved": "4.3.0",
        "contentHash": "W1kd2Y8mYSCgc3ULTAZ0hOP2dSdG5YauTb1089T0/kRcN2MpSAW1izOFROrJgxSlMn3ArsgHXagigyi+ibhevg==",
        "dependencies": {
          "Microsoft.NETCore.Platforms": "1.1.0",
          "System.Collections": "4.3.0",
          "System.IO": "4.3.0",
          "System.Resources.ResourceManager": "4.3.0",
          "System.Runtime": "4.3.0",
          "System.Runtime.Extensions": "4.3.0",
          "System.Runtime.Handles": "4.3.0",
          "System.Runtime.InteropServices": "4.3.0",
          "System.Runtime.Numerics": "4.3.0",
          "System.Security.Cryptography.Encoding": "4.3.0",
          "System.Security.Cryptography.Primitives": "4.3.0",
          "System.Text.Encoding": "4.3.0",
          "runtime.native.System.Security.Cryptography.Apple": "4.3.0",
          "runtime.native.System.Security.Cryptography.OpenSsl": "4.3.0"
        }
      },
      "System.Security.Cryptography.Cng": {
        "type": "Transitive",
        "resolved": "4.5.0",
        "contentHash": "WG3r7EyjUe9CMPFSs6bty5doUqT+q9pbI80hlNzo2SkPkZ4VTuZkGWjpp77JB8+uaL4DFPRdBsAY+DX3dBK92A=="
      },
      "System.Security.Cryptography.Csp": {
        "type": "Transitive",
        "resolved": "4.3.0",
        "contentHash": "X4s/FCkEUnRGnwR3aSfVIkldBmtURMhmexALNTwpjklzxWU7yjMk7GHLKOZTNkgnWnE0q7+BCf9N2LVRWxewaA==",
        "dependencies": {
          "Microsoft.NETCore.Platforms": "1.1.0",
          "System.IO": "4.3.0",
          "System.Reflection": "4.3.0",
          "System.Resources.ResourceManager": "4.3.0",
          "System.Runtime": "4.3.0",
          "System.Runtime.Extensions": "4.3.0",
          "System.Runtime.Handles": "4.3.0",
          "System.Runtime.InteropServices": "4.3.0",
          "System.Security.Cryptography.Algorithms": "4.3.0",
          "System.Security.Cryptography.Encoding": "4.3.0",
          "System.Security.Cryptography.Primitives": "4.3.0",
          "System.Text.Encoding": "4.3.0",
          "System.Threading": "4.3.0"
        }
      },
      "System.Security.Cryptography.Encoding": {
        "type": "Transitive",
        "resolved": "4.3.0",
        "contentHash": "1DEWjZZly9ae9C79vFwqaO5kaOlI5q+3/55ohmq/7dpDyDfc8lYe7YVxJUZ5MF/NtbkRjwFRo14yM4OEo9EmDw==",
        "dependencies": {
          "Microsoft.NETCore.Platforms": "1.1.0",
          "System.Collections": "4.3.0",
          "System.Collections.Concurrent": "4.3.0",
          "System.Linq": "4.3.0",
          "System.Resources.ResourceManager": "4.3.0",
          "System.Runtime": "4.3.0",
          "System.Runtime.Extensions": "4.3.0",
          "System.Runtime.Handles": "4.3.0",
          "System.Runtime.InteropServices": "4.3.0",
          "System.Security.Cryptography.Primitives": "4.3.0",
          "System.Text.Encoding": "4.3.0",
          "runtime.native.System.Security.Cryptography.OpenSsl": "4.3.0"
        }
      },
      "System.Security.Cryptography.OpenSsl": {
        "type": "Transitive",
        "resolved": "4.3.0",
        "contentHash": "h4CEgOgv5PKVF/HwaHzJRiVboL2THYCou97zpmhjghx5frc7fIvlkY1jL+lnIQyChrJDMNEXS6r7byGif8Cy4w==",
        "dependencies": {
          "System.Collections": "4.3.0",
          "System.IO": "4.3.0",
          "System.Resources.ResourceManager": "4.3.0",
          "System.Runtime": "4.3.0",
          "System.Runtime.Extensions": "4.3.0",
          "System.Runtime.Handles": "4.3.0",
          "System.Runtime.InteropServices": "4.3.0",
          "System.Runtime.Numerics": "4.3.0",
          "System.Security.Cryptography.Algorithms": "4.3.0",
          "System.Security.Cryptography.Encoding": "4.3.0",
          "System.Security.Cryptography.Primitives": "4.3.0",
          "System.Text.Encoding": "4.3.0",
          "runtime.native.System.Security.Cryptography.OpenSsl": "4.3.0"
        }
      },
      "System.Security.Cryptography.Primitives": {
        "type": "Transitive",
        "resolved": "4.3.0",
        "contentHash": "7bDIyVFNL/xKeFHjhobUAQqSpJq9YTOpbEs6mR233Et01STBMXNAc/V+BM6dwYGc95gVh/Zf+iVXWzj3mE8DWg==",
        "dependencies": {
          "System.Diagnostics.Debug": "4.3.0",
          "System.Globalization": "4.3.0",
          "System.IO": "4.3.0",
          "System.Resources.ResourceManager": "4.3.0",
          "System.Runtime": "4.3.0",
          "System.Threading": "4.3.0",
          "System.Threading.Tasks": "4.3.0"
        }
      },
      "System.Security.Cryptography.X509Certificates": {
        "type": "Transitive",
        "resolved": "4.3.0",
        "contentHash": "t2Tmu6Y2NtJ2um0RtcuhP7ZdNNxXEgUm2JeoA/0NvlMjAhKCnM1NX07TDl3244mVp3QU6LPEhT3HTtH1uF7IYw==",
        "dependencies": {
          "Microsoft.NETCore.Platforms": "1.1.0",
          "System.Collections": "4.3.0",
          "System.Diagnostics.Debug": "4.3.0",
          "System.Globalization": "4.3.0",
          "System.Globalization.Calendars": "4.3.0",
          "System.IO": "4.3.0",
          "System.IO.FileSystem": "4.3.0",
          "System.IO.FileSystem.Primitives": "4.3.0",
          "System.Resources.ResourceManager": "4.3.0",
          "System.Runtime": "4.3.0",
          "System.Runtime.Extensions": "4.3.0",
          "System.Runtime.Handles": "4.3.0",
          "System.Runtime.InteropServices": "4.3.0",
          "System.Runtime.Numerics": "4.3.0",
          "System.Security.Cryptography.Algorithms": "4.3.0",
          "System.Security.Cryptography.Cng": "4.3.0",
          "System.Security.Cryptography.Csp": "4.3.0",
          "System.Security.Cryptography.Encoding": "4.3.0",
          "System.Security.Cryptography.OpenSsl": "4.3.0",
          "System.Security.Cryptography.Primitives": "4.3.0",
          "System.Text.Encoding": "4.3.0",
          "System.Threading": "4.3.0",
          "runtime.native.System": "4.3.0",
          "runtime.native.System.Net.Http": "4.3.0",
          "runtime.native.System.Security.Cryptography.OpenSsl": "4.3.0"
        }
      },
      "System.Security.Principal.Windows": {
        "type": "Transitive",
        "resolved": "5.0.0",
        "contentHash": "t0MGLukB5WAVU9bO3MGzvlGnyJPgUlcwerXn1kzBRjwLKixT96XV0Uza41W49gVd8zEMFu9vQEFlv0IOrytICA=="
      },
      "System.Text.Encoding": {
        "type": "Transitive",
        "resolved": "4.3.0",
        "contentHash": "BiIg+KWaSDOITze6jGQynxg64naAPtqGHBwDrLaCtixsa5bKiR8dpPOHA7ge3C0JJQizJE+sfkz1wV+BAKAYZw==",
        "dependencies": {
          "Microsoft.NETCore.Platforms": "1.1.0",
          "Microsoft.NETCore.Targets": "1.1.0",
          "System.Runtime": "4.3.0"
        }
      },
      "System.Text.Encoding.CodePages": {
        "type": "Transitive",
        "resolved": "6.0.0",
        "contentHash": "ZFCILZuOvtKPauZ/j/swhvw68ZRi9ATCfvGbk1QfydmcXBkIWecWKn/250UH7rahZ5OoDBaiAudJtPvLwzw85A==",
        "dependencies": {
          "System.Runtime.CompilerServices.Unsafe": "6.0.0"
        }
      },
      "System.Text.Encoding.Extensions": {
        "type": "Transitive",
        "resolved": "4.3.0",
        "contentHash": "YVMK0Bt/A43RmwizJoZ22ei2nmrhobgeiYwFzC4YAN+nue8RF6djXDMog0UCn+brerQoYVyaS+ghy9P/MUVcmw==",
        "dependencies": {
          "Microsoft.NETCore.Platforms": "1.1.0",
          "Microsoft.NETCore.Targets": "1.1.0",
          "System.Runtime": "4.3.0",
          "System.Text.Encoding": "4.3.0"
        }
      },
      "System.Text.Encodings.Web": {
        "type": "Transitive",
        "resolved": "6.0.0",
        "contentHash": "Vg8eB5Tawm1IFqj4TVK1czJX89rhFxJo9ELqc/Eiq0eXy13RK00eubyU6TJE6y+GQXjyV5gSfiewDUZjQgSE0w==",
        "dependencies": {
          "System.Runtime.CompilerServices.Unsafe": "6.0.0"
        }
      },
      "System.Text.Json": {
        "type": "Transitive",
        "resolved": "6.0.7",
        "contentHash": "/Tf/9XjprpHolbcDOrxsKVYy/mUG/FS7aGd9YUgBVEiHeQH4kAE0T1sMbde7q6B5xcrNUsJ5iW7D1RvHudQNqA==",
        "dependencies": {
          "System.Runtime.CompilerServices.Unsafe": "6.0.0",
          "System.Text.Encodings.Web": "6.0.0"
        }
      },
      "System.Text.RegularExpressions": {
        "type": "Transitive",
        "resolved": "4.3.0",
        "contentHash": "RpT2DA+L660cBt1FssIE9CAGpLFdFPuheB7pLpKpn6ZXNby7jDERe8Ua/Ne2xGiwLVG2JOqziiaVCGDon5sKFA==",
        "dependencies": {
          "System.Runtime": "4.3.0"
        }
      },
      "System.Threading": {
        "type": "Transitive",
        "resolved": "4.3.0",
        "contentHash": "VkUS0kOBcUf3Wwm0TSbrevDDZ6BlM+b/HRiapRFWjM5O0NS0LviG0glKmFK+hhPDd1XFeSdU1GmlLhb2CoVpIw==",
        "dependencies": {
          "System.Runtime": "4.3.0",
          "System.Threading.Tasks": "4.3.0"
        }
      },
      "System.Threading.Channels": {
        "type": "Transitive",
        "resolved": "7.0.0",
        "contentHash": "qmeeYNROMsONF6ndEZcIQ+VxR4Q/TX/7uIVLJqtwIWL7dDWeh0l1UIqgo4wYyjG//5lUNhwkLDSFl+pAWO6oiA=="
      },
      "System.Threading.Tasks": {
        "type": "Transitive",
        "resolved": "4.3.0",
        "contentHash": "LbSxKEdOUhVe8BezB/9uOGGppt+nZf6e1VFyw6v3DN6lqitm0OSn2uXMOdtP0M3W4iMcqcivm2J6UgqiwwnXiA==",
        "dependencies": {
          "Microsoft.NETCore.Platforms": "1.1.0",
          "Microsoft.NETCore.Targets": "1.1.0",
          "System.Runtime": "4.3.0"
        }
      },
      "System.Threading.Tasks.Extensions": {
        "type": "Transitive",
        "resolved": "4.5.4",
        "contentHash": "zteT+G8xuGu6mS+mzDzYXbzS7rd3K6Fjb9RiZlYlJPam2/hU7JCBZBVEcywNuR+oZ1ncTvc/cq0faRr3P01OVg=="
      },
      "System.Threading.Timer": {
        "type": "Transitive",
        "resolved": "4.3.0",
        "contentHash": "Z6YfyYTCg7lOZjJzBjONJTFKGN9/NIYKSxhU5GRd+DTwHSZyvWp1xuI5aR+dLg+ayyC5Xv57KiY4oJ0tMO89fQ==",
        "dependencies": {
          "Microsoft.NETCore.Platforms": "1.1.0",
          "Microsoft.NETCore.Targets": "1.1.0",
          "System.Runtime": "4.3.0"
        }
      },
      "System.Xml.ReaderWriter": {
        "type": "Transitive",
        "resolved": "4.3.0",
        "contentHash": "GrprA+Z0RUXaR4N7/eW71j1rgMnEnEVlgii49GZyAjTH7uliMnrOU3HNFBr6fEDBCJCIdlVNq9hHbaDR621XBA==",
        "dependencies": {
          "System.Collections": "4.3.0",
          "System.Diagnostics.Debug": "4.3.0",
          "System.Globalization": "4.3.0",
          "System.IO": "4.3.0",
          "System.IO.FileSystem": "4.3.0",
          "System.IO.FileSystem.Primitives": "4.3.0",
          "System.Resources.ResourceManager": "4.3.0",
          "System.Runtime": "4.3.0",
          "System.Runtime.Extensions": "4.3.0",
          "System.Runtime.InteropServices": "4.3.0",
          "System.Text.Encoding": "4.3.0",
          "System.Text.Encoding.Extensions": "4.3.0",
          "System.Text.RegularExpressions": "4.3.0",
          "System.Threading.Tasks": "4.3.0",
          "System.Threading.Tasks.Extensions": "4.3.0"
        }
      },
      "System.Xml.XDocument": {
        "type": "Transitive",
        "resolved": "4.3.0",
        "contentHash": "5zJ0XDxAIg8iy+t4aMnQAu0MqVbqyvfoUVl1yDV61xdo3Vth45oA2FoY4pPkxYAH5f8ixpmTqXeEIya95x0aCQ==",
        "dependencies": {
          "System.Collections": "4.3.0",
          "System.Diagnostics.Debug": "4.3.0",
          "System.Diagnostics.Tools": "4.3.0",
          "System.Globalization": "4.3.0",
          "System.IO": "4.3.0",
          "System.Reflection": "4.3.0",
          "System.Resources.ResourceManager": "4.3.0",
          "System.Runtime": "4.3.0",
          "System.Runtime.Extensions": "4.3.0",
          "System.Text.Encoding": "4.3.0",
          "System.Threading": "4.3.0",
          "System.Xml.ReaderWriter": "4.3.0"
        }
      },
      "xunit.abstractions": {
        "type": "Transitive",
        "resolved": "2.0.3",
        "contentHash": "pot1I4YOxlWjIb5jmwvvQNbTrZ3lJQ+jUGkGjWE3hEFM0l5gOnBWS+H3qsex68s5cO52g+44vpGzhAt+42vwKg=="
      },
      "xunit.analyzers": {
        "type": "Transitive",
        "resolved": "1.2.0",
        "contentHash": "d3dehV/DASLRlR8stWQmbPPjfYC2tct50Evav+OlsJMkfFqkhYvzO1k0s81lk0px8O0knZU/FqC8SqbXOtn+hw=="
      },
      "xunit.assert": {
        "type": "Transitive",
        "resolved": "2.5.0",
        "contentHash": "wN84pKX5jzfpgJ0bB6arrCA/oelBeYLCpnQ9Wj5xGEVPydKzVSDY5tEatFLHE/rO0+0RC+I4H5igGE118jRh1w==",
        "dependencies": {
          "NETStandard.Library": "1.6.1"
        }
      },
      "xunit.core": {
        "type": "Transitive",
        "resolved": "2.5.0",
        "contentHash": "dnV0Mn2s1C0y2m33AylQyMkEyhBQsL4R0302kwSGiEGuY3JwzEmhTa9pnghyMRPliYSs4fXfkEAP+5bKXryGFg==",
        "dependencies": {
          "xunit.extensibility.core": "[2.5.0]",
          "xunit.extensibility.execution": "[2.5.0]"
        }
      },
      "xunit.extensibility.core": {
        "type": "Transitive",
        "resolved": "2.5.0",
        "contentHash": "xRm6NIV3i7I+LkjsAJ91Xz2fxJm/oMEi2CYq1G5HlGTgcK1Zo2wNbLO6nKX1VG5FZzXibSdoLwr/MofVvh3mFA==",
        "dependencies": {
          "NETStandard.Library": "1.6.1",
          "xunit.abstractions": "2.0.3"
        }
      },
      "xunit.extensibility.execution": {
        "type": "Transitive",
        "resolved": "2.5.0",
        "contentHash": "7+v2Bvp+1ew1iMGQVb1glICi8jcNdHbRUX6Ru0dmJBViGdjiS7kyqcX2VxleQhFbKNi+WF0an7/TeTXD283RlQ==",
        "dependencies": {
          "NETStandard.Library": "1.6.1",
          "xunit.extensibility.core": "[2.5.0]"
        }
      },
      "ZstdSharp.Port": {
        "type": "Transitive",
        "resolved": "0.6.2",
        "contentHash": "jPao/LdUNLUz8rn3H1D8W7wQbZsRZM0iayvWI4xGejJg3XJHT56gcmYdgmCGPdJF1UEBqUjucCRrFB+4HbJsbw=="
      },
      "monai.deploy.informaticsgateway": {
        "type": "Project",
        "dependencies": {
          "DotNext.Threading": "[4.7.4, )",
          "HL7-dotnetcore": "[2.36.0, )",
          "Karambolo.Extensions.Logging.File": "[3.4.0, )",
          "Monai.Deploy.InformaticsGateway.Api": "[1.0.0, )",
          "Monai.Deploy.InformaticsGateway.Common": "[1.0.0, )",
          "Monai.Deploy.InformaticsGateway.Configuration": "[1.0.0, )",
          "Monai.Deploy.InformaticsGateway.Database": "[1.0.0, )",
          "Monai.Deploy.InformaticsGateway.Database.Api": "[1.0.0, )",
          "Monai.Deploy.InformaticsGateway.Database.EntityFramework": "[1.0.0, )",
          "Monai.Deploy.InformaticsGateway.DicomWeb.Client": "[1.0.0, )",
<<<<<<< HEAD
=======
          "Monai.Deploy.InformaticsGateway.PlugIns.RemoteAppExecution": "[1.0.0, )",
>>>>>>> 340f181f
          "Monai.Deploy.Messaging.RabbitMQ": "[1.0.0, )",
          "Monai.Deploy.Security": "[0.1.3, )",
          "Monai.Deploy.Storage.MinIO": "[0.2.18, )",
          "NLog.Web.AspNetCore": "[5.3.3, )",
          "Swashbuckle.AspNetCore": "[6.5.0, )"
        }
      },
      "monai.deploy.informaticsgateway.api": {
        "type": "Project",
        "dependencies": {
          "Macross.Json.Extensions": "[3.0.0, )",
          "Microsoft.EntityFrameworkCore.Abstractions": "[6.0.21, )",
          "Monai.Deploy.InformaticsGateway.Common": "[1.0.0, )",
          "Monai.Deploy.Messaging": "[1.0.0, )",
          "Monai.Deploy.Storage": "[0.2.18, )",
          "fo-dicom": "[5.1.1, )"
        }
      },
      "monai.deploy.informaticsgateway.client.common": {
        "type": "Project",
        "dependencies": {
          "Ardalis.GuardClauses": "[4.1.1, )"
        }
      },
      "monai.deploy.informaticsgateway.common": {
        "type": "Project",
        "dependencies": {
          "Ardalis.GuardClauses": "[4.1.1, )",
          "System.IO.Abstractions": "[17.2.3, )"
        }
      },
      "monai.deploy.informaticsgateway.configuration": {
        "type": "Project",
        "dependencies": {
          "Monai.Deploy.InformaticsGateway.Api": "[1.0.0, )",
          "Monai.Deploy.InformaticsGateway.Common": "[1.0.0, )"
        }
      },
      "monai.deploy.informaticsgateway.database": {
        "type": "Project",
        "dependencies": {
          "AspNetCore.HealthChecks.MongoDb": "[6.0.2, )",
          "Microsoft.Extensions.Diagnostics.HealthChecks.EntityFrameworkCore": "[6.0.21, )",
          "Microsoft.Extensions.Options.ConfigurationExtensions": "[6.0.0, )",
          "Monai.Deploy.InformaticsGateway.Api": "[1.0.0, )",
          "Monai.Deploy.InformaticsGateway.Configuration": "[1.0.0, )",
          "Monai.Deploy.InformaticsGateway.Database.Api": "[1.0.0, )",
          "Monai.Deploy.InformaticsGateway.Database.EntityFramework": "[1.0.0, )",
          "Monai.Deploy.InformaticsGateway.Database.MongoDB": "[1.0.0, )"
        }
      },
      "monai.deploy.informaticsgateway.database.api": {
        "type": "Project",
        "dependencies": {
          "Monai.Deploy.InformaticsGateway.Api": "[1.0.0, )",
<<<<<<< HEAD
          "Monai.Deploy.InformaticsGateway.Configuration": "[1.0.0, )"
=======
          "Monai.Deploy.InformaticsGateway.Configuration": "[1.0.0, )",
          "NLog": "[5.2.3, )"
>>>>>>> 340f181f
        }
      },
      "monai.deploy.informaticsgateway.database.entityframework": {
        "type": "Project",
        "dependencies": {
          "Microsoft.EntityFrameworkCore": "[6.0.21, )",
          "Microsoft.EntityFrameworkCore.Sqlite": "[6.0.21, )",
          "Microsoft.Extensions.Configuration.FileExtensions": "[6.0.0, )",
          "Microsoft.Extensions.Configuration.Json": "[6.0.0, )",
          "Monai.Deploy.InformaticsGateway.Api": "[1.0.0, )",
          "Monai.Deploy.InformaticsGateway.Configuration": "[1.0.0, )",
          "Monai.Deploy.InformaticsGateway.Database.Api": "[1.0.0, )",
          "Polly": "[7.2.4, )"
        }
      },
      "monai.deploy.informaticsgateway.database.mongodb": {
        "type": "Project",
        "dependencies": {
          "Monai.Deploy.InformaticsGateway.Database.Api": "[1.0.0, )",
          "MongoDB.Driver": "[2.21.0, )",
          "Polly": "[7.2.4, )"
        }
      },
      "monai.deploy.informaticsgateway.dicomweb.client": {
        "type": "Project",
        "dependencies": {
          "Microsoft.AspNet.WebApi.Client": "[5.2.9, )",
          "Monai.Deploy.InformaticsGateway.Client.Common": "[1.0.0, )",
          "System.Linq.Async": "[6.0.1, )",
          "fo-dicom": "[5.1.1, )"
        }
      },
<<<<<<< HEAD
=======
      "monai.deploy.informaticsgateway.plugins.remoteappexecution": {
        "type": "Project",
        "dependencies": {
          "Microsoft.EntityFrameworkCore": "[6.0.21, )",
          "Microsoft.EntityFrameworkCore.Relational": "[6.0.21, )",
          "Microsoft.EntityFrameworkCore.Sqlite": "[6.0.21, )",
          "Microsoft.Extensions.Configuration": "[6.0.1, )",
          "Microsoft.Extensions.Configuration.FileExtensions": "[6.0.0, )",
          "Microsoft.Extensions.Configuration.Json": "[6.0.0, )",
          "Monai.Deploy.InformaticsGateway.Api": "[1.0.0, )",
          "Monai.Deploy.InformaticsGateway.Configuration": "[1.0.0, )",
          "Monai.Deploy.InformaticsGateway.Database.Api": "[1.0.0, )",
          "MongoDB.Driver": "[2.21.0, )",
          "NLog": "[5.2.3, )",
          "Polly": "[7.2.4, )"
        }
      },
>>>>>>> 340f181f
      "monai.deploy.informaticsgateway.test.plugins": {
        "type": "Project",
        "dependencies": {
          "Monai.Deploy.InformaticsGateway.Api": "[1.0.0, )"
        }
      }
    }
  }
}<|MERGE_RESOLUTION|>--- conflicted
+++ resolved
@@ -2064,10 +2064,7 @@
           "Monai.Deploy.InformaticsGateway.Database.Api": "[1.0.0, )",
           "Monai.Deploy.InformaticsGateway.Database.EntityFramework": "[1.0.0, )",
           "Monai.Deploy.InformaticsGateway.DicomWeb.Client": "[1.0.0, )",
-<<<<<<< HEAD
-=======
           "Monai.Deploy.InformaticsGateway.PlugIns.RemoteAppExecution": "[1.0.0, )",
->>>>>>> 340f181f
           "Monai.Deploy.Messaging.RabbitMQ": "[1.0.0, )",
           "Monai.Deploy.Security": "[0.1.3, )",
           "Monai.Deploy.Storage.MinIO": "[0.2.18, )",
@@ -2123,12 +2120,8 @@
         "type": "Project",
         "dependencies": {
           "Monai.Deploy.InformaticsGateway.Api": "[1.0.0, )",
-<<<<<<< HEAD
-          "Monai.Deploy.InformaticsGateway.Configuration": "[1.0.0, )"
-=======
           "Monai.Deploy.InformaticsGateway.Configuration": "[1.0.0, )",
           "NLog": "[5.2.3, )"
->>>>>>> 340f181f
         }
       },
       "monai.deploy.informaticsgateway.database.entityframework": {
@@ -2161,8 +2154,6 @@
           "fo-dicom": "[5.1.1, )"
         }
       },
-<<<<<<< HEAD
-=======
       "monai.deploy.informaticsgateway.plugins.remoteappexecution": {
         "type": "Project",
         "dependencies": {
@@ -2180,7 +2171,6 @@
           "Polly": "[7.2.4, )"
         }
       },
->>>>>>> 340f181f
       "monai.deploy.informaticsgateway.test.plugins": {
         "type": "Project",
         "dependencies": {
