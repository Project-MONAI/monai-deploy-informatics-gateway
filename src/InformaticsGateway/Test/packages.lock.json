--- conflicted
+++ resolved
@@ -22,19 +22,11 @@
       },
       "Microsoft.EntityFrameworkCore.InMemory": {
         "type": "Direct",
-<<<<<<< HEAD
         "requested": "[6.0.14, )",
         "resolved": "6.0.14",
         "contentHash": "taDsbRttTHIjXRZsypAUXHpGE/5I7A82Ew4/YDURY1uChZbFl0lTHKdhHsBEsw2lCF1b2zoHnsTb/4EFC/FbUQ==",
         "dependencies": {
           "Microsoft.EntityFrameworkCore": "6.0.14"
-=======
-        "requested": "[6.0.13, )",
-        "resolved": "6.0.13",
-        "contentHash": "NEOR8DI3v3heJkWLhyu7LyoXLGB0qNlkABzkzQ+90/YTjFlQU/L/tbG2cKMsZXtk4hlTI10Xzn24h+YkUNustw==",
-        "dependencies": {
-          "Microsoft.EntityFrameworkCore": "6.0.13"
->>>>>>> 01abefd8
         }
       },
       "Microsoft.NET.Test.Sdk": {
@@ -442,32 +434,19 @@
       },
       "Microsoft.Data.Sqlite.Core": {
         "type": "Transitive",
-<<<<<<< HEAD
         "resolved": "6.0.14",
         "contentHash": "zCTPAGYtTL8aCWUuombgL3qHM6DGzjvKq/jelX2iI3nssqGVqZFnumovUg8gCMkCmA5AdiTjNfWpBiBZbsGwMA==",
-=======
-        "resolved": "6.0.13",
-        "contentHash": "J0tI2FyZcobMWBCWgSVFrp7fvkSPUfQzQUt16A0nMRfvq4IkozkEdx6rNpo0lGcCgUYeMimRw8H3ueqdkxGFXw==",
->>>>>>> 01abefd8
         "dependencies": {
           "SQLitePCLRaw.core": "2.1.2"
         }
       },
       "Microsoft.EntityFrameworkCore": {
         "type": "Transitive",
-<<<<<<< HEAD
         "resolved": "6.0.14",
         "contentHash": "JmEKFlumyqHHK4ixxX+md46dCC1OzaAent/fpixVFVtagS94pAk7q4DUH0xzM3vIzgIgQUmk3c4Dvw3dd48txA==",
         "dependencies": {
           "Microsoft.EntityFrameworkCore.Abstractions": "6.0.14",
           "Microsoft.EntityFrameworkCore.Analyzers": "6.0.14",
-=======
-        "resolved": "6.0.13",
-        "contentHash": "SnTTQzyP+VUibyONIxi4e2crxYzkW5qfO64tmqxaY5J0KzJolR/nHo8ty4wParaeoybSQz7m9p+6lC7xJ1SHBg==",
-        "dependencies": {
-          "Microsoft.EntityFrameworkCore.Abstractions": "6.0.13",
-          "Microsoft.EntityFrameworkCore.Analyzers": "6.0.13",
->>>>>>> 01abefd8
           "Microsoft.Extensions.Caching.Memory": "6.0.1",
           "Microsoft.Extensions.DependencyInjection": "6.0.1",
           "Microsoft.Extensions.Logging": "6.0.0",
@@ -477,7 +456,6 @@
       },
       "Microsoft.EntityFrameworkCore.Abstractions": {
         "type": "Transitive",
-<<<<<<< HEAD
         "resolved": "6.0.14",
         "contentHash": "pvE80OmdkcF2/Jr49zqttgfmSP9KgrDpCIY2eyKEDEBR156BpskukFqTr/APBaa2SKmlsUQm6beVJWjmANGpiQ=="
       },
@@ -492,56 +470,25 @@
         "contentHash": "JpGywex8ASx0D222dBDaMbFsLLDoc0Cjbw7neqnDQ4WKp0oykUmc1LPEELVBc55LnkkJ7R5EVkwZSTdd3QgdEA==",
         "dependencies": {
           "Microsoft.EntityFrameworkCore": "6.0.14",
-=======
-        "resolved": "6.0.13",
-        "contentHash": "m0PpkBONNPOEdVXkHNfdDETMAZKqWEX6E4kzmrvC4b+5OgFCnuxJHyAJ3Relyw8jsjsCFednrFI3nINXGDX5Sg=="
-      },
-      "Microsoft.EntityFrameworkCore.Analyzers": {
-        "type": "Transitive",
-        "resolved": "6.0.13",
-        "contentHash": "JxZMC31ObhjlDF9rPp2JR5zRjYlhI/hx8cuHPE9Isg4ft7OmpFxRI2EHTOlTUwfRjN7Q41i3SWI8tv67zBP99w=="
-      },
-      "Microsoft.EntityFrameworkCore.Relational": {
-        "type": "Transitive",
-        "resolved": "6.0.13",
-        "contentHash": "kFMLjZPvUeg/hRdYBXSWtOaxFWTI2sf5a31Gbq6xXivOVQbOV8TBC6K7MsG91HiLpzBsWO5fvGiD9SiIAfhpNw==",
-        "dependencies": {
-          "Microsoft.EntityFrameworkCore": "6.0.13",
->>>>>>> 01abefd8
           "Microsoft.Extensions.Configuration.Abstractions": "6.0.0"
         }
       },
       "Microsoft.EntityFrameworkCore.Sqlite": {
         "type": "Transitive",
-<<<<<<< HEAD
         "resolved": "6.0.14",
         "contentHash": "nRZIk0z2bmfw7ZbCP1c8/jZXk8zUIa+iT7G+YGVDrnTh195Sk9n1YokfXp45br0MJp34mOdmj6n4uLNR6ZQckQ==",
         "dependencies": {
           "Microsoft.EntityFrameworkCore.Sqlite.Core": "6.0.14",
-=======
-        "resolved": "6.0.13",
-        "contentHash": "lh9ggbl2PwAoAcNH4wA22casTHK0cElJN2m2Ap7X5itOpJVAJDBhHMdXR+Mh1yoQ7Dq9EsUSFlJJFQ2Yskf9/Q==",
-        "dependencies": {
-          "Microsoft.EntityFrameworkCore.Sqlite.Core": "6.0.13",
->>>>>>> 01abefd8
           "SQLitePCLRaw.bundle_e_sqlite3": "2.1.2"
         }
       },
       "Microsoft.EntityFrameworkCore.Sqlite.Core": {
         "type": "Transitive",
-<<<<<<< HEAD
         "resolved": "6.0.14",
         "contentHash": "ofz6kXieETdP3jy4SunqdwL8IRWH89EbtkbJHp3jdiIXLMubJPscB4BFKyn9qa2MBtZI7c1nYxvFMlb20X+DSg==",
         "dependencies": {
           "Microsoft.Data.Sqlite.Core": "6.0.14",
           "Microsoft.EntityFrameworkCore.Relational": "6.0.14",
-=======
-        "resolved": "6.0.13",
-        "contentHash": "Yyj1sNBHgvaTcsrWH90KWNtp0Z44Gav8/gwNwAM22Zz7top/7FF1TG75PBEk8S2I3qSGZjUHA+KOpWDJPfzQcQ==",
-        "dependencies": {
-          "Microsoft.Data.Sqlite.Core": "6.0.13",
-          "Microsoft.EntityFrameworkCore.Relational": "6.0.13",
->>>>>>> 01abefd8
           "Microsoft.Extensions.DependencyModel": "6.0.0"
         }
       },
@@ -676,17 +623,10 @@
       },
       "Microsoft.Extensions.Diagnostics.HealthChecks": {
         "type": "Transitive",
-<<<<<<< HEAD
         "resolved": "6.0.14",
         "contentHash": "Gl5I5/zL2MUzg5S4FzrkfpEBh/xSZGJbBrJHS5KDiwrWIKw+yfxYCjmjq7hZN+OJrKZrjWbhRVJcXiqwN9FsNg==",
         "dependencies": {
           "Microsoft.Extensions.Diagnostics.HealthChecks.Abstractions": "6.0.14",
-=======
-        "resolved": "6.0.13",
-        "contentHash": "uuKZ6qDgghq8uYUvZj/QuVe4+vH/N1KxbrSTnW86/u5DzrFMuiyCt80OLt/XmetwMZwZjpHC/F/9aaQ9u7kIQg==",
-        "dependencies": {
-          "Microsoft.Extensions.Diagnostics.HealthChecks.Abstractions": "6.0.13",
->>>>>>> 01abefd8
           "Microsoft.Extensions.Hosting.Abstractions": "6.0.0",
           "Microsoft.Extensions.Logging.Abstractions": "6.0.3",
           "Microsoft.Extensions.Options": "6.0.0"
@@ -694,7 +634,6 @@
       },
       "Microsoft.Extensions.Diagnostics.HealthChecks.Abstractions": {
         "type": "Transitive",
-<<<<<<< HEAD
         "resolved": "6.0.14",
         "contentHash": "5QAO6QADZLRKFBDwMR34LtxPxTLmxEwG4OLFGgncvvIiTx8OjezILov4RFStCyzrqUvtlq6VJ88y9DnfgjAjNw=="
       },
@@ -706,19 +645,6 @@
           "Microsoft.EntityFrameworkCore.Relational": "6.0.14",
           "Microsoft.Extensions.Diagnostics.HealthChecks": "6.0.14",
           "Microsoft.Extensions.Diagnostics.HealthChecks.Abstractions": "6.0.14"
-=======
-        "resolved": "6.0.13",
-        "contentHash": "NVV3zsB1tGV70kNDACH3Os7Lt66hspVayN3LpNgnyfxAfq/TL4cCU4yZgwWUCvWs0Nx6o0Di5h8Q75Aehl9q0Q=="
-      },
-      "Microsoft.Extensions.Diagnostics.HealthChecks.EntityFrameworkCore": {
-        "type": "Transitive",
-        "resolved": "6.0.13",
-        "contentHash": "zm2bGsjCK42VQkVddXtvo7sI4cyX50MREIOqOhfeibV7VSqHVjbplvPd7f6U3vJBQ12n+uNg+jprqUwi00ia+w==",
-        "dependencies": {
-          "Microsoft.EntityFrameworkCore.Relational": "6.0.13",
-          "Microsoft.Extensions.Diagnostics.HealthChecks": "6.0.13",
-          "Microsoft.Extensions.Diagnostics.HealthChecks.Abstractions": "6.0.13"
->>>>>>> 01abefd8
         }
       },
       "Microsoft.Extensions.FileProviders.Abstractions": {
@@ -1159,7 +1085,6 @@
       },
       "NLog": {
         "type": "Transitive",
-<<<<<<< HEAD
         "resolved": "5.1.2",
         "contentHash": "JfQY93ure3IPVTN3eabBewBGvrcXcWIlaesFEXdy5UzIymfIT9yCgLISYtM0cOhjWziIaUr/6Z9NC2RwtjwrsQ=="
       },
@@ -1171,34 +1096,14 @@
           "Microsoft.Extensions.Configuration.Abstractions": "6.0.0",
           "Microsoft.Extensions.Logging": "6.0.0",
           "NLog": "5.1.2"
-=======
-        "resolved": "5.1.1",
-        "contentHash": "YBfUDzipCaucs+8ieCDp8XECumiWsQbZwSUVLlt9i7FGV03nOPqoVzLtmlhbTxq4TN92BBsLacqPAE/ZyDDJ1g=="
-      },
-      "NLog.Extensions.Logging": {
-        "type": "Transitive",
-        "resolved": "5.2.1",
-        "contentHash": "b16cdOklZ3gfeuiyewsAmR2It/55Ar+plwsyo7CjgfwZtH1c5B2ZyYIGt1Ho+fPMOKEHkPU/trXZqAg9Oipiiw==",
-        "dependencies": {
-          "Microsoft.Extensions.Configuration.Abstractions": "6.0.0",
-          "Microsoft.Extensions.Logging": "6.0.0",
-          "NLog": "5.1.1"
->>>>>>> 01abefd8
         }
       },
       "NLog.Web.AspNetCore": {
         "type": "Transitive",
-<<<<<<< HEAD
         "resolved": "5.2.2",
         "contentHash": "0Qa6V7LXgbWNxYdZDLcQz/TjGrSfx32XThxAL+xoAtjplC2uCIhy27WiMIjznuMAJR3zjElIiYzMmPSsQ4LZSQ==",
         "dependencies": {
           "NLog.Extensions.Logging": "5.2.2"
-=======
-        "resolved": "5.2.1",
-        "contentHash": "yusksFxJxIoXJbU/aH9IJHmNKNNk2a9hYLSzd02kr7EX3Oc2+IRpp50VUEwZpq0tWEdlqYOUCLlzLMtHDHkxSA==",
-        "dependencies": {
-          "NLog.Extensions.Logging": "5.2.1"
->>>>>>> 01abefd8
         }
       },
       "NuGet.Frameworks": {
@@ -1994,21 +1899,12 @@
         "dependencies": {
           "Ardalis.GuardClauses": "[4.0.1, )",
           "DotNext.Threading": "[4.7.4, )",
-<<<<<<< HEAD
           "HL7-dotnetcore": "[2.35.0, )",
           "Karambolo.Extensions.Logging.File": "[3.4.0, )",
           "Microsoft.EntityFrameworkCore": "[6.0.14, )",
           "Microsoft.Extensions.DependencyInjection.Abstractions": "[6.0.0, )",
           "Microsoft.Extensions.Diagnostics.HealthChecks.Abstractions": "[6.0.14, )",
           "Microsoft.Extensions.Diagnostics.HealthChecks.EntityFrameworkCore": "[6.0.14, )",
-=======
-          "HL7-dotnetcore": "[2.29.0, )",
-          "Karambolo.Extensions.Logging.File": "[3.3.1, )",
-          "Microsoft.EntityFrameworkCore": "[6.0.13, )",
-          "Microsoft.Extensions.DependencyInjection.Abstractions": "[6.0.0, )",
-          "Microsoft.Extensions.Diagnostics.HealthChecks.Abstractions": "[6.0.13, )",
-          "Microsoft.Extensions.Diagnostics.HealthChecks.EntityFrameworkCore": "[6.0.13, )",
->>>>>>> 01abefd8
           "Microsoft.Extensions.Hosting": "[6.0.1, )",
           "Microsoft.Extensions.Logging": "[6.0.0, )",
           "Microsoft.Extensions.Logging.Console": "[6.0.0, )",
@@ -2023,13 +1919,8 @@
           "Monai.Deploy.Security": "[0.1.3, )",
           "Monai.Deploy.Storage": "[0.2.13, )",
           "Monai.Deploy.Storage.MinIO": "[0.2.13, )",
-<<<<<<< HEAD
           "NLog": "[5.1.2, )",
           "NLog.Web.AspNetCore": "[5.2.2, )",
-=======
-          "NLog": "[5.1.1, )",
-          "NLog.Web.AspNetCore": "[5.2.1, )",
->>>>>>> 01abefd8
           "Polly": "[7.2.3, )",
           "Swashbuckle.AspNetCore": "[6.5.0, )",
           "fo-dicom": "[5.0.3, )",
@@ -2040,11 +1931,7 @@
         "type": "Project",
         "dependencies": {
           "Macross.Json.Extensions": "[3.0.0, )",
-<<<<<<< HEAD
           "Microsoft.EntityFrameworkCore.Abstractions": "[6.0.14, )",
-=======
-          "Microsoft.EntityFrameworkCore.Abstractions": "[6.0.13, )",
->>>>>>> 01abefd8
           "Monai.Deploy.InformaticsGateway.Common": "[1.0.0, )",
           "Monai.Deploy.Messaging": "[0.1.20, )",
           "Monai.Deploy.Storage": "[0.2.13, )"
@@ -2082,19 +1969,11 @@
         "type": "Project",
         "dependencies": {
           "AspNetCore.HealthChecks.MongoDb": "[6.0.2, )",
-<<<<<<< HEAD
           "Microsoft.EntityFrameworkCore": "[6.0.14, )",
           "Microsoft.Extensions.Configuration": "[6.0.1, )",
           "Microsoft.Extensions.Configuration.FileExtensions": "[6.0.0, )",
           "Microsoft.Extensions.Configuration.Json": "[6.0.0, )",
           "Microsoft.Extensions.Diagnostics.HealthChecks.EntityFrameworkCore": "[6.0.14, )",
-=======
-          "Microsoft.EntityFrameworkCore": "[6.0.13, )",
-          "Microsoft.Extensions.Configuration": "[6.0.1, )",
-          "Microsoft.Extensions.Configuration.FileExtensions": "[6.0.0, )",
-          "Microsoft.Extensions.Configuration.Json": "[6.0.0, )",
-          "Microsoft.Extensions.Diagnostics.HealthChecks.EntityFrameworkCore": "[6.0.13, )",
->>>>>>> 01abefd8
           "Microsoft.Extensions.Options.ConfigurationExtensions": "[6.0.0, )",
           "Monai.Deploy.InformaticsGateway.Api": "[1.0.0, )",
           "Monai.Deploy.InformaticsGateway.Configuration": "[1.0.0, )",
@@ -2106,11 +1985,7 @@
       "monai.deploy.informaticsgateway.database.api": {
         "type": "Project",
         "dependencies": {
-<<<<<<< HEAD
           "Microsoft.EntityFrameworkCore": "[6.0.14, )",
-=======
-          "Microsoft.EntityFrameworkCore": "[6.0.13, )",
->>>>>>> 01abefd8
           "Monai.Deploy.InformaticsGateway.Api": "[1.0.0, )",
           "Monai.Deploy.InformaticsGateway.Configuration": "[1.0.0, )",
           "Polly": "[7.2.3, )"
@@ -2119,13 +1994,8 @@
       "monai.deploy.informaticsgateway.database.entityframework": {
         "type": "Project",
         "dependencies": {
-<<<<<<< HEAD
           "Microsoft.EntityFrameworkCore": "[6.0.14, )",
           "Microsoft.EntityFrameworkCore.Sqlite": "[6.0.14, )",
-=======
-          "Microsoft.EntityFrameworkCore": "[6.0.13, )",
-          "Microsoft.EntityFrameworkCore.Sqlite": "[6.0.13, )",
->>>>>>> 01abefd8
           "Microsoft.Extensions.Configuration": "[6.0.1, )",
           "Microsoft.Extensions.Configuration.FileExtensions": "[6.0.0, )",
           "Microsoft.Extensions.Configuration.Json": "[6.0.0, )",
