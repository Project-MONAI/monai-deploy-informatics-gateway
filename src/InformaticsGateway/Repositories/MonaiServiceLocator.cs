--- conflicted
+++ resolved
@@ -50,12 +50,8 @@
         private IMonaiService? GetService(Type type)
         {
             Guard.Against.Null(type, nameof(type));
-<<<<<<< HEAD
-=======
 
-            return
-                (_serviceProvider.GetService(type) as IMonaiService);
->>>>>>> 340f181f
+            return (_serviceProvider.GetService(type) as IMonaiService);
 
         }
 
