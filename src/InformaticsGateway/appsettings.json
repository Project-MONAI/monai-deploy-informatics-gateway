--- conflicted
+++ resolved
@@ -3,42 +3,26 @@
     "bypassAuthentication": false,
     "openId": {
       "realm": "http://localhost:8080/realms/monai-test/",
-<<<<<<< HEAD
       "realmKey": "G6GIR03BEJMlevUtAuZ1ao1SN6IHyUXR",
-=======
-      "realmKey": "993kdf2YXmv3itIvVOJX6zDT9o2nLxwW",
->>>>>>> e2b329f3
       "clientId": "monai-app",
       "audiences": [ "monai-app-test" ],
       "roleClaimType": "roles",
       "claimMappings": {
         "userClaims": [
           {
-<<<<<<< HEAD
             "claimType": "user-role",
-=======
-            "claimType": "roles",
->>>>>>> e2b329f3
             "claimValues": [ "monai-deploy-user" ],
             "endpoints": [ "Stow", "Fhir", "Inference" ]
           },
           {
-<<<<<<< HEAD
             "claimType": "user-role",
-=======
-            "claimType": "roles",
->>>>>>> e2b329f3
             "claimValues": [ "pacs-admin" ],
             "endpoints": [ "MonaiAeTitle", "SourceAeTitle", "DestinationAeTitle" ]
           }
         ],
         "adminClaims": [
           {
-<<<<<<< HEAD
             "claimType": "user-role",
-=======
-            "claimType": "roles",
->>>>>>> e2b329f3
             "claimValues": [ "monai-role-admin" ]
           }
         ]
