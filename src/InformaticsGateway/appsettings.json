--- conflicted
+++ resolved
@@ -35,17 +35,6 @@
       }
     },
     "storage": {
-<<<<<<< HEAD
-      "temporary": "./payloads",
-      "bucketName": "monaideploy",
-      "settings": {
-        "endpoint": "localhost:9000",
-        "accessKey": "username",
-        "accessToken": "password",
-        "securedConnection": false,
-        "region": "na",
-        "credentialServiceUrl": "http://localhost:9000"
-=======
       "temporary": "/payloads",
       "bucketName": "monaideploy",
       "serviceAssemblyName": "Monai.Deploy.Storage.MinIO.MinIoStorageService, Monai.Deploy.Storage.MinIO",
@@ -55,7 +44,6 @@
         "accessToken": "password",
         "securedConnection": false,
         "region": "local"
->>>>>>> 1151b958
       }
     }
   },
