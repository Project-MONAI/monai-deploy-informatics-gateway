{
  "version": 1,
  "dependencies": {
    "net6.0": {
      "Ardalis.GuardClauses": {
        "type": "Direct",
        "requested": "[4.0.1, )",
        "resolved": "4.0.1",
        "contentHash": "RemnImQf/BWR8oYqFpdw+hn+b4Q1w+pGujkRiSfjQhMPuiERwGn4UMmQv+6UDE4qbPlnIN+e3e40JkvBhzgfzg==",
        "dependencies": {
          "JetBrains.Annotations": "2021.3.0"
        }
      },
      "DotNext.Threading": {
        "type": "Direct",
        "requested": "[4.7.4, )",
        "resolved": "4.7.4",
        "contentHash": "G/AogSunqiZZ/0H4y3Qy/YNveIB+6azddStmFxbxLWkruXZ27gXyoRQ9kQ2gpDbq/+YfMINz9nmTY5ZtuCzuyw==",
        "dependencies": {
          "DotNext": "4.7.4",
          "System.Threading.Channels": "6.0.0"
        }
      },
      "fo-dicom": {
        "type": "Direct",
        "requested": "[5.0.3, )",
        "resolved": "5.0.3",
        "contentHash": "OPkCQ9+X/fvGRokAAgjR8bOpai04qlnNHmq+LsgI+Kyug3yar2zk6IMOSSvPOLgWe0EG9ScdqH44AGKnviH5Rw==",
        "dependencies": {
          "Microsoft.Bcl.AsyncInterfaces": "1.1.1",
          "Microsoft.Extensions.DependencyInjection": "2.2.0",
          "Microsoft.Extensions.Options": "2.2.0",
          "Microsoft.Toolkit.HighPerformance": "7.1.2",
          "System.Buffers": "4.5.1",
          "System.Text.Encoding.CodePages": "4.6.0",
          "System.Text.Encodings.Web": "4.7.2",
          "System.Text.Json": "4.7.2",
          "System.Threading.Channels": "6.0.0"
        }
      },
      "fo-dicom.NLog": {
        "type": "Direct",
        "requested": "[5.0.3, )",
        "resolved": "5.0.3",
        "contentHash": "k35FD+C9IcpTLjCF5tvCkBGUxJ+YvzoBsgb2VAtGQv+aVTu+HyoCnNVqccc4lVE53fbVCwpR3gPiTAnm5fm+KQ==",
        "dependencies": {
          "NLog": "4.7.11",
          "fo-dicom": "5.0.3"
        }
      },
      "GitVersion.MsBuild": {
        "type": "Direct",
        "requested": "[5.11.1, )",
        "resolved": "5.11.1",
        "contentHash": "JlJB4dAc/MpLQvbF8OeyMKotDo5EcgU2pXmB+MlTe64B1Y0fc9GTMiAHiyUiHLnFRnOtrcSi1C3BsfRTmlD0sA=="
      },
      "HL7-dotnetcore": {
        "type": "Direct",
        "requested": "[2.29.0, )",
        "resolved": "2.29.0",
        "contentHash": "E0N/W72HsvIJj6XGyiUv9BHmyhvkNedpa23QN/Xwk47S965NYC9JSA1VVYWAAs4J6yOIhpM3lBOEWvhQBO31Lw=="
      },
      "Karambolo.Extensions.Logging.File": {
        "type": "Direct",
        "requested": "[3.3.1, )",
        "resolved": "3.3.1",
        "contentHash": "wkPTc/UEuSAwbO3/Ee+oCdotxncmc/DKwjM533Z0BKvJm94NLOvU2i7pifgMd6uAUJ8jy69OcFZRu7hXKbMW6g==",
        "dependencies": {
          "Microsoft.Extensions.FileProviders.Physical": "3.0.0",
          "Microsoft.Extensions.Logging.Configuration": "3.0.0",
          "Microsoft.Extensions.Options.ConfigurationExtensions": "3.0.0",
          "System.Threading.Channels": "4.7.1"
        }
      },
      "Microsoft.EntityFrameworkCore": {
        "type": "Direct",
        "requested": "[6.0.12, )",
        "resolved": "6.0.12",
        "contentHash": "xb10XFoPf/gWu8ik5v7xnVyUY7W21LBOLtT7PidzwYVdnE3aKuQ/bIZLcQuY7rdDNT89/wse2q5FRjm207cIMQ==",
        "dependencies": {
          "Microsoft.EntityFrameworkCore.Abstractions": "6.0.12",
          "Microsoft.EntityFrameworkCore.Analyzers": "6.0.12",
          "Microsoft.Extensions.Caching.Memory": "6.0.1",
          "Microsoft.Extensions.DependencyInjection": "6.0.1",
          "Microsoft.Extensions.Logging": "6.0.0",
          "System.Collections.Immutable": "6.0.0",
          "System.Diagnostics.DiagnosticSource": "6.0.0"
        }
      },
      "Microsoft.Extensions.DependencyInjection.Abstractions": {
        "type": "Direct",
        "requested": "[6.0.0, )",
        "resolved": "6.0.0",
        "contentHash": "xlzi2IYREJH3/m6+lUrQlujzX8wDitm4QGnUu6kUXTQAWPuZY8i+ticFJbzfqaetLA6KR/rO6Ew/HuYD+bxifg=="
      },
      "Microsoft.Extensions.Hosting": {
        "type": "Direct",
        "requested": "[6.0.1, )",
        "resolved": "6.0.1",
        "contentHash": "hbmizc9KPWOacLU8Z8YMaBG6KWdZFppczYV/KwnPGU/8xebWxQxdDeJmLOgg968prb7g2oQgnp6JVLX6lgby8g==",
        "dependencies": {
          "Microsoft.Extensions.Configuration": "6.0.0",
          "Microsoft.Extensions.Configuration.Abstractions": "6.0.0",
          "Microsoft.Extensions.Configuration.Binder": "6.0.0",
          "Microsoft.Extensions.Configuration.CommandLine": "6.0.0",
          "Microsoft.Extensions.Configuration.EnvironmentVariables": "6.0.1",
          "Microsoft.Extensions.Configuration.FileExtensions": "6.0.0",
          "Microsoft.Extensions.Configuration.Json": "6.0.0",
          "Microsoft.Extensions.Configuration.UserSecrets": "6.0.1",
          "Microsoft.Extensions.DependencyInjection": "6.0.0",
          "Microsoft.Extensions.DependencyInjection.Abstractions": "6.0.0",
          "Microsoft.Extensions.FileProviders.Abstractions": "6.0.0",
          "Microsoft.Extensions.FileProviders.Physical": "6.0.0",
          "Microsoft.Extensions.Hosting.Abstractions": "6.0.0",
          "Microsoft.Extensions.Logging": "6.0.0",
          "Microsoft.Extensions.Logging.Abstractions": "6.0.0",
          "Microsoft.Extensions.Logging.Configuration": "6.0.0",
          "Microsoft.Extensions.Logging.Console": "6.0.0",
          "Microsoft.Extensions.Logging.Debug": "6.0.0",
          "Microsoft.Extensions.Logging.EventLog": "6.0.0",
          "Microsoft.Extensions.Logging.EventSource": "6.0.0",
          "Microsoft.Extensions.Options": "6.0.0"
        }
      },
      "Microsoft.Extensions.Logging": {
        "type": "Direct",
        "requested": "[6.0.0, )",
        "resolved": "6.0.0",
        "contentHash": "eIbyj40QDg1NDz0HBW0S5f3wrLVnKWnDJ/JtZ+yJDFnDj90VoPuoPmFkeaXrtu+0cKm5GRAwoDf+dBWXK0TUdg==",
        "dependencies": {
          "Microsoft.Extensions.DependencyInjection": "6.0.0",
          "Microsoft.Extensions.DependencyInjection.Abstractions": "6.0.0",
          "Microsoft.Extensions.Logging.Abstractions": "6.0.0",
          "Microsoft.Extensions.Options": "6.0.0",
          "System.Diagnostics.DiagnosticSource": "6.0.0"
        }
      },
      "Microsoft.Extensions.Logging.Console": {
        "type": "Direct",
        "requested": "[6.0.0, )",
        "resolved": "6.0.0",
        "contentHash": "gsqKzOEdsvq28QiXFxagmn1oRB9GeI5GgYCkoybZtQA0IUb7QPwf1WmN3AwJeNIsadTvIFQCiVK0OVIgKfOBGg==",
        "dependencies": {
          "Microsoft.Extensions.DependencyInjection.Abstractions": "6.0.0",
          "Microsoft.Extensions.Logging": "6.0.0",
          "Microsoft.Extensions.Logging.Abstractions": "6.0.0",
          "Microsoft.Extensions.Logging.Configuration": "6.0.0",
          "Microsoft.Extensions.Options": "6.0.0",
          "System.Text.Json": "6.0.0"
        }
      },
      "Microsoft.Extensions.Options": {
        "type": "Direct",
        "requested": "[6.0.0, )",
        "resolved": "6.0.0",
        "contentHash": "dzXN0+V1AyjOe2xcJ86Qbo233KHuLEY0njf/P2Kw8SfJU+d45HNS2ctJdnEnrWbM9Ye2eFgaC5Mj9otRMU6IsQ==",
        "dependencies": {
          "Microsoft.Extensions.DependencyInjection.Abstractions": "6.0.0",
          "Microsoft.Extensions.Primitives": "6.0.0"
        }
      },
      "Monai.Deploy.Messaging.RabbitMQ": {
        "type": "Direct",
<<<<<<< HEAD
        "requested": "[0.1.19, )",
        "resolved": "0.1.19",
        "contentHash": "o4eq4yHUQ/vZnYbT2aWlhIvtAtTdPTHqo5jR0wpl6xmebKidB3RGIq6lqX6fbzBjByUYzzA2AzNoCPykL56NkA==",
        "dependencies": {
          "Monai.Deploy.Messaging": "0.1.19",
=======
        "requested": "[0.1.18, )",
        "resolved": "0.1.18",
        "contentHash": "XcX6Trrvx1ofieF9mAGfgtQ5Zm1NFrlZGDldlQTrMoWKmY/+Aj/vzQj8hKUCuaia+KxiMzERF3sGhVo8QoZnbA==",
        "dependencies": {
          "Monai.Deploy.Messaging": "0.1.18",
>>>>>>> e2b329f3
          "Polly": "7.2.3",
          "RabbitMQ.Client": "6.4.0",
          "System.Collections.Concurrent": "4.3.0"
        }
      },
      "Monai.Deploy.Security": {
        "type": "Direct",
<<<<<<< HEAD
        "requested": "[0.1.3, )",
        "resolved": "0.1.3",
        "contentHash": "9/E/UEK9Foo1cUHRRgNIR8uk+oTLiBbzR2vqBsxIo1EwbduDVuBGFcIh2lpAJZmFFwBNv0KtmTASdD3w5UWd+g==",
=======
        "requested": "[0.1.1, )",
        "resolved": "0.1.1",
        "contentHash": "kVIXocVcG3LNs2vbqg/wRq/noxqu/hOyuZ8+XKT4eUc9pudMcGyGIGhRAjKf+veDwza2nbEwhCJeBnChw04igQ==",
>>>>>>> e2b329f3
        "dependencies": {
          "Ardalis.GuardClauses": "4.0.1",
          "Microsoft.AspNetCore.Authentication.JwtBearer": "6.0.11",
          "Microsoft.Extensions.Configuration": "6.0.1",
          "Microsoft.Extensions.Configuration.Abstractions": "6.0.0",
          "Microsoft.Extensions.Logging": "6.0.0",
          "Microsoft.Extensions.Logging.Abstractions": "6.0.3",
          "Microsoft.Extensions.Logging.Configuration": "6.0.0"
        }
      },
      "Monai.Deploy.Storage": {
        "type": "Direct",
<<<<<<< HEAD
        "requested": "[0.2.13, )",
        "resolved": "0.2.13",
        "contentHash": "n8GpFPA/MNaTywz/xRRb1KpJONs+dy7QAjKsk6fQrviMrU9jtXJsv6BuodX9kqzLL6npA63gweHRUDljQJLUEw==",
=======
        "requested": "[0.2.11, )",
        "resolved": "0.2.11",
        "contentHash": "49ZDyrmnDqkV8YZQAABZzrqa4ynvVeNOCFL3xptGoalERsgOpRRHIDDeoeMuXe2lCtJ5sQcRzh2GDacD2REkBA==",
>>>>>>> e2b329f3
        "dependencies": {
          "AWSSDK.SecurityToken": "3.7.100.25",
          "Ardalis.GuardClauses": "4.0.1",
          "Microsoft.Extensions.Configuration": "6.0.1",
          "Microsoft.Extensions.Diagnostics.HealthChecks": "6.0.10",
          "Microsoft.Extensions.Logging": "6.0.0",
<<<<<<< HEAD
          "Monai.Deploy.Storage.S3Policy": "0.2.13",
          "System.IO.Abstractions": "17.2.3"
=======
          "Monai.Deploy.Storage.S3Policy": "0.2.11",
          "TestableIO.System.IO.Abstractions": "18.0.1",
          "TestableIO.System.IO.Abstractions.Wrappers": "18.0.1"
>>>>>>> e2b329f3
        }
      },
      "Monai.Deploy.Storage.MinIO": {
        "type": "Direct",
<<<<<<< HEAD
        "requested": "[0.2.13, )",
        "resolved": "0.2.13",
        "contentHash": "v6SChjnSOMcUDXN5jPmsWFSfv/fDlql48/rKONAQ0DQSoYMzKjFLt98M0uazvfiIzXEK2q63x1IqZxTZdPDqhQ==",
=======
        "requested": "[0.2.11, )",
        "resolved": "0.2.11",
        "contentHash": "zMtDUYxqhAsKzm0b4zIP4bw2y7oOM4Ua4yucTxjBXl4OZh3nxYK6oSjy4Y7izKKAjnHBNLsKGvFUAdyZHRRZcg==",
>>>>>>> e2b329f3
        "dependencies": {
          "AWSSDK.SecurityToken": "3.7.100.25",
          "Ardalis.GuardClauses": "4.0.1",
          "Microsoft.Extensions.Logging": "6.0.0",
          "Microsoft.Extensions.Options": "6.0.0",
          "Minio": "4.0.6",
<<<<<<< HEAD
          "Monai.Deploy.Storage": "0.2.13",
          "Monai.Deploy.Storage.S3Policy": "0.2.13"
=======
          "Monai.Deploy.Storage": "0.2.11",
          "Monai.Deploy.Storage.S3Policy": "0.2.11"
>>>>>>> e2b329f3
        }
      },
      "NLog": {
        "type": "Direct",
        "requested": "[5.1.0, )",
        "resolved": "5.1.0",
        "contentHash": "oW7ekrkRG9okpDMUcEglunWj8Qf2RY8qkgl+/chJoavzg3dbT13y32t19R54FKkmq80fKzw4ZekZkCrRGanKgQ=="
      },
      "NLog.Web.AspNetCore": {
        "type": "Direct",
        "requested": "[5.2.0, )",
        "resolved": "5.2.0",
        "contentHash": "DqFgdydAWW+pshPdzh0ydk2jJrrVaZmBNz5+p9K8N9q/4BOPJ94S2fD8t9erd7ZMhnigaqOq/HqZH4nGGOYTbA==",
        "dependencies": {
          "NLog.Extensions.Logging": "5.2.0"
        }
      },
      "Polly": {
        "type": "Direct",
        "requested": "[7.2.3, )",
        "resolved": "7.2.3",
        "contentHash": "DeCY0OFbNdNxsjntr1gTXHJ5pKUwYzp04Er2LLeN3g6pWhffsGuKVfMBLe1lw7x76HrPkLxKEFxBlpRxS2nDEQ=="
      },
      "Swashbuckle.AspNetCore": {
        "type": "Direct",
        "requested": "[6.4.0, )",
        "resolved": "6.4.0",
        "contentHash": "eUBr4TW0up6oKDA5Xwkul289uqSMgY0xGN4pnbOIBqCcN9VKGGaPvHX3vWaG/hvocfGDP+MGzMA0bBBKz2fkmQ==",
        "dependencies": {
          "Microsoft.Extensions.ApiDescription.Server": "6.0.5",
          "Swashbuckle.AspNetCore.Swagger": "6.4.0",
          "Swashbuckle.AspNetCore.SwaggerGen": "6.4.0",
          "Swashbuckle.AspNetCore.SwaggerUI": "6.4.0"
        }
      },
      "AspNetCore.HealthChecks.MongoDb": {
        "type": "Transitive",
        "resolved": "6.0.2",
        "contentHash": "0R3NVbsjMhS5fd2hGijzQNKJ0zQBv/qMC7nkpmnbtgribCj7vfNdAhSqv4lwbibffRWPW5A/7VNJMX4aPej0WQ==",
        "dependencies": {
          "Microsoft.Extensions.Diagnostics.HealthChecks": "6.0.2",
          "MongoDB.Driver": "2.14.1"
        }
      },
      "AWSSDK.Core": {
        "type": "Transitive",
        "resolved": "3.7.100.25",
        "contentHash": "2+kNy4bSDy0GtZb+0dsyKwhvaM9xiJ2C6wiyLTEzHsn1cBTtj0pvbBshRNANchO2GkLartE2sFkrSPMlee7Ivg=="
      },
      "AWSSDK.SecurityToken": {
        "type": "Transitive",
        "resolved": "3.7.100.25",
        "contentHash": "vCLLlqThf6kcjON9GVSnz0SWGKalsBobMTlTTlHbddULcrkWsSqpnuYk0ON2JhrCJ5F1XJTPhgYVhDEIUipScg==",
        "dependencies": {
          "AWSSDK.Core": "[3.7.100.25, 4.0.0)"
        }
      },
      "Crc32.NET": {
        "type": "Transitive",
        "resolved": "1.2.0",
        "contentHash": "wNW/huzolu8MNKUnwCVKxjfAlCFpeI8AZVfF46iAWJ1+P6bTU1AZct7VAkDDEjgeeTJCVTkGZaD6jSd/fOiUkA==",
        "dependencies": {
          "NETStandard.Library": "2.0.0"
        }
      },
      "DnsClient": {
        "type": "Transitive",
        "resolved": "1.6.1",
        "contentHash": "4H/f2uYJOZ+YObZjpY9ABrKZI+JNw3uizp6oMzTXwDw6F+2qIPhpRl/1t68O/6e98+vqNiYGu+lswmwdYUy3gg==",
        "dependencies": {
          "Microsoft.Win32.Registry": "5.0.0"
        }
      },
      "DotNext": {
        "type": "Transitive",
        "resolved": "4.7.4",
        "contentHash": "5Xp6G9U0MhSmfgxKklUUsOFfSg2VqF+/rkd7WyoUs7HqbnVd32bRw2rWW5o+rieHLzUlW/sagctPiaZqmeTA+g==",
        "dependencies": {
          "System.Runtime.CompilerServices.Unsafe": "6.0.0"
        }
      },
      "JetBrains.Annotations": {
        "type": "Transitive",
        "resolved": "2021.3.0",
        "contentHash": "Ddxjs5RRjf+c8m9m++WvhW1lz1bqNhsTjWvCLbQN9bvKbkJeR9MhtfNwKgBRRdG2yLHcXFr5Lf7fsvvkiPaDRg=="
      },
      "Macross.Json.Extensions": {
        "type": "Transitive",
        "resolved": "3.0.0",
        "contentHash": "AkNshs6dopj8FXsmkkJxvLivN2SyDJQDbjcds5lo9+Y6L4zpcoXdmzXQ3VVN+AIWQr0CTD5A7vkuHGAr2aypZg=="
      },
      "Microsoft.AspNet.WebApi.Client": {
        "type": "Transitive",
        "resolved": "5.2.9",
        "contentHash": "cuVhPjjNMSEFpKXweMNBbsG4RUFuuZpFBm8tSyw309U9JEjcnbB6n3EPb4xwgcy9bJ38ctIbv5G8zXUBhlrPWw==",
        "dependencies": {
          "Newtonsoft.Json": "10.0.1",
          "Newtonsoft.Json.Bson": "1.0.1"
        }
      },
      "Microsoft.AspNetCore.Authentication.JwtBearer": {
        "type": "Transitive",
        "resolved": "6.0.11",
        "contentHash": "ivpWC8L84Y+l9VZOa0uJXPoUE+n3TiSRZpfKxMElRtLMYCeXmz5x3O7CuCJkZ65z1520RWuEZDmHefxiz5TqPg==",
        "dependencies": {
          "Microsoft.IdentityModel.Protocols.OpenIdConnect": "6.10.0"
        }
      },
      "Microsoft.Bcl.AsyncInterfaces": {
        "type": "Transitive",
        "resolved": "6.0.0",
        "contentHash": "UcSjPsst+DfAdJGVDsu346FX0ci0ah+lw3WRtn18NUwEqRt70HaOQ7lI72vy3+1LxtqI3T5GWwV39rQSrCzAeg=="
      },
      "Microsoft.CSharp": {
        "type": "Transitive",
        "resolved": "4.7.0",
        "contentHash": "pTj+D3uJWyN3My70i2Hqo+OXixq3Os2D1nJ2x92FFo6sk8fYS1m1WLNTs0Dc1uPaViH0YvEEwvzddQ7y4rhXmA=="
      },
      "Microsoft.Data.Sqlite.Core": {
        "type": "Transitive",
        "resolved": "6.0.12",
        "contentHash": "bui5wPPqq9OwTL5A+YJPcVStTPrOFcLwg/kAVWyqdjrTief4kTK/3bNv0MqUDVNgAUG8pcFbtdc674CIh1F3gw==",
        "dependencies": {
          "SQLitePCLRaw.core": "2.1.2"
        }
      },
      "Microsoft.EntityFrameworkCore.Abstractions": {
        "type": "Transitive",
        "resolved": "6.0.12",
        "contentHash": "hvRytAcLhrb35HmtMjYWsNZZLt39ryuN7j04lDchRa9VToreyqgo5gMniTdQ6MfCflxtGnDes65V/Y2pjbEyWg=="
      },
      "Microsoft.EntityFrameworkCore.Analyzers": {
        "type": "Transitive",
        "resolved": "6.0.12",
        "contentHash": "ZDUY+KlsIyKdfvIJeNdqRiPExFQ5GRZVdx/Cp52vhpCJRImYv34O0Xfmw2eiLu4qe1jmM2pTzAAFKELaKwtj/w=="
      },
      "Microsoft.EntityFrameworkCore.Relational": {
        "type": "Transitive",
        "resolved": "6.0.12",
        "contentHash": "HBtRGHtF0Vf+BIQTkRGiopmE5rLYhj59xPpd17S1tLgYpiHDVbepCuHwh5H63fzjO99Z4tW5wmmEGF7KnD91WQ==",
        "dependencies": {
          "Microsoft.EntityFrameworkCore": "6.0.12",
          "Microsoft.Extensions.Configuration.Abstractions": "6.0.0"
        }
      },
      "Microsoft.EntityFrameworkCore.Sqlite": {
        "type": "Transitive",
        "resolved": "6.0.12",
        "contentHash": "2Hutlqt07bnWZFtYqT1lj0otX8ygMyBikysGnfQNF2TK3i5GqSTeJ8tqNi/URiI9II7Cyl15A0rflXmFoySuIw==",
        "dependencies": {
          "Microsoft.EntityFrameworkCore.Sqlite.Core": "6.0.12",
          "SQLitePCLRaw.bundle_e_sqlite3": "2.1.2"
        }
      },
      "Microsoft.EntityFrameworkCore.Sqlite.Core": {
        "type": "Transitive",
        "resolved": "6.0.12",
        "contentHash": "07vKE7+t9Z2BfGmHuJwNZNv8m1GWt7ZpYYHFh1tQg1oC6FJ78bSaFzLawsf2NK6CLhbB8DBsjE0rRhxMJ4rXsA==",
        "dependencies": {
          "Microsoft.Data.Sqlite.Core": "6.0.12",
          "Microsoft.EntityFrameworkCore.Relational": "6.0.12",
          "Microsoft.Extensions.DependencyModel": "6.0.0"
        }
      },
      "Microsoft.Extensions.ApiDescription.Server": {
        "type": "Transitive",
        "resolved": "6.0.5",
        "contentHash": "Ckb5EDBUNJdFWyajfXzUIMRkhf52fHZOQuuZg/oiu8y7zDCVwD0iHhew6MnThjHmevanpxL3f5ci2TtHQEN6bw=="
      },
      "Microsoft.Extensions.Caching.Abstractions": {
        "type": "Transitive",
        "resolved": "6.0.0",
        "contentHash": "bcz5sSFJbganH0+YrfvIjJDIcKNW7TL07C4d1eTmXy/wOt52iz4LVogJb6pazs7W0+74j0YpXFErvp++Aq5Bsw==",
        "dependencies": {
          "Microsoft.Extensions.Primitives": "6.0.0"
        }
      },
      "Microsoft.Extensions.Caching.Memory": {
        "type": "Transitive",
        "resolved": "6.0.1",
        "contentHash": "B4y+Cev05eMcjf1na0v9gza6GUtahXbtY1JCypIgx3B4Ea/KAgsWyXEmW4q6zMbmTMtKzmPVk09rvFJirvMwTg==",
        "dependencies": {
          "Microsoft.Extensions.Caching.Abstractions": "6.0.0",
          "Microsoft.Extensions.DependencyInjection.Abstractions": "6.0.0",
          "Microsoft.Extensions.Logging.Abstractions": "6.0.0",
          "Microsoft.Extensions.Options": "6.0.0",
          "Microsoft.Extensions.Primitives": "6.0.0"
        }
      },
      "Microsoft.Extensions.Configuration": {
        "type": "Transitive",
        "resolved": "6.0.1",
        "contentHash": "BUyFU9t+HzlSE7ri4B+AQN2BgTgHv/uM82s5ZkgU1BApyzWzIl48nDsG5wR1t0pniNuuyTBzG3qCW8152/NtSw==",
        "dependencies": {
          "Microsoft.Extensions.Configuration.Abstractions": "6.0.0",
          "Microsoft.Extensions.Primitives": "6.0.0"
        }
      },
      "Microsoft.Extensions.Configuration.Abstractions": {
        "type": "Transitive",
        "resolved": "6.0.0",
        "contentHash": "qWzV9o+ZRWq+pGm+1dF+R7qTgTYoXvbyowRoBxQJGfqTpqDun2eteerjRQhq5PQ/14S+lqto3Ft4gYaRyl4rdQ==",
        "dependencies": {
          "Microsoft.Extensions.Primitives": "6.0.0"
        }
      },
      "Microsoft.Extensions.Configuration.Binder": {
        "type": "Transitive",
        "resolved": "6.0.0",
        "contentHash": "b3ErKzND8LIC7o08QAVlKfaEIYEvLJbtmVbFZVBRXeu9YkKfSSzLZfR1SUfQPBIy9mKLhEtJgGYImkcMNaKE0A==",
        "dependencies": {
          "Microsoft.Extensions.Configuration.Abstractions": "6.0.0"
        }
      },
      "Microsoft.Extensions.Configuration.CommandLine": {
        "type": "Transitive",
        "resolved": "6.0.0",
        "contentHash": "3nL1qCkZ1Oxx14ZTzgo4MmlO7tso7F+TtMZAY2jUAtTLyAcDp+EDjk3RqafoKiNaePyPvvlleEcBxh3b2Hzl1g==",
        "dependencies": {
          "Microsoft.Extensions.Configuration": "6.0.0",
          "Microsoft.Extensions.Configuration.Abstractions": "6.0.0"
        }
      },
      "Microsoft.Extensions.Configuration.EnvironmentVariables": {
        "type": "Transitive",
        "resolved": "6.0.1",
        "contentHash": "pnyXV1LFOsYjGveuC07xp0YHIyGq7jRq5Ncb5zrrIieMLWVwgMyYxcOH0jTnBedDT4Gh1QinSqsjqzcieHk1og==",
        "dependencies": {
          "Microsoft.Extensions.Configuration": "6.0.0",
          "Microsoft.Extensions.Configuration.Abstractions": "6.0.0"
        }
      },
      "Microsoft.Extensions.Configuration.FileExtensions": {
        "type": "Transitive",
        "resolved": "6.0.0",
        "contentHash": "V4Dth2cYMZpw3HhGw9XUDIijpI6gN+22LDt0AhufIgOppCUfpWX4483OmN+dFXRJkJLc8Tv0Q8QK+1ingT2+KQ==",
        "dependencies": {
          "Microsoft.Extensions.Configuration": "6.0.0",
          "Microsoft.Extensions.Configuration.Abstractions": "6.0.0",
          "Microsoft.Extensions.FileProviders.Abstractions": "6.0.0",
          "Microsoft.Extensions.FileProviders.Physical": "6.0.0",
          "Microsoft.Extensions.Primitives": "6.0.0"
        }
      },
      "Microsoft.Extensions.Configuration.Json": {
        "type": "Transitive",
        "resolved": "6.0.0",
        "contentHash": "GJGery6QytCzS/BxJ96klgG9in3uH26KcUBbiVG/coNDXCRq6LGVVlUT4vXq34KPuM+R2av+LeYdX9h4IZOCUg==",
        "dependencies": {
          "Microsoft.Extensions.Configuration": "6.0.0",
          "Microsoft.Extensions.Configuration.Abstractions": "6.0.0",
          "Microsoft.Extensions.Configuration.FileExtensions": "6.0.0",
          "Microsoft.Extensions.FileProviders.Abstractions": "6.0.0",
          "System.Text.Json": "6.0.0"
        }
      },
      "Microsoft.Extensions.Configuration.UserSecrets": {
        "type": "Transitive",
        "resolved": "6.0.1",
        "contentHash": "Fy8yr4V6obi7ZxvKYI1i85jqtwMq8tqyxQVZpRSkgeA8enqy/KvBIMdcuNdznlxQMZa72mvbHqb7vbg4Pyx95w==",
        "dependencies": {
          "Microsoft.Extensions.Configuration.Abstractions": "6.0.0",
          "Microsoft.Extensions.Configuration.Json": "6.0.0",
          "Microsoft.Extensions.FileProviders.Abstractions": "6.0.0",
          "Microsoft.Extensions.FileProviders.Physical": "6.0.0"
        }
      },
      "Microsoft.Extensions.DependencyInjection": {
        "type": "Transitive",
        "resolved": "6.0.1",
        "contentHash": "vWXPg3HJQIpZkENn1KWq8SfbqVujVD7S7vIAyFXXqK5xkf1Vho+vG0bLBCHxU36lD1cLLtmGpfYf0B3MYFi9tQ==",
        "dependencies": {
          "Microsoft.Extensions.DependencyInjection.Abstractions": "6.0.0",
          "System.Runtime.CompilerServices.Unsafe": "6.0.0"
        }
      },
      "Microsoft.Extensions.DependencyModel": {
        "type": "Transitive",
        "resolved": "6.0.0",
        "contentHash": "TD5QHg98m3+QhgEV1YVoNMl5KtBw/4rjfxLHO0e/YV9bPUBDKntApP4xdrVtGgCeQZHVfC2EXIGsdpRNrr87Pg==",
        "dependencies": {
          "System.Buffers": "4.5.1",
          "System.Memory": "4.5.4",
          "System.Runtime.CompilerServices.Unsafe": "6.0.0",
          "System.Text.Encodings.Web": "6.0.0",
          "System.Text.Json": "6.0.0"
        }
      },
      "Microsoft.Extensions.Diagnostics.HealthChecks": {
        "type": "Transitive",
        "resolved": "6.0.11",
        "contentHash": "E6HxKQvrm0AeDagW6w+CsyVfXAO/pscrbX6mQ+XnThdwkeTxi0cnuXDTiTmd+WSmofSfpBKOS0VlvHUOxskdLQ==",
        "dependencies": {
          "Microsoft.Extensions.Diagnostics.HealthChecks.Abstractions": "6.0.11",
          "Microsoft.Extensions.Hosting.Abstractions": "6.0.0",
          "Microsoft.Extensions.Logging.Abstractions": "6.0.3",
          "Microsoft.Extensions.Options": "6.0.0"
        }
      },
      "Microsoft.Extensions.Diagnostics.HealthChecks.Abstractions": {
        "type": "Transitive",
        "resolved": "6.0.11",
        "contentHash": "MQS7GE1ux7Lo1yOr59M7ZTEoFY3GJ9hHkxXQnQc8EPxkt5S7cX4qe6djSWH+mk9qQan+AjFZzdC1x5Af5IaseA=="
      },
      "Microsoft.Extensions.Diagnostics.HealthChecks.EntityFrameworkCore": {
        "type": "Transitive",
        "resolved": "6.0.11",
        "contentHash": "tMjF1erFhHE+SnsiIyRIatVeKBgB9OfGsOvQe/+foE0xl4+JUQGbCA7gF1wqOksi9AxmGWzqtqjsMKJpCo5wYQ==",
        "dependencies": {
          "Microsoft.EntityFrameworkCore.Relational": "6.0.11",
          "Microsoft.Extensions.Diagnostics.HealthChecks": "6.0.11",
          "Microsoft.Extensions.Diagnostics.HealthChecks.Abstractions": "6.0.11"
        }
      },
      "Microsoft.Extensions.FileProviders.Abstractions": {
        "type": "Transitive",
        "resolved": "6.0.0",
        "contentHash": "0pd4/fho0gC12rQswaGQxbU34jOS1TPS8lZPpkFCH68ppQjHNHYle9iRuHeev1LhrJ94YPvzcRd8UmIuFk23Qw==",
        "dependencies": {
          "Microsoft.Extensions.Primitives": "6.0.0"
        }
      },
      "Microsoft.Extensions.FileProviders.Physical": {
        "type": "Transitive",
        "resolved": "6.0.0",
        "contentHash": "QvkL7l0nM8udt3gfyu0Vw8bbCXblxaKOl7c2oBfgGy4LCURRaL9XWZX1FWJrQc43oMokVneVxH38iz+bY1sbhg==",
        "dependencies": {
          "Microsoft.Extensions.FileProviders.Abstractions": "6.0.0",
          "Microsoft.Extensions.FileSystemGlobbing": "6.0.0",
          "Microsoft.Extensions.Primitives": "6.0.0"
        }
      },
      "Microsoft.Extensions.FileSystemGlobbing": {
        "type": "Transitive",
        "resolved": "6.0.0",
        "contentHash": "ip8jnL1aPiaPeKINCqaTEbvBFDmVx9dXQEBZ2HOBRXPD1eabGNqP/bKlsIcp7U2lGxiXd5xIhoFcmY8nM4Hdiw=="
      },
      "Microsoft.Extensions.Hosting.Abstractions": {
        "type": "Transitive",
        "resolved": "6.0.0",
        "contentHash": "GcT5l2CYXL6Sa27KCSh0TixsRfADUgth+ojQSD5EkzisZxmGFh7CwzkcYuGwvmXLjr27uWRNrJ2vuuEjMhU05Q==",
        "dependencies": {
          "Microsoft.Extensions.Configuration.Abstractions": "6.0.0",
          "Microsoft.Extensions.DependencyInjection.Abstractions": "6.0.0",
          "Microsoft.Extensions.FileProviders.Abstractions": "6.0.0"
        }
      },
      "Microsoft.Extensions.Http": {
        "type": "Transitive",
        "resolved": "6.0.0",
        "contentHash": "15+pa2G0bAMHbHewaQIdr/y6ag2H3yh4rd9hTXavtWDzQBkvpe2RMqFg8BxDpcQWssmjmBApGPcw93QRz6YcMg==",
        "dependencies": {
          "Microsoft.Extensions.DependencyInjection.Abstractions": "6.0.0",
          "Microsoft.Extensions.Logging": "6.0.0",
          "Microsoft.Extensions.Logging.Abstractions": "6.0.0",
          "Microsoft.Extensions.Options": "6.0.0"
        }
      },
      "Microsoft.Extensions.Logging.Abstractions": {
        "type": "Transitive",
        "resolved": "6.0.3",
        "contentHash": "SUpStcdjeBbdKjPKe53hVVLkFjylX0yIXY8K+xWa47+o1d+REDyOMZjHZa+chsQI1K9qZeiHWk9jos0TFU7vGg=="
      },
      "Microsoft.Extensions.Logging.Configuration": {
        "type": "Transitive",
        "resolved": "6.0.0",
        "contentHash": "ZDskjagmBAbv+K8rYW9VhjPplhbOE63xUD0DiuydZJwt15dRyoqicYklLd86zzeintUc7AptDkHn+YhhYkYo8A==",
        "dependencies": {
          "Microsoft.Extensions.Configuration": "6.0.0",
          "Microsoft.Extensions.Configuration.Abstractions": "6.0.0",
          "Microsoft.Extensions.Configuration.Binder": "6.0.0",
          "Microsoft.Extensions.DependencyInjection.Abstractions": "6.0.0",
          "Microsoft.Extensions.Logging": "6.0.0",
          "Microsoft.Extensions.Logging.Abstractions": "6.0.0",
          "Microsoft.Extensions.Options": "6.0.0",
          "Microsoft.Extensions.Options.ConfigurationExtensions": "6.0.0"
        }
      },
      "Microsoft.Extensions.Logging.Debug": {
        "type": "Transitive",
        "resolved": "6.0.0",
        "contentHash": "M9g/JixseSZATJE9tcMn9uzoD4+DbSglivFqVx8YkRJ7VVPmnvCEbOZ0AAaxsL1EKyI4cz07DXOOJExxNsUOHw==",
        "dependencies": {
          "Microsoft.Extensions.DependencyInjection.Abstractions": "6.0.0",
          "Microsoft.Extensions.Logging": "6.0.0",
          "Microsoft.Extensions.Logging.Abstractions": "6.0.0"
        }
      },
      "Microsoft.Extensions.Logging.EventLog": {
        "type": "Transitive",
        "resolved": "6.0.0",
        "contentHash": "rlo0RxlMd0WtLG3CHI0qOTp6fFn7MvQjlrCjucA31RqmiMFCZkF8CHNbe8O7tbBIyyoLGWB1he9CbaA5iyHthg==",
        "dependencies": {
          "Microsoft.Extensions.DependencyInjection.Abstractions": "6.0.0",
          "Microsoft.Extensions.Logging": "6.0.0",
          "Microsoft.Extensions.Logging.Abstractions": "6.0.0",
          "Microsoft.Extensions.Options": "6.0.0",
          "System.Diagnostics.EventLog": "6.0.0"
        }
      },
      "Microsoft.Extensions.Logging.EventSource": {
        "type": "Transitive",
        "resolved": "6.0.0",
        "contentHash": "BeDyyqt7nkm/nr+Gdk+L8n1tUT/u33VkbXAOesgYSNsxDM9hJ1NOBGoZfj9rCbeD2+9myElI6JOVVFmnzgeWQA==",
        "dependencies": {
          "Microsoft.Extensions.DependencyInjection.Abstractions": "6.0.0",
          "Microsoft.Extensions.Logging": "6.0.0",
          "Microsoft.Extensions.Logging.Abstractions": "6.0.0",
          "Microsoft.Extensions.Options": "6.0.0",
          "Microsoft.Extensions.Primitives": "6.0.0",
          "System.Runtime.CompilerServices.Unsafe": "6.0.0",
          "System.Text.Json": "6.0.0"
        }
      },
      "Microsoft.Extensions.Options.ConfigurationExtensions": {
        "type": "Transitive",
        "resolved": "6.0.0",
        "contentHash": "bXWINbTn0vC0FYc9GaQTISbxhQLAMrvtbuvD9N6JelEaIS/Pr62wUCinrq5bf1WRBGczt1v4wDhxFtVFNcMdUQ==",
        "dependencies": {
          "Microsoft.Extensions.Configuration.Abstractions": "6.0.0",
          "Microsoft.Extensions.Configuration.Binder": "6.0.0",
          "Microsoft.Extensions.DependencyInjection.Abstractions": "6.0.0",
          "Microsoft.Extensions.Options": "6.0.0",
          "Microsoft.Extensions.Primitives": "6.0.0"
        }
      },
      "Microsoft.Extensions.Primitives": {
        "type": "Transitive",
        "resolved": "6.0.0",
        "contentHash": "9+PnzmQFfEFNR9J2aDTfJGGupShHjOuGw4VUv+JB044biSHrnmCIMD+mJHmb2H7YryrfBEXDurxQ47gJZdCKNQ==",
        "dependencies": {
          "System.Runtime.CompilerServices.Unsafe": "6.0.0"
        }
      },
      "Microsoft.IdentityModel.JsonWebTokens": {
        "type": "Transitive",
        "resolved": "6.10.0",
        "contentHash": "0qjS31rN1MQTc46tAYbzmMTSRfdV5ndZxSjYxIGqKSidd4wpNJfNII/pdhU5Fx8olarQoKL9lqqYw4yNOIwT0Q==",
        "dependencies": {
          "Microsoft.IdentityModel.Tokens": "6.10.0"
        }
      },
      "Microsoft.IdentityModel.Logging": {
        "type": "Transitive",
        "resolved": "6.10.0",
        "contentHash": "zbcwV6esnNzhZZ/VP87dji6VrUBLB5rxnZBkDMqNYpyG+nrBnBsbm4PUYLCBMUflHCM9EMLDG0rLnqqT+l0ldA=="
      },
      "Microsoft.IdentityModel.Protocols": {
        "type": "Transitive",
        "resolved": "6.10.0",
        "contentHash": "DFyXD0xylP+DknCT3hzJ7q/Q5qRNu0hO/gCU90O0ATdR0twZmlcuY9RNYaaDofXKVbzcShYNCFCGle2G/o8mkg==",
        "dependencies": {
          "Microsoft.IdentityModel.Logging": "6.10.0",
          "Microsoft.IdentityModel.Tokens": "6.10.0"
        }
      },
      "Microsoft.IdentityModel.Protocols.OpenIdConnect": {
        "type": "Transitive",
        "resolved": "6.10.0",
        "contentHash": "LVvMXAWPbPeEWTylDrxunlHH2wFyE4Mv0L4gZrJHC4HTESbWHquKZb/y/S8jgiQEDycOP0PDQvbG4RR/tr2TVQ==",
        "dependencies": {
          "Microsoft.IdentityModel.Protocols": "6.10.0",
          "System.IdentityModel.Tokens.Jwt": "6.10.0"
        }
      },
      "Microsoft.IdentityModel.Tokens": {
        "type": "Transitive",
        "resolved": "6.10.0",
        "contentHash": "qbf1NslutDB4oLrriYTJpy7oB1pbh2ej2lEHd2IPDQH9C74ysOdhU5wAC7KoXblldbo7YsNR2QYFOqQM/b0Rsg==",
        "dependencies": {
          "Microsoft.CSharp": "4.5.0",
          "Microsoft.IdentityModel.Logging": "6.10.0",
          "System.Security.Cryptography.Cng": "4.5.0"
        }
      },
      "Microsoft.Net.Http.Headers": {
        "type": "Transitive",
        "resolved": "2.2.8",
        "contentHash": "wHdwMv0QDDG2NWDSwax9cjkeQceGC1Qq53a31+31XpvTXVljKXRjWISlMoS/wZYKiqdqzuEvKFKwGHl+mt2jCA==",
        "dependencies": {
          "Microsoft.Extensions.Primitives": "2.2.0",
          "System.Buffers": "4.5.0"
        }
      },
      "Microsoft.NETCore.Platforms": {
        "type": "Transitive",
        "resolved": "5.0.0",
        "contentHash": "VyPlqzH2wavqquTcYpkIIAQ6WdenuKoFN0BdYBbCWsclXacSOHNQn66Gt4z5NBqEYW0FAPm5rlvki9ZiCij5xQ=="
      },
      "Microsoft.NETCore.Targets": {
        "type": "Transitive",
        "resolved": "1.1.3",
        "contentHash": "3Wrmi0kJDzClwAC+iBdUBpEKmEle8FQNsCs77fkiOIw/9oYA07bL1EZNX0kQ2OMN3xpwvl0vAtOCYY3ndDNlhQ=="
      },
      "Microsoft.OpenApi": {
        "type": "Transitive",
        "resolved": "1.2.3",
        "contentHash": "Nug3rO+7Kl5/SBAadzSMAVgqDlfGjJZ0GenQrLywJ84XGKO0uRqkunz5Wyl0SDwcR71bAATXvSdbdzPrYRYKGw=="
      },
      "Microsoft.Toolkit.HighPerformance": {
        "type": "Transitive",
        "resolved": "7.1.2",
        "contentHash": "cezzRky0BUJyYmSrcQUcX8qAv90JfUwCqWEbqfWZLHyeANo9/LWgW6y50pqbyc8r8SPXVsu2GNH98fB3VxrnvA=="
      },
      "Microsoft.Win32.Registry": {
        "type": "Transitive",
        "resolved": "5.0.0",
        "contentHash": "dDoKi0PnDz31yAyETfRntsLArTlVAVzUzCIvvEDsDsucrl33Dl8pIJG06ePTJTI3tGpeyHS9Cq7Foc/s4EeKcg==",
        "dependencies": {
          "System.Security.AccessControl": "5.0.0",
          "System.Security.Principal.Windows": "5.0.0"
        }
      },
      "Minio": {
        "type": "Transitive",
        "resolved": "4.0.6",
        "contentHash": "c/7hO1I0/PB1hJr7HXuNxsTT59xi4ADPxHhGtv7zzTNZqDqq+Vgv+C8xSJ6rlIy4px7ibhMt6Kunq20ZBlLj4Q==",
        "dependencies": {
          "Crc32.NET": "1.2.0",
          "Microsoft.CSharp": "4.7.0",
          "Newtonsoft.Json": "13.0.1",
          "System.Net.Http": "4.3.4",
          "System.Net.Primitives": "4.3.1",
          "System.Reactive.Linq": "5.0.0",
          "System.ValueTuple": "4.4.0"
        }
      },
      "Monai.Deploy.Messaging": {
        "type": "Transitive",
<<<<<<< HEAD
        "resolved": "0.1.19",
        "contentHash": "XP9AFsjbYsv8xGc5yTSE1SL6zuBoNZJQx/GGEd/NLwl+YiaCZA7MfHrnGp7wz9Me03+nlyGpLEiKlSVljpCXtg==",
=======
        "resolved": "0.1.18",
        "contentHash": "g32wrHpF4hP+HatewxWAdX4LLk2jW1dTVMGooXgA5qIVpm1lhsPtCvodmKqIxI2UHtSatXrH5uy19WAR7yFAEA==",
>>>>>>> e2b329f3
        "dependencies": {
          "Ardalis.GuardClauses": "4.0.1",
          "Microsoft.Extensions.Configuration": "6.0.1",
          "Microsoft.Extensions.Diagnostics.HealthChecks": "6.0.11",
          "Microsoft.Extensions.Logging": "6.0.0",
          "Newtonsoft.Json": "13.0.2",
          "System.ComponentModel.Annotations": "5.0.0",
          "TestableIO.System.IO.Abstractions": "18.0.1",
          "TestableIO.System.IO.Abstractions.Wrappers": "18.0.1"
        }
      },
      "Monai.Deploy.Storage.S3Policy": {
        "type": "Transitive",
<<<<<<< HEAD
        "resolved": "0.2.13",
        "contentHash": "Cvquf6VH8IHwq9rAmWZse3XZpM9HUsF5/f9wfuKfrNyCM/xRnbVTc8GrOOVGe+SUNg+GAcc0vWiX1efGyOmFyw==",
=======
        "resolved": "0.2.11",
        "contentHash": "MSvHf//0j5IamEhMbQZgcBqMNXt4NghUS2/ui07BntcraSh2Xrig6GgM45vKdMTz515WUoEjhihY0Lz6sxUKmA==",
>>>>>>> e2b329f3
        "dependencies": {
          "Ardalis.GuardClauses": "4.0.1",
          "Newtonsoft.Json": "13.0.2"
        }
      },
      "MongoDB.Bson": {
        "type": "Transitive",
        "resolved": "2.18.0",
        "contentHash": "iyiVjkCAZIUiyYDZXXUqISeW7n3O/qcM90PUeJybryg7g4rXhSMRY0oLpAg+NdoXD/Qm9LlmVIePAluHQB91tQ==",
        "dependencies": {
          "System.Runtime.CompilerServices.Unsafe": "5.0.0"
        }
      },
      "MongoDB.Driver": {
        "type": "Transitive",
        "resolved": "2.18.0",
        "contentHash": "nq7wRMeNoqUe+bndHFMDGX8IY3iSmzLoyLzzf8DRos137O+5R4NCsd9qtw/n+DoGFas0gzzyD546Cpz+5AkmLg==",
        "dependencies": {
          "Microsoft.Extensions.Logging.Abstractions": "2.0.0",
          "MongoDB.Bson": "2.18.0",
          "MongoDB.Driver.Core": "2.18.0",
          "MongoDB.Libmongocrypt": "1.6.0"
        }
      },
      "MongoDB.Driver.Core": {
        "type": "Transitive",
        "resolved": "2.18.0",
        "contentHash": "/X5Ty32gyDyzs/fWFwKGS0QUhfQT3V9Sc/F8yhILBu8bjCjBscOFKQsKieAha8xxBnYS7dZvTvhvEJWT7HgJ1g==",
        "dependencies": {
          "DnsClient": "1.6.1",
          "Microsoft.Extensions.Logging.Abstractions": "2.0.0",
          "MongoDB.Bson": "2.18.0",
          "MongoDB.Libmongocrypt": "1.6.0",
          "SharpCompress": "0.30.1",
          "Snappier": "1.0.0",
          "System.Buffers": "4.5.1",
          "ZstdSharp.Port": "0.6.2"
        }
      },
      "MongoDB.Libmongocrypt": {
        "type": "Transitive",
        "resolved": "1.6.0",
        "contentHash": "kh+MMf+ECIf5sQDIqOdKBd75ktD5aD1EuzCX3R4HOUGPlAbeAm8harf4zwlbvFe2BLfCXZO7HajSABLf4P0GNg=="
      },
      "NETStandard.Library": {
        "type": "Transitive",
        "resolved": "2.0.0",
        "contentHash": "7jnbRU+L08FXKMxqUflxEXtVymWvNOrS8yHgu9s6EM8Anr6T/wIX4nZ08j/u3Asz+tCufp3YVwFSEvFTPYmBPA==",
        "dependencies": {
          "Microsoft.NETCore.Platforms": "1.1.0"
        }
      },
      "Newtonsoft.Json": {
        "type": "Transitive",
        "resolved": "13.0.2",
        "contentHash": "R2pZ3B0UjeyHShm9vG+Tu0EBb2lC8b0dFzV9gVn50ofHXh9Smjk6kTn7A/FdAsC8B5cKib1OnGYOXxRBz5XQDg=="
      },
      "Newtonsoft.Json.Bson": {
        "type": "Transitive",
        "resolved": "1.0.1",
        "contentHash": "5PYT/IqQ+UK31AmZiSS102R6EsTo+LGTSI8bp7WAUqDKaF4wHXD8U9u4WxTI1vc64tYi++8p3dk3WWNqPFgldw==",
        "dependencies": {
          "NETStandard.Library": "1.6.1",
          "Newtonsoft.Json": "10.0.1"
        }
      },
      "NLog.Extensions.Logging": {
        "type": "Transitive",
        "resolved": "5.2.0",
        "contentHash": "wzVFG5p8Nwbs1Ws29T8YJg+UbJfsh61h6U4xArnDSrtVvOoccwKtoFPZWwbym3ZTiTFmHIf7Ugu1j/WnT7z3vg==",
        "dependencies": {
          "Microsoft.Extensions.Configuration.Abstractions": "6.0.0",
          "Microsoft.Extensions.Logging": "6.0.0",
          "NLog": "5.1.0"
        }
      },
      "RabbitMQ.Client": {
        "type": "Transitive",
        "resolved": "6.4.0",
        "contentHash": "1znR1gGU+xYVSpO5z8nQolcUKA/yydnxQn7Ug9+RUXxTSLMm/eE58VKGwahPBjELXvDnX0k/kBrAitFLRjx9LA==",
        "dependencies": {
          "System.Memory": "4.5.4",
          "System.Threading.Channels": "4.7.1"
        }
      },
      "runtime.debian.8-x64.runtime.native.System.Security.Cryptography.OpenSsl": {
        "type": "Transitive",
        "resolved": "4.3.2",
        "contentHash": "7VSGO0URRKoMEAq0Sc9cRz8mb6zbyx/BZDEWhgPdzzpmFhkam3fJ1DAGWFXBI4nGlma+uPKpfuMQP5LXRnOH5g=="
      },
      "runtime.fedora.23-x64.runtime.native.System.Security.Cryptography.OpenSsl": {
        "type": "Transitive",
        "resolved": "4.3.2",
        "contentHash": "0oAaTAm6e2oVH+/Zttt0cuhGaePQYKII1dY8iaqP7CvOpVKgLybKRFvQjXR2LtxXOXTVPNv14j0ot8uV+HrUmw=="
      },
      "runtime.fedora.24-x64.runtime.native.System.Security.Cryptography.OpenSsl": {
        "type": "Transitive",
        "resolved": "4.3.2",
        "contentHash": "G24ibsCNi5Kbz0oXWynBoRgtGvsw5ZSVEWjv13/KiCAM8C6wz9zzcCniMeQFIkJ2tasjo2kXlvlBZhplL51kGg=="
      },
      "runtime.native.System": {
        "type": "Transitive",
        "resolved": "4.3.0",
        "contentHash": "c/qWt2LieNZIj1jGnVNsE2Kl23Ya2aSTBuXMD6V7k9KWr6l16Tqdwq+hJScEpWER9753NWC8h96PaVNY5Ld7Jw==",
        "dependencies": {
          "Microsoft.NETCore.Platforms": "1.1.0",
          "Microsoft.NETCore.Targets": "1.1.0"
        }
      },
      "runtime.native.System.Net.Http": {
        "type": "Transitive",
        "resolved": "4.3.0",
        "contentHash": "ZVuZJqnnegJhd2k/PtAbbIcZ3aZeITq3sj06oKfMBSfphW3HDmk/t4ObvbOk/JA/swGR0LNqMksAh/f7gpTROg==",
        "dependencies": {
          "Microsoft.NETCore.Platforms": "1.1.0",
          "Microsoft.NETCore.Targets": "1.1.0"
        }
      },
      "runtime.native.System.Security.Cryptography.Apple": {
        "type": "Transitive",
        "resolved": "4.3.0",
        "contentHash": "DloMk88juo0OuOWr56QG7MNchmafTLYWvABy36izkrLI5VledI0rq28KGs1i9wbpeT9NPQrx/wTf8U2vazqQ3Q==",
        "dependencies": {
          "runtime.osx.10.10-x64.runtime.native.System.Security.Cryptography.Apple": "4.3.0"
        }
      },
      "runtime.native.System.Security.Cryptography.OpenSsl": {
        "type": "Transitive",
        "resolved": "4.3.2",
        "contentHash": "QR1OwtwehHxSeQvZKXe+iSd+d3XZNkEcuWMFYa2i0aG1l+lR739HPicKMlTbJst3spmeekDVBUS7SeS26s4U/g==",
        "dependencies": {
          "runtime.debian.8-x64.runtime.native.System.Security.Cryptography.OpenSsl": "4.3.2",
          "runtime.fedora.23-x64.runtime.native.System.Security.Cryptography.OpenSsl": "4.3.2",
          "runtime.fedora.24-x64.runtime.native.System.Security.Cryptography.OpenSsl": "4.3.2",
          "runtime.opensuse.13.2-x64.runtime.native.System.Security.Cryptography.OpenSsl": "4.3.2",
          "runtime.opensuse.42.1-x64.runtime.native.System.Security.Cryptography.OpenSsl": "4.3.2",
          "runtime.osx.10.10-x64.runtime.native.System.Security.Cryptography.OpenSsl": "4.3.2",
          "runtime.rhel.7-x64.runtime.native.System.Security.Cryptography.OpenSsl": "4.3.2",
          "runtime.ubuntu.14.04-x64.runtime.native.System.Security.Cryptography.OpenSsl": "4.3.2",
          "runtime.ubuntu.16.04-x64.runtime.native.System.Security.Cryptography.OpenSsl": "4.3.2",
          "runtime.ubuntu.16.10-x64.runtime.native.System.Security.Cryptography.OpenSsl": "4.3.2"
        }
      },
      "runtime.opensuse.13.2-x64.runtime.native.System.Security.Cryptography.OpenSsl": {
        "type": "Transitive",
        "resolved": "4.3.2",
        "contentHash": "I+GNKGg2xCHueRd1m9PzeEW7WLbNNLznmTuEi8/vZX71HudUbx1UTwlGkiwMri7JLl8hGaIAWnA/GONhu+LOyQ=="
      },
      "runtime.opensuse.42.1-x64.runtime.native.System.Security.Cryptography.OpenSsl": {
        "type": "Transitive",
        "resolved": "4.3.2",
        "contentHash": "1Z3TAq1ytS1IBRtPXJvEUZdVsfWfeNEhBkbiOCGEl9wwAfsjP2lz3ZFDx5tq8p60/EqbS0HItG5piHuB71RjoA=="
      },
      "runtime.osx.10.10-x64.runtime.native.System.Security.Cryptography.Apple": {
        "type": "Transitive",
        "resolved": "4.3.0",
        "contentHash": "kVXCuMTrTlxq4XOOMAysuNwsXWpYeboGddNGpIgNSZmv1b6r/s/DPk0fYMB7Q5Qo4bY68o48jt4T4y5BVecbCQ=="
      },
      "runtime.osx.10.10-x64.runtime.native.System.Security.Cryptography.OpenSsl": {
        "type": "Transitive",
        "resolved": "4.3.2",
        "contentHash": "6mU/cVmmHtQiDXhnzUImxIcDL48GbTk+TsptXyJA+MIOG9LRjPoAQC/qBFB7X+UNyK86bmvGwC8t+M66wsYC8w=="
      },
      "runtime.rhel.7-x64.runtime.native.System.Security.Cryptography.OpenSsl": {
        "type": "Transitive",
        "resolved": "4.3.2",
        "contentHash": "vjwG0GGcTW/PPg6KVud8F9GLWYuAV1rrw1BKAqY0oh4jcUqg15oYF1+qkGR2x2ZHM4DQnWKQ7cJgYbfncz/lYg=="
      },
      "runtime.ubuntu.14.04-x64.runtime.native.System.Security.Cryptography.OpenSsl": {
        "type": "Transitive",
        "resolved": "4.3.2",
        "contentHash": "7KMFpTkHC/zoExs+PwP8jDCWcrK9H6L7soowT80CUx3e+nxP/AFnq0AQAW5W76z2WYbLAYCRyPfwYFG6zkvQRw=="
      },
      "runtime.ubuntu.16.04-x64.runtime.native.System.Security.Cryptography.OpenSsl": {
        "type": "Transitive",
        "resolved": "4.3.2",
        "contentHash": "xrlmRCnKZJLHxyyLIqkZjNXqgxnKdZxfItrPkjI+6pkRo5lHX8YvSZlWrSI5AVwLMi4HbNWP7064hcAWeZKp5w=="
      },
      "runtime.ubuntu.16.10-x64.runtime.native.System.Security.Cryptography.OpenSsl": {
        "type": "Transitive",
        "resolved": "4.3.2",
        "contentHash": "leXiwfiIkW7Gmn7cgnNcdtNAU70SjmKW3jxGj1iKHOvdn0zRWsgv/l2OJUO5zdGdiv2VRFnAsxxhDgMzofPdWg=="
      },
      "SharpCompress": {
        "type": "Transitive",
        "resolved": "0.30.1",
        "contentHash": "XqD4TpfyYGa7QTPzaGlMVbcecKnXy4YmYLDWrU+JIj7IuRNl7DH2END+Ll7ekWIY8o3dAMWLFDE1xdhfIWD1nw=="
      },
      "Snappier": {
        "type": "Transitive",
        "resolved": "1.0.0",
        "contentHash": "rFtK2KEI9hIe8gtx3a0YDXdHOpedIf9wYCEYtBEmtlyiWVX3XlCNV03JrmmAi/Cdfn7dxK+k0sjjcLv4fpHnqA=="
      },
      "SQLitePCLRaw.bundle_e_sqlite3": {
        "type": "Transitive",
        "resolved": "2.1.2",
        "contentHash": "ilkvNhrTersLmIVAcDwwPqfhUFCg19Z1GVMvCSi3xk6Akq94f4qadLORQCq/T8+9JgMiPs+F/NECw5uauviaNw==",
        "dependencies": {
          "SQLitePCLRaw.lib.e_sqlite3": "2.1.2",
          "SQLitePCLRaw.provider.e_sqlite3": "2.1.2"
        }
      },
      "SQLitePCLRaw.core": {
        "type": "Transitive",
        "resolved": "2.1.2",
        "contentHash": "A8EBepVqY2lnAp3a8jnhbgzF2tlj2S3HcJQGANTYg/TbYbKa8Z5cM1h74An/vy0svhfzT7tVY0sFmUglLgv+2g==",
        "dependencies": {
          "System.Memory": "4.5.3"
        }
      },
      "SQLitePCLRaw.lib.e_sqlite3": {
        "type": "Transitive",
        "resolved": "2.1.2",
        "contentHash": "zibGtku8M4Eea1R3ZCAxc86QbNvyEN17mAcQkvWKBuHvRpMiK2g5anG4R5Be7cWKSd1i6baYz8y4dMMAKcXKPg=="
      },
      "SQLitePCLRaw.provider.e_sqlite3": {
        "type": "Transitive",
        "resolved": "2.1.2",
        "contentHash": "lxCZarZdvAsMl2zw9bXHrXK6RxVhB4b23iTFhCOdHFhxfbsxLxWf+ocvswJwR/9Wh/E//ddMi+wJGqUKV7VwoA==",
        "dependencies": {
          "SQLitePCLRaw.core": "2.1.2"
        }
      },
      "Swashbuckle.AspNetCore.Swagger": {
        "type": "Transitive",
        "resolved": "6.4.0",
        "contentHash": "nl4SBgGM+cmthUcpwO/w1lUjevdDHAqRvfUoe4Xp/Uvuzt9mzGUwyFCqa3ODBAcZYBiFoKvrYwz0rabslJvSmQ==",
        "dependencies": {
          "Microsoft.OpenApi": "1.2.3"
        }
      },
      "Swashbuckle.AspNetCore.SwaggerGen": {
        "type": "Transitive",
        "resolved": "6.4.0",
        "contentHash": "lXhcUBVqKrPFAQF7e/ZeDfb5PMgE8n5t6L5B6/BQSpiwxgHzmBcx8Msu42zLYFTvR5PIqE9Q9lZvSQAcwCxJjw==",
        "dependencies": {
          "Swashbuckle.AspNetCore.Swagger": "6.4.0"
        }
      },
      "Swashbuckle.AspNetCore.SwaggerUI": {
        "type": "Transitive",
        "resolved": "6.4.0",
        "contentHash": "1Hh3atb3pi8c+v7n4/3N80Jj8RvLOXgWxzix6w3OZhB7zBGRwsy7FWr4e3hwgPweSBpwfElqj4V4nkjYabH9nQ=="
      },
      "System.Buffers": {
        "type": "Transitive",
        "resolved": "4.5.1",
        "contentHash": "Rw7ijyl1qqRS0YQD/WycNst8hUUMgrMH4FCn1nNm27M4VxchZ1js3fVjQaANHO5f3sN4isvP4a+Met9Y4YomAg=="
      },
      "System.Collections": {
        "type": "Transitive",
        "resolved": "4.3.0",
        "contentHash": "3Dcj85/TBdVpL5Zr+gEEBUuFe2icOnLalmEh9hfck1PTYbbyWuZgh4fmm2ysCLTrqLQw6t3TgTyJ+VLp+Qb+Lw==",
        "dependencies": {
          "Microsoft.NETCore.Platforms": "1.1.0",
          "Microsoft.NETCore.Targets": "1.1.0",
          "System.Runtime": "4.3.0"
        }
      },
      "System.Collections.Concurrent": {
        "type": "Transitive",
        "resolved": "4.3.0",
        "contentHash": "ztl69Xp0Y/UXCL+3v3tEU+lIy+bvjKNUmopn1wep/a291pVPK7dxBd6T7WnlQqRog+d1a/hSsgRsmFnIBKTPLQ==",
        "dependencies": {
          "System.Collections": "4.3.0",
          "System.Diagnostics.Debug": "4.3.0",
          "System.Diagnostics.Tracing": "4.3.0",
          "System.Globalization": "4.3.0",
          "System.Reflection": "4.3.0",
          "System.Resources.ResourceManager": "4.3.0",
          "System.Runtime": "4.3.0",
          "System.Runtime.Extensions": "4.3.0",
          "System.Threading": "4.3.0",
          "System.Threading.Tasks": "4.3.0"
        }
      },
      "System.Collections.Immutable": {
        "type": "Transitive",
        "resolved": "6.0.0",
        "contentHash": "l4zZJ1WU2hqpQQHXz1rvC3etVZN+2DLmQMO79FhOTZHMn8tDRr+WU287sbomD0BETlmKDn0ygUgVy9k5xkkJdA==",
        "dependencies": {
          "System.Runtime.CompilerServices.Unsafe": "6.0.0"
        }
      },
      "System.ComponentModel.Annotations": {
        "type": "Transitive",
        "resolved": "5.0.0",
        "contentHash": "dMkqfy2el8A8/I76n2Hi1oBFEbG1SfxD2l5nhwXV3XjlnOmwxJlQbYpJH4W51odnU9sARCSAgv7S3CyAFMkpYg=="
      },
      "System.Diagnostics.Debug": {
        "type": "Transitive",
        "resolved": "4.3.0",
        "contentHash": "ZUhUOdqmaG5Jk3Xdb8xi5kIyQYAA4PnTNlHx1mu9ZY3qv4ELIdKbnL/akbGaKi2RnNUWaZsAs31rvzFdewTj2g==",
        "dependencies": {
          "Microsoft.NETCore.Platforms": "1.1.0",
          "Microsoft.NETCore.Targets": "1.1.0",
          "System.Runtime": "4.3.0"
        }
      },
      "System.Diagnostics.DiagnosticSource": {
        "type": "Transitive",
        "resolved": "6.0.0",
        "contentHash": "frQDfv0rl209cKm1lnwTgFPzNigy2EKk1BS3uAvHvlBVKe5cymGyHO+Sj+NLv5VF/AhHsqPIUUwya5oV4CHMUw==",
        "dependencies": {
          "System.Runtime.CompilerServices.Unsafe": "6.0.0"
        }
      },
      "System.Diagnostics.EventLog": {
        "type": "Transitive",
        "resolved": "6.0.0",
        "contentHash": "lcyUiXTsETK2ALsZrX+nWuHSIQeazhqPphLfaRxzdGaG93+0kELqpgEHtwWOlQe7+jSFnKwaCAgL4kjeZCQJnw=="
      },
      "System.Diagnostics.Tracing": {
        "type": "Transitive",
        "resolved": "4.3.0",
        "contentHash": "rswfv0f/Cqkh78rA5S8eN8Neocz234+emGCtTF3lxPY96F+mmmUen6tbn0glN6PMvlKQb9bPAY5e9u7fgPTkKw==",
        "dependencies": {
          "Microsoft.NETCore.Platforms": "1.1.0",
          "Microsoft.NETCore.Targets": "1.1.0",
          "System.Runtime": "4.3.0"
        }
      },
      "System.Globalization": {
        "type": "Transitive",
        "resolved": "4.3.0",
        "contentHash": "kYdVd2f2PAdFGblzFswE4hkNANJBKRmsfa2X5LG2AcWE1c7/4t0pYae1L8vfZ5xvE2nK/R9JprtToA61OSHWIg==",
        "dependencies": {
          "Microsoft.NETCore.Platforms": "1.1.0",
          "Microsoft.NETCore.Targets": "1.1.0",
          "System.Runtime": "4.3.0"
        }
      },
      "System.Globalization.Calendars": {
        "type": "Transitive",
        "resolved": "4.3.0",
        "contentHash": "GUlBtdOWT4LTV3I+9/PJW+56AnnChTaOqqTLFtdmype/L500M2LIyXgmtd9X2P2VOkmJd5c67H5SaC2QcL1bFA==",
        "dependencies": {
          "Microsoft.NETCore.Platforms": "1.1.0",
          "Microsoft.NETCore.Targets": "1.1.0",
          "System.Globalization": "4.3.0",
          "System.Runtime": "4.3.0"
        }
      },
      "System.Globalization.Extensions": {
        "type": "Transitive",
        "resolved": "4.3.0",
        "contentHash": "FhKmdR6MPG+pxow6wGtNAWdZh7noIOpdD5TwQ3CprzgIE1bBBoim0vbR1+AWsWjQmU7zXHgQo4TWSP6lCeiWcQ==",
        "dependencies": {
          "Microsoft.NETCore.Platforms": "1.1.0",
          "System.Globalization": "4.3.0",
          "System.Resources.ResourceManager": "4.3.0",
          "System.Runtime": "4.3.0",
          "System.Runtime.Extensions": "4.3.0",
          "System.Runtime.InteropServices": "4.3.0"
        }
      },
      "System.IdentityModel.Tokens.Jwt": {
        "type": "Transitive",
        "resolved": "6.10.0",
        "contentHash": "C+Q5ORsFycRkRuvy/Xd0Pv5xVpmWSAvQYZAGs7VQogmkqlLhvfZXTgBIlHqC3cxkstSoLJAYx6xZB7foQ2y5eg==",
        "dependencies": {
          "Microsoft.IdentityModel.JsonWebTokens": "6.10.0",
          "Microsoft.IdentityModel.Tokens": "6.10.0"
        }
      },
      "System.IO": {
        "type": "Transitive",
        "resolved": "4.3.0",
        "contentHash": "3qjaHvxQPDpSOYICjUoTsmoq5u6QJAFRUITgeT/4gqkF1bajbSmb1kwSxEA8AHlofqgcKJcM8udgieRNhaJ5Cg==",
        "dependencies": {
          "Microsoft.NETCore.Platforms": "1.1.0",
          "Microsoft.NETCore.Targets": "1.1.0",
          "System.Runtime": "4.3.0",
          "System.Text.Encoding": "4.3.0",
          "System.Threading.Tasks": "4.3.0"
        }
      },
      "System.IO.FileSystem": {
        "type": "Transitive",
        "resolved": "4.3.0",
        "contentHash": "3wEMARTnuio+ulnvi+hkRNROYwa1kylvYahhcLk4HSoVdl+xxTFVeVlYOfLwrDPImGls0mDqbMhrza8qnWPTdA==",
        "dependencies": {
          "Microsoft.NETCore.Platforms": "1.1.0",
          "Microsoft.NETCore.Targets": "1.1.0",
          "System.IO": "4.3.0",
          "System.IO.FileSystem.Primitives": "4.3.0",
          "System.Runtime": "4.3.0",
          "System.Runtime.Handles": "4.3.0",
          "System.Text.Encoding": "4.3.0",
          "System.Threading.Tasks": "4.3.0"
        }
      },
      "System.IO.FileSystem.Primitives": {
        "type": "Transitive",
        "resolved": "4.3.0",
        "contentHash": "6QOb2XFLch7bEc4lIcJH49nJN2HV+OC3fHDgsLVsBVBk3Y4hFAnOBGzJ2lUu7CyDDFo9IBWkSsnbkT6IBwwiMw==",
        "dependencies": {
          "System.Runtime": "4.3.0"
        }
      },
      "System.Linq": {
        "type": "Transitive",
        "resolved": "4.3.0",
        "contentHash": "5DbqIUpsDp0dFftytzuMmc0oeMdQwjcP/EWxsksIz/w1TcFRkZ3yKKz0PqiYFMmEwPSWw+qNVqD7PJ889JzHbw==",
        "dependencies": {
          "System.Collections": "4.3.0",
          "System.Diagnostics.Debug": "4.3.0",
          "System.Resources.ResourceManager": "4.3.0",
          "System.Runtime": "4.3.0",
          "System.Runtime.Extensions": "4.3.0"
        }
      },
      "System.Linq.Async": {
        "type": "Transitive",
        "resolved": "6.0.1",
        "contentHash": "0YhHcaroWpQ9UCot3Pizah7ryAzQhNvobLMSxeDIGmnXfkQn8u5owvpOH0K6EVB+z9L7u6Cc4W17Br/+jyttEQ==",
        "dependencies": {
          "Microsoft.Bcl.AsyncInterfaces": "6.0.0"
        }
      },
      "System.Memory": {
        "type": "Transitive",
        "resolved": "4.5.4",
        "contentHash": "1MbJTHS1lZ4bS4FmsJjnuGJOu88ZzTT2rLvrhW7Ygic+pC0NWA+3hgAen0HRdsocuQXCkUTdFn9yHJJhsijDXw=="
      },
      "System.Net.Http": {
        "type": "Transitive",
        "resolved": "4.3.4",
        "contentHash": "aOa2d51SEbmM+H+Csw7yJOuNZoHkrP2XnAurye5HWYgGVVU54YZDvsLUYRv6h18X3sPnjNCANmN7ZhIPiqMcjA==",
        "dependencies": {
          "Microsoft.NETCore.Platforms": "1.1.1",
          "System.Collections": "4.3.0",
          "System.Diagnostics.Debug": "4.3.0",
          "System.Diagnostics.DiagnosticSource": "4.3.0",
          "System.Diagnostics.Tracing": "4.3.0",
          "System.Globalization": "4.3.0",
          "System.Globalization.Extensions": "4.3.0",
          "System.IO": "4.3.0",
          "System.IO.FileSystem": "4.3.0",
          "System.Net.Primitives": "4.3.0",
          "System.Resources.ResourceManager": "4.3.0",
          "System.Runtime": "4.3.0",
          "System.Runtime.Extensions": "4.3.0",
          "System.Runtime.Handles": "4.3.0",
          "System.Runtime.InteropServices": "4.3.0",
          "System.Security.Cryptography.Algorithms": "4.3.0",
          "System.Security.Cryptography.Encoding": "4.3.0",
          "System.Security.Cryptography.OpenSsl": "4.3.0",
          "System.Security.Cryptography.Primitives": "4.3.0",
          "System.Security.Cryptography.X509Certificates": "4.3.0",
          "System.Text.Encoding": "4.3.0",
          "System.Threading": "4.3.0",
          "System.Threading.Tasks": "4.3.0",
          "runtime.native.System": "4.3.0",
          "runtime.native.System.Net.Http": "4.3.0",
          "runtime.native.System.Security.Cryptography.OpenSsl": "4.3.2"
        }
      },
      "System.Net.Primitives": {
        "type": "Transitive",
        "resolved": "4.3.1",
        "contentHash": "OHzPhSme78BbmLe9UBxHM69ZYjClS5URuhce6Ta4ikiLgaUGiG/X84fZpI6zy7CsUH5R9cYzI2tv9dWPqdTkUg==",
        "dependencies": {
          "Microsoft.NETCore.Platforms": "1.1.1",
          "Microsoft.NETCore.Targets": "1.1.3",
          "System.Runtime": "4.3.1",
          "System.Runtime.Handles": "4.3.0"
        }
      },
      "System.Reactive": {
        "type": "Transitive",
        "resolved": "5.0.0",
        "contentHash": "erBZjkQHWL9jpasCE/0qKAryzVBJFxGHVBAvgRN1bzM0q2s1S4oYREEEL0Vb+1kA/6BKb5FjUZMp5VXmy+gzkQ=="
      },
      "System.Reactive.Linq": {
        "type": "Transitive",
        "resolved": "5.0.0",
        "contentHash": "IB4/qlV4T1WhZvM11RVoFUSZXPow9VWVeQ1uDkSKgz6bAO+gCf65H/vjrYlwyXmojSSxvfHndF9qdH43P/IuAw==",
        "dependencies": {
          "System.Reactive": "5.0.0",
          "System.Threading.Tasks.Extensions": "4.5.4"
        }
      },
      "System.Reflection": {
        "type": "Transitive",
        "resolved": "4.3.0",
        "contentHash": "KMiAFoW7MfJGa9nDFNcfu+FpEdiHpWgTcS2HdMpDvt9saK3y/G4GwprPyzqjFH9NTaGPQeWNHU+iDlDILj96aQ==",
        "dependencies": {
          "Microsoft.NETCore.Platforms": "1.1.0",
          "Microsoft.NETCore.Targets": "1.1.0",
          "System.IO": "4.3.0",
          "System.Reflection.Primitives": "4.3.0",
          "System.Runtime": "4.3.0"
        }
      },
      "System.Reflection.Primitives": {
        "type": "Transitive",
        "resolved": "4.3.0",
        "contentHash": "5RXItQz5As4xN2/YUDxdpsEkMhvw3e6aNveFXUn4Hl/udNTCNhnKp8lT9fnc3MhvGKh1baak5CovpuQUXHAlIA==",
        "dependencies": {
          "Microsoft.NETCore.Platforms": "1.1.0",
          "Microsoft.NETCore.Targets": "1.1.0",
          "System.Runtime": "4.3.0"
        }
      },
      "System.Resources.ResourceManager": {
        "type": "Transitive",
        "resolved": "4.3.0",
        "contentHash": "/zrcPkkWdZmI4F92gL/TPumP98AVDu/Wxr3CSJGQQ+XN6wbRZcyfSKVoPo17ilb3iOr0cCRqJInGwNMolqhS8A==",
        "dependencies": {
          "Microsoft.NETCore.Platforms": "1.1.0",
          "Microsoft.NETCore.Targets": "1.1.0",
          "System.Globalization": "4.3.0",
          "System.Reflection": "4.3.0",
          "System.Runtime": "4.3.0"
        }
      },
      "System.Runtime": {
        "type": "Transitive",
        "resolved": "4.3.1",
        "contentHash": "abhfv1dTK6NXOmu4bgHIONxHyEqFjW8HwXPmpY9gmll+ix9UNo4XDcmzJn6oLooftxNssVHdJC1pGT9jkSynQg==",
        "dependencies": {
          "Microsoft.NETCore.Platforms": "1.1.1",
          "Microsoft.NETCore.Targets": "1.1.3"
        }
      },
      "System.Runtime.CompilerServices.Unsafe": {
        "type": "Transitive",
        "resolved": "6.0.0",
        "contentHash": "/iUeP3tq1S0XdNNoMz5C9twLSrM/TH+qElHkXWaPvuNOt+99G75NrV0OS2EqHx5wMN7popYjpc8oTjC1y16DLg=="
      },
      "System.Runtime.Extensions": {
        "type": "Transitive",
        "resolved": "4.3.0",
        "contentHash": "guW0uK0fn5fcJJ1tJVXYd7/1h5F+pea1r7FLSOz/f8vPEqbR2ZAknuRDvTQ8PzAilDveOxNjSfr0CHfIQfFk8g==",
        "dependencies": {
          "Microsoft.NETCore.Platforms": "1.1.0",
          "Microsoft.NETCore.Targets": "1.1.0",
          "System.Runtime": "4.3.0"
        }
      },
      "System.Runtime.Handles": {
        "type": "Transitive",
        "resolved": "4.3.0",
        "contentHash": "OKiSUN7DmTWeYb3l51A7EYaeNMnvxwE249YtZz7yooT4gOZhmTjIn48KgSsw2k2lYdLgTKNJw/ZIfSElwDRVgg==",
        "dependencies": {
          "Microsoft.NETCore.Platforms": "1.1.0",
          "Microsoft.NETCore.Targets": "1.1.0",
          "System.Runtime": "4.3.0"
        }
      },
      "System.Runtime.InteropServices": {
        "type": "Transitive",
        "resolved": "4.3.0",
        "contentHash": "uv1ynXqiMK8mp1GM3jDqPCFN66eJ5w5XNomaK2XD+TuCroNTLFGeZ+WCmBMcBDyTFKou3P6cR6J/QsaqDp7fGQ==",
        "dependencies": {
          "Microsoft.NETCore.Platforms": "1.1.0",
          "Microsoft.NETCore.Targets": "1.1.0",
          "System.Reflection": "4.3.0",
          "System.Reflection.Primitives": "4.3.0",
          "System.Runtime": "4.3.0",
          "System.Runtime.Handles": "4.3.0"
        }
      },
      "System.Runtime.Numerics": {
        "type": "Transitive",
        "resolved": "4.3.0",
        "contentHash": "yMH+MfdzHjy17l2KESnPiF2dwq7T+xLnSJar7slyimAkUh/gTrS9/UQOtv7xarskJ2/XDSNvfLGOBQPjL7PaHQ==",
        "dependencies": {
          "System.Globalization": "4.3.0",
          "System.Resources.ResourceManager": "4.3.0",
          "System.Runtime": "4.3.0",
          "System.Runtime.Extensions": "4.3.0"
        }
      },
      "System.Security.AccessControl": {
        "type": "Transitive",
        "resolved": "5.0.0",
        "contentHash": "dagJ1mHZO3Ani8GH0PHpPEe/oYO+rVdbQjvjJkBRNQkX4t0r1iaeGn8+/ybkSLEan3/slM0t59SVdHzuHf2jmw==",
        "dependencies": {
          "Microsoft.NETCore.Platforms": "5.0.0",
          "System.Security.Principal.Windows": "5.0.0"
        }
      },
      "System.Security.Cryptography.Algorithms": {
        "type": "Transitive",
        "resolved": "4.3.0",
        "contentHash": "W1kd2Y8mYSCgc3ULTAZ0hOP2dSdG5YauTb1089T0/kRcN2MpSAW1izOFROrJgxSlMn3ArsgHXagigyi+ibhevg==",
        "dependencies": {
          "Microsoft.NETCore.Platforms": "1.1.0",
          "System.Collections": "4.3.0",
          "System.IO": "4.3.0",
          "System.Resources.ResourceManager": "4.3.0",
          "System.Runtime": "4.3.0",
          "System.Runtime.Extensions": "4.3.0",
          "System.Runtime.Handles": "4.3.0",
          "System.Runtime.InteropServices": "4.3.0",
          "System.Runtime.Numerics": "4.3.0",
          "System.Security.Cryptography.Encoding": "4.3.0",
          "System.Security.Cryptography.Primitives": "4.3.0",
          "System.Text.Encoding": "4.3.0",
          "runtime.native.System.Security.Cryptography.Apple": "4.3.0",
          "runtime.native.System.Security.Cryptography.OpenSsl": "4.3.0"
        }
      },
      "System.Security.Cryptography.Cng": {
        "type": "Transitive",
        "resolved": "4.5.0",
        "contentHash": "WG3r7EyjUe9CMPFSs6bty5doUqT+q9pbI80hlNzo2SkPkZ4VTuZkGWjpp77JB8+uaL4DFPRdBsAY+DX3dBK92A=="
      },
      "System.Security.Cryptography.Csp": {
        "type": "Transitive",
        "resolved": "4.3.0",
        "contentHash": "X4s/FCkEUnRGnwR3aSfVIkldBmtURMhmexALNTwpjklzxWU7yjMk7GHLKOZTNkgnWnE0q7+BCf9N2LVRWxewaA==",
        "dependencies": {
          "Microsoft.NETCore.Platforms": "1.1.0",
          "System.IO": "4.3.0",
          "System.Reflection": "4.3.0",
          "System.Resources.ResourceManager": "4.3.0",
          "System.Runtime": "4.3.0",
          "System.Runtime.Extensions": "4.3.0",
          "System.Runtime.Handles": "4.3.0",
          "System.Runtime.InteropServices": "4.3.0",
          "System.Security.Cryptography.Algorithms": "4.3.0",
          "System.Security.Cryptography.Encoding": "4.3.0",
          "System.Security.Cryptography.Primitives": "4.3.0",
          "System.Text.Encoding": "4.3.0",
          "System.Threading": "4.3.0"
        }
      },
      "System.Security.Cryptography.Encoding": {
        "type": "Transitive",
        "resolved": "4.3.0",
        "contentHash": "1DEWjZZly9ae9C79vFwqaO5kaOlI5q+3/55ohmq/7dpDyDfc8lYe7YVxJUZ5MF/NtbkRjwFRo14yM4OEo9EmDw==",
        "dependencies": {
          "Microsoft.NETCore.Platforms": "1.1.0",
          "System.Collections": "4.3.0",
          "System.Collections.Concurrent": "4.3.0",
          "System.Linq": "4.3.0",
          "System.Resources.ResourceManager": "4.3.0",
          "System.Runtime": "4.3.0",
          "System.Runtime.Extensions": "4.3.0",
          "System.Runtime.Handles": "4.3.0",
          "System.Runtime.InteropServices": "4.3.0",
          "System.Security.Cryptography.Primitives": "4.3.0",
          "System.Text.Encoding": "4.3.0",
          "runtime.native.System.Security.Cryptography.OpenSsl": "4.3.0"
        }
      },
      "System.Security.Cryptography.OpenSsl": {
        "type": "Transitive",
        "resolved": "4.3.0",
        "contentHash": "h4CEgOgv5PKVF/HwaHzJRiVboL2THYCou97zpmhjghx5frc7fIvlkY1jL+lnIQyChrJDMNEXS6r7byGif8Cy4w==",
        "dependencies": {
          "System.Collections": "4.3.0",
          "System.IO": "4.3.0",
          "System.Resources.ResourceManager": "4.3.0",
          "System.Runtime": "4.3.0",
          "System.Runtime.Extensions": "4.3.0",
          "System.Runtime.Handles": "4.3.0",
          "System.Runtime.InteropServices": "4.3.0",
          "System.Runtime.Numerics": "4.3.0",
          "System.Security.Cryptography.Algorithms": "4.3.0",
          "System.Security.Cryptography.Encoding": "4.3.0",
          "System.Security.Cryptography.Primitives": "4.3.0",
          "System.Text.Encoding": "4.3.0",
          "runtime.native.System.Security.Cryptography.OpenSsl": "4.3.0"
        }
      },
      "System.Security.Cryptography.Primitives": {
        "type": "Transitive",
        "resolved": "4.3.0",
        "contentHash": "7bDIyVFNL/xKeFHjhobUAQqSpJq9YTOpbEs6mR233Et01STBMXNAc/V+BM6dwYGc95gVh/Zf+iVXWzj3mE8DWg==",
        "dependencies": {
          "System.Diagnostics.Debug": "4.3.0",
          "System.Globalization": "4.3.0",
          "System.IO": "4.3.0",
          "System.Resources.ResourceManager": "4.3.0",
          "System.Runtime": "4.3.0",
          "System.Threading": "4.3.0",
          "System.Threading.Tasks": "4.3.0"
        }
      },
      "System.Security.Cryptography.X509Certificates": {
        "type": "Transitive",
        "resolved": "4.3.0",
        "contentHash": "t2Tmu6Y2NtJ2um0RtcuhP7ZdNNxXEgUm2JeoA/0NvlMjAhKCnM1NX07TDl3244mVp3QU6LPEhT3HTtH1uF7IYw==",
        "dependencies": {
          "Microsoft.NETCore.Platforms": "1.1.0",
          "System.Collections": "4.3.0",
          "System.Diagnostics.Debug": "4.3.0",
          "System.Globalization": "4.3.0",
          "System.Globalization.Calendars": "4.3.0",
          "System.IO": "4.3.0",
          "System.IO.FileSystem": "4.3.0",
          "System.IO.FileSystem.Primitives": "4.3.0",
          "System.Resources.ResourceManager": "4.3.0",
          "System.Runtime": "4.3.0",
          "System.Runtime.Extensions": "4.3.0",
          "System.Runtime.Handles": "4.3.0",
          "System.Runtime.InteropServices": "4.3.0",
          "System.Runtime.Numerics": "4.3.0",
          "System.Security.Cryptography.Algorithms": "4.3.0",
          "System.Security.Cryptography.Cng": "4.3.0",
          "System.Security.Cryptography.Csp": "4.3.0",
          "System.Security.Cryptography.Encoding": "4.3.0",
          "System.Security.Cryptography.OpenSsl": "4.3.0",
          "System.Security.Cryptography.Primitives": "4.3.0",
          "System.Text.Encoding": "4.3.0",
          "System.Threading": "4.3.0",
          "runtime.native.System": "4.3.0",
          "runtime.native.System.Net.Http": "4.3.0",
          "runtime.native.System.Security.Cryptography.OpenSsl": "4.3.0"
        }
      },
      "System.Security.Principal.Windows": {
        "type": "Transitive",
        "resolved": "5.0.0",
        "contentHash": "t0MGLukB5WAVU9bO3MGzvlGnyJPgUlcwerXn1kzBRjwLKixT96XV0Uza41W49gVd8zEMFu9vQEFlv0IOrytICA=="
      },
      "System.Text.Encoding": {
        "type": "Transitive",
        "resolved": "4.3.0",
        "contentHash": "BiIg+KWaSDOITze6jGQynxg64naAPtqGHBwDrLaCtixsa5bKiR8dpPOHA7ge3C0JJQizJE+sfkz1wV+BAKAYZw==",
        "dependencies": {
          "Microsoft.NETCore.Platforms": "1.1.0",
          "Microsoft.NETCore.Targets": "1.1.0",
          "System.Runtime": "4.3.0"
        }
      },
      "System.Text.Encoding.CodePages": {
        "type": "Transitive",
        "resolved": "4.6.0",
        "contentHash": "OCUK9C/U97+UheVwo+JE+IUcKySUE3Oe+BcHhVtQrvmKSUFLrUDO8B5zEPRL6mBGbczxZp4w1boSck6/fw4dog==",
        "dependencies": {
          "Microsoft.NETCore.Platforms": "3.0.0"
        }
      },
      "System.Text.Encodings.Web": {
        "type": "Transitive",
        "resolved": "6.0.0",
        "contentHash": "Vg8eB5Tawm1IFqj4TVK1czJX89rhFxJo9ELqc/Eiq0eXy13RK00eubyU6TJE6y+GQXjyV5gSfiewDUZjQgSE0w==",
        "dependencies": {
          "System.Runtime.CompilerServices.Unsafe": "6.0.0"
        }
      },
      "System.Text.Json": {
        "type": "Transitive",
        "resolved": "6.0.7",
        "contentHash": "/Tf/9XjprpHolbcDOrxsKVYy/mUG/FS7aGd9YUgBVEiHeQH4kAE0T1sMbde7q6B5xcrNUsJ5iW7D1RvHudQNqA==",
        "dependencies": {
          "System.Runtime.CompilerServices.Unsafe": "6.0.0",
          "System.Text.Encodings.Web": "6.0.0"
        }
      },
      "System.Threading": {
        "type": "Transitive",
        "resolved": "4.3.0",
        "contentHash": "VkUS0kOBcUf3Wwm0TSbrevDDZ6BlM+b/HRiapRFWjM5O0NS0LviG0glKmFK+hhPDd1XFeSdU1GmlLhb2CoVpIw==",
        "dependencies": {
          "System.Runtime": "4.3.0",
          "System.Threading.Tasks": "4.3.0"
        }
      },
      "System.Threading.Channels": {
        "type": "Transitive",
        "resolved": "6.0.0",
        "contentHash": "TY8/9+tI0mNaUMgntOxxaq2ndTkdXqLSxvPmas7XEqOlv9lQtB7wLjYGd756lOaO7Dvb5r/WXhluM+0Xe87v5Q=="
      },
      "System.Threading.Tasks": {
        "type": "Transitive",
        "resolved": "4.3.0",
        "contentHash": "LbSxKEdOUhVe8BezB/9uOGGppt+nZf6e1VFyw6v3DN6lqitm0OSn2uXMOdtP0M3W4iMcqcivm2J6UgqiwwnXiA==",
        "dependencies": {
          "Microsoft.NETCore.Platforms": "1.1.0",
          "Microsoft.NETCore.Targets": "1.1.0",
          "System.Runtime": "4.3.0"
        }
      },
      "System.Threading.Tasks.Dataflow": {
        "type": "Transitive",
        "resolved": "6.0.0",
        "contentHash": "+tyDCU3/B1lDdOOAJywHQoFwyXIUghIaP2BxG79uvhfTnO+D9qIgjVlL/JV2NTliYbMHpd6eKDmHp2VHpij7MA=="
      },
      "System.Threading.Tasks.Extensions": {
        "type": "Transitive",
        "resolved": "4.5.4",
        "contentHash": "zteT+G8xuGu6mS+mzDzYXbzS7rd3K6Fjb9RiZlYlJPam2/hU7JCBZBVEcywNuR+oZ1ncTvc/cq0faRr3P01OVg=="
      },
      "System.ValueTuple": {
        "type": "Transitive",
        "resolved": "4.4.0",
        "contentHash": "BahUww/+mdP4ARCAh2RQhQTg13wYLVrBb9SYVgW8ZlrwjraGCXHGjo0oIiUfZ34LUZkMMR+RAzR7dEY4S1HeQQ=="
      },
      "TestableIO.System.IO.Abstractions": {
        "type": "Transitive",
        "resolved": "18.0.1",
        "contentHash": "nacJfL4mGObg8Ttn3ZCJZ2u9z8ivG43xgUJvQQLKCmDnle4m49NYNOLk8cqB4iPdSqVhnUSy+qcIryWgDHCqeg=="
      },
      "TestableIO.System.IO.Abstractions.Wrappers": {
        "type": "Transitive",
        "resolved": "18.0.1",
        "contentHash": "3vGUMEHgL7l1Jyvv0WdDzCrwV6xKRhI2xVgWHQDbfVsye/ZBflhWFyVrCanPHzm0r0WSl0ug8DuaKwmelHlLCw==",
        "dependencies": {
          "TestableIO.System.IO.Abstractions": "18.0.1"
        }
      },
      "ZstdSharp.Port": {
        "type": "Transitive",
        "resolved": "0.6.2",
        "contentHash": "jPao/LdUNLUz8rn3H1D8W7wQbZsRZM0iayvWI4xGejJg3XJHT56gcmYdgmCGPdJF1UEBqUjucCRrFB+4HbJsbw=="
      },
      "monai.deploy.informaticsgateway.api": {
        "type": "Project",
        "dependencies": {
          "Macross.Json.Extensions": "[3.0.0, )",
<<<<<<< HEAD
          "Microsoft.EntityFrameworkCore.Abstractions": "[6.0.12, )",
          "Monai.Deploy.InformaticsGateway.Common": "[1.0.0, )",
          "Monai.Deploy.Messaging": "[0.1.19, )",
          "Monai.Deploy.Storage": "[0.2.13, )"
=======
          "Microsoft.EntityFrameworkCore.Abstractions": "[6.0.11, )",
          "Monai.Deploy.InformaticsGateway.Common": "[1.0.0, )",
          "Monai.Deploy.Messaging": "[0.1.18, )",
          "Monai.Deploy.Storage": "[0.2.11, )"
>>>>>>> e2b329f3
        }
      },
      "monai.deploy.informaticsgateway.client.common": {
        "type": "Project",
        "dependencies": {
          "Ardalis.GuardClauses": "[4.0.1, )",
          "System.Text.Json": "[6.0.7, )"
        }
      },
      "monai.deploy.informaticsgateway.common": {
        "type": "Project",
        "dependencies": {
          "Ardalis.GuardClauses": "[4.0.1, )",
<<<<<<< HEAD
          "System.IO.Abstractions": "[17.2.3, )",
          "System.Threading.Tasks.Dataflow": "[6.0.0, )",
=======
          "System.Threading.Tasks.Dataflow": "[6.0.0, )",
          "TestableIO.System.IO.Abstractions": "[18.0.1, )",
>>>>>>> e2b329f3
          "fo-dicom": "[5.0.3, )"
        }
      },
      "monai.deploy.informaticsgateway.configuration": {
        "type": "Project",
        "dependencies": {
          "Microsoft.Extensions.Logging.Abstractions": "[6.0.3, )",
          "Microsoft.Extensions.Options": "[6.0.0, )",
          "Monai.Deploy.InformaticsGateway.Api": "[1.0.0, )",
          "Monai.Deploy.InformaticsGateway.Common": "[1.0.0, )",
<<<<<<< HEAD
          "Monai.Deploy.Messaging": "[0.1.19, )",
          "Monai.Deploy.Storage": "[0.2.13, )",
          "System.IO.Abstractions": "[17.2.3, )"
=======
          "Monai.Deploy.Messaging": "[0.1.18, )",
          "Monai.Deploy.Storage": "[0.2.11, )",
          "TestableIO.System.IO.Abstractions": "[18.0.1, )"
>>>>>>> e2b329f3
        }
      },
      "monai.deploy.informaticsgateway.database": {
        "type": "Project",
        "dependencies": {
<<<<<<< HEAD
          "AspNetCore.HealthChecks.MongoDb": "[6.0.2, )",
          "Microsoft.EntityFrameworkCore": "[6.0.12, )",
          "Microsoft.Extensions.Configuration": "[6.0.1, )",
          "Microsoft.Extensions.Configuration.FileExtensions": "[6.0.0, )",
          "Microsoft.Extensions.Configuration.Json": "[6.0.0, )",
          "Microsoft.Extensions.Diagnostics.HealthChecks.EntityFrameworkCore": "[6.0.11, )",
=======
          "Microsoft.EntityFrameworkCore": "[6.0.11, )",
          "Microsoft.Extensions.Configuration": "[6.0.1, )",
          "Microsoft.Extensions.Configuration.FileExtensions": "[6.0.0, )",
          "Microsoft.Extensions.Configuration.Json": "[6.0.0, )",
>>>>>>> e2b329f3
          "Microsoft.Extensions.Options.ConfigurationExtensions": "[6.0.0, )",
          "Monai.Deploy.InformaticsGateway.Api": "[1.0.0, )",
          "Monai.Deploy.InformaticsGateway.Configuration": "[1.0.0, )",
          "Monai.Deploy.InformaticsGateway.Database.Api": "[1.0.0, )",
          "Monai.Deploy.InformaticsGateway.Database.EntityFramework": "[1.0.0, )",
          "Monai.Deploy.InformaticsGateway.Database.MongoDB": "[1.0.0, )"
        }
      },
      "monai.deploy.informaticsgateway.database.api": {
        "type": "Project",
        "dependencies": {
<<<<<<< HEAD
          "Microsoft.EntityFrameworkCore": "[6.0.12, )",
=======
          "Microsoft.EntityFrameworkCore": "[6.0.11, )",
>>>>>>> e2b329f3
          "Monai.Deploy.InformaticsGateway.Api": "[1.0.0, )",
          "Monai.Deploy.InformaticsGateway.Configuration": "[1.0.0, )",
          "Polly": "[7.2.3, )"
        }
      },
      "monai.deploy.informaticsgateway.database.entityframework": {
        "type": "Project",
        "dependencies": {
<<<<<<< HEAD
          "Microsoft.EntityFrameworkCore": "[6.0.12, )",
          "Microsoft.EntityFrameworkCore.Sqlite": "[6.0.12, )",
=======
          "Microsoft.EntityFrameworkCore": "[6.0.11, )",
          "Microsoft.EntityFrameworkCore.Sqlite": "[6.0.11, )",
>>>>>>> e2b329f3
          "Microsoft.Extensions.Configuration": "[6.0.1, )",
          "Microsoft.Extensions.Configuration.FileExtensions": "[6.0.0, )",
          "Microsoft.Extensions.Configuration.Json": "[6.0.0, )",
          "Monai.Deploy.InformaticsGateway.Api": "[1.0.0, )",
          "Monai.Deploy.InformaticsGateway.Configuration": "[1.0.0, )",
          "Monai.Deploy.InformaticsGateway.Database.Api": "[1.0.0, )"
        }
      },
      "monai.deploy.informaticsgateway.database.mongodb": {
        "type": "Project",
        "dependencies": {
          "Monai.Deploy.InformaticsGateway.Database.Api": "[1.0.0, )",
          "MongoDB.Driver": "[2.18.0, )",
          "MongoDB.Driver.Core": "[2.18.0, )"
        }
      },
      "monai.deploy.informaticsgateway.dicomweb.client": {
        "type": "Project",
        "dependencies": {
          "Ardalis.GuardClauses": "[4.0.1, )",
          "Microsoft.AspNet.WebApi.Client": "[5.2.9, )",
          "Microsoft.Extensions.Http": "[6.0.0, )",
          "Microsoft.Net.Http.Headers": "[2.2.8, )",
          "Monai.Deploy.InformaticsGateway.Client.Common": "[1.0.0, )",
          "System.Linq.Async": "[6.0.1, )",
          "fo-dicom": "[5.0.3, )"
        }
      }
    }
  }
}<|MERGE_RESOLUTION|>--- conflicted
+++ resolved
@@ -161,19 +161,11 @@
       },
       "Monai.Deploy.Messaging.RabbitMQ": {
         "type": "Direct",
-<<<<<<< HEAD
         "requested": "[0.1.19, )",
         "resolved": "0.1.19",
         "contentHash": "o4eq4yHUQ/vZnYbT2aWlhIvtAtTdPTHqo5jR0wpl6xmebKidB3RGIq6lqX6fbzBjByUYzzA2AzNoCPykL56NkA==",
         "dependencies": {
           "Monai.Deploy.Messaging": "0.1.19",
-=======
-        "requested": "[0.1.18, )",
-        "resolved": "0.1.18",
-        "contentHash": "XcX6Trrvx1ofieF9mAGfgtQ5Zm1NFrlZGDldlQTrMoWKmY/+Aj/vzQj8hKUCuaia+KxiMzERF3sGhVo8QoZnbA==",
-        "dependencies": {
-          "Monai.Deploy.Messaging": "0.1.18",
->>>>>>> e2b329f3
           "Polly": "7.2.3",
           "RabbitMQ.Client": "6.4.0",
           "System.Collections.Concurrent": "4.3.0"
@@ -181,15 +173,9 @@
       },
       "Monai.Deploy.Security": {
         "type": "Direct",
-<<<<<<< HEAD
         "requested": "[0.1.3, )",
         "resolved": "0.1.3",
         "contentHash": "9/E/UEK9Foo1cUHRRgNIR8uk+oTLiBbzR2vqBsxIo1EwbduDVuBGFcIh2lpAJZmFFwBNv0KtmTASdD3w5UWd+g==",
-=======
-        "requested": "[0.1.1, )",
-        "resolved": "0.1.1",
-        "contentHash": "kVIXocVcG3LNs2vbqg/wRq/noxqu/hOyuZ8+XKT4eUc9pudMcGyGIGhRAjKf+veDwza2nbEwhCJeBnChw04igQ==",
->>>>>>> e2b329f3
         "dependencies": {
           "Ardalis.GuardClauses": "4.0.1",
           "Microsoft.AspNetCore.Authentication.JwtBearer": "6.0.11",
@@ -202,55 +188,32 @@
       },
       "Monai.Deploy.Storage": {
         "type": "Direct",
-<<<<<<< HEAD
         "requested": "[0.2.13, )",
         "resolved": "0.2.13",
         "contentHash": "n8GpFPA/MNaTywz/xRRb1KpJONs+dy7QAjKsk6fQrviMrU9jtXJsv6BuodX9kqzLL6npA63gweHRUDljQJLUEw==",
-=======
-        "requested": "[0.2.11, )",
-        "resolved": "0.2.11",
-        "contentHash": "49ZDyrmnDqkV8YZQAABZzrqa4ynvVeNOCFL3xptGoalERsgOpRRHIDDeoeMuXe2lCtJ5sQcRzh2GDacD2REkBA==",
->>>>>>> e2b329f3
         "dependencies": {
           "AWSSDK.SecurityToken": "3.7.100.25",
           "Ardalis.GuardClauses": "4.0.1",
           "Microsoft.Extensions.Configuration": "6.0.1",
           "Microsoft.Extensions.Diagnostics.HealthChecks": "6.0.10",
           "Microsoft.Extensions.Logging": "6.0.0",
-<<<<<<< HEAD
           "Monai.Deploy.Storage.S3Policy": "0.2.13",
           "System.IO.Abstractions": "17.2.3"
-=======
-          "Monai.Deploy.Storage.S3Policy": "0.2.11",
-          "TestableIO.System.IO.Abstractions": "18.0.1",
-          "TestableIO.System.IO.Abstractions.Wrappers": "18.0.1"
->>>>>>> e2b329f3
         }
       },
       "Monai.Deploy.Storage.MinIO": {
         "type": "Direct",
-<<<<<<< HEAD
         "requested": "[0.2.13, )",
         "resolved": "0.2.13",
         "contentHash": "v6SChjnSOMcUDXN5jPmsWFSfv/fDlql48/rKONAQ0DQSoYMzKjFLt98M0uazvfiIzXEK2q63x1IqZxTZdPDqhQ==",
-=======
-        "requested": "[0.2.11, )",
-        "resolved": "0.2.11",
-        "contentHash": "zMtDUYxqhAsKzm0b4zIP4bw2y7oOM4Ua4yucTxjBXl4OZh3nxYK6oSjy4Y7izKKAjnHBNLsKGvFUAdyZHRRZcg==",
->>>>>>> e2b329f3
         "dependencies": {
           "AWSSDK.SecurityToken": "3.7.100.25",
           "Ardalis.GuardClauses": "4.0.1",
           "Microsoft.Extensions.Logging": "6.0.0",
           "Microsoft.Extensions.Options": "6.0.0",
           "Minio": "4.0.6",
-<<<<<<< HEAD
           "Monai.Deploy.Storage": "0.2.13",
           "Monai.Deploy.Storage.S3Policy": "0.2.13"
-=======
-          "Monai.Deploy.Storage": "0.2.11",
-          "Monai.Deploy.Storage.S3Policy": "0.2.11"
->>>>>>> e2b329f3
         }
       },
       "NLog": {
@@ -780,13 +743,8 @@
       },
       "Monai.Deploy.Messaging": {
         "type": "Transitive",
-<<<<<<< HEAD
         "resolved": "0.1.19",
         "contentHash": "XP9AFsjbYsv8xGc5yTSE1SL6zuBoNZJQx/GGEd/NLwl+YiaCZA7MfHrnGp7wz9Me03+nlyGpLEiKlSVljpCXtg==",
-=======
-        "resolved": "0.1.18",
-        "contentHash": "g32wrHpF4hP+HatewxWAdX4LLk2jW1dTVMGooXgA5qIVpm1lhsPtCvodmKqIxI2UHtSatXrH5uy19WAR7yFAEA==",
->>>>>>> e2b329f3
         "dependencies": {
           "Ardalis.GuardClauses": "4.0.1",
           "Microsoft.Extensions.Configuration": "6.0.1",
@@ -800,13 +758,8 @@
       },
       "Monai.Deploy.Storage.S3Policy": {
         "type": "Transitive",
-<<<<<<< HEAD
         "resolved": "0.2.13",
         "contentHash": "Cvquf6VH8IHwq9rAmWZse3XZpM9HUsF5/f9wfuKfrNyCM/xRnbVTc8GrOOVGe+SUNg+GAcc0vWiX1efGyOmFyw==",
-=======
-        "resolved": "0.2.11",
-        "contentHash": "MSvHf//0j5IamEhMbQZgcBqMNXt4NghUS2/ui07BntcraSh2Xrig6GgM45vKdMTz515WUoEjhihY0Lz6sxUKmA==",
->>>>>>> e2b329f3
         "dependencies": {
           "Ardalis.GuardClauses": "4.0.1",
           "Newtonsoft.Json": "13.0.2"
@@ -1623,17 +1576,10 @@
         "type": "Project",
         "dependencies": {
           "Macross.Json.Extensions": "[3.0.0, )",
-<<<<<<< HEAD
           "Microsoft.EntityFrameworkCore.Abstractions": "[6.0.12, )",
           "Monai.Deploy.InformaticsGateway.Common": "[1.0.0, )",
           "Monai.Deploy.Messaging": "[0.1.19, )",
           "Monai.Deploy.Storage": "[0.2.13, )"
-=======
-          "Microsoft.EntityFrameworkCore.Abstractions": "[6.0.11, )",
-          "Monai.Deploy.InformaticsGateway.Common": "[1.0.0, )",
-          "Monai.Deploy.Messaging": "[0.1.18, )",
-          "Monai.Deploy.Storage": "[0.2.11, )"
->>>>>>> e2b329f3
         }
       },
       "monai.deploy.informaticsgateway.client.common": {
@@ -1647,13 +1593,8 @@
         "type": "Project",
         "dependencies": {
           "Ardalis.GuardClauses": "[4.0.1, )",
-<<<<<<< HEAD
           "System.IO.Abstractions": "[17.2.3, )",
           "System.Threading.Tasks.Dataflow": "[6.0.0, )",
-=======
-          "System.Threading.Tasks.Dataflow": "[6.0.0, )",
-          "TestableIO.System.IO.Abstractions": "[18.0.1, )",
->>>>>>> e2b329f3
           "fo-dicom": "[5.0.3, )"
         }
       },
@@ -1664,33 +1605,20 @@
           "Microsoft.Extensions.Options": "[6.0.0, )",
           "Monai.Deploy.InformaticsGateway.Api": "[1.0.0, )",
           "Monai.Deploy.InformaticsGateway.Common": "[1.0.0, )",
-<<<<<<< HEAD
           "Monai.Deploy.Messaging": "[0.1.19, )",
           "Monai.Deploy.Storage": "[0.2.13, )",
           "System.IO.Abstractions": "[17.2.3, )"
-=======
-          "Monai.Deploy.Messaging": "[0.1.18, )",
-          "Monai.Deploy.Storage": "[0.2.11, )",
-          "TestableIO.System.IO.Abstractions": "[18.0.1, )"
->>>>>>> e2b329f3
         }
       },
       "monai.deploy.informaticsgateway.database": {
         "type": "Project",
         "dependencies": {
-<<<<<<< HEAD
           "AspNetCore.HealthChecks.MongoDb": "[6.0.2, )",
           "Microsoft.EntityFrameworkCore": "[6.0.12, )",
           "Microsoft.Extensions.Configuration": "[6.0.1, )",
           "Microsoft.Extensions.Configuration.FileExtensions": "[6.0.0, )",
           "Microsoft.Extensions.Configuration.Json": "[6.0.0, )",
           "Microsoft.Extensions.Diagnostics.HealthChecks.EntityFrameworkCore": "[6.0.11, )",
-=======
-          "Microsoft.EntityFrameworkCore": "[6.0.11, )",
-          "Microsoft.Extensions.Configuration": "[6.0.1, )",
-          "Microsoft.Extensions.Configuration.FileExtensions": "[6.0.0, )",
-          "Microsoft.Extensions.Configuration.Json": "[6.0.0, )",
->>>>>>> e2b329f3
           "Microsoft.Extensions.Options.ConfigurationExtensions": "[6.0.0, )",
           "Monai.Deploy.InformaticsGateway.Api": "[1.0.0, )",
           "Monai.Deploy.InformaticsGateway.Configuration": "[1.0.0, )",
@@ -1702,11 +1630,7 @@
       "monai.deploy.informaticsgateway.database.api": {
         "type": "Project",
         "dependencies": {
-<<<<<<< HEAD
           "Microsoft.EntityFrameworkCore": "[6.0.12, )",
-=======
-          "Microsoft.EntityFrameworkCore": "[6.0.11, )",
->>>>>>> e2b329f3
           "Monai.Deploy.InformaticsGateway.Api": "[1.0.0, )",
           "Monai.Deploy.InformaticsGateway.Configuration": "[1.0.0, )",
           "Polly": "[7.2.3, )"
@@ -1715,13 +1639,8 @@
       "monai.deploy.informaticsgateway.database.entityframework": {
         "type": "Project",
         "dependencies": {
-<<<<<<< HEAD
           "Microsoft.EntityFrameworkCore": "[6.0.12, )",
           "Microsoft.EntityFrameworkCore.Sqlite": "[6.0.12, )",
-=======
-          "Microsoft.EntityFrameworkCore": "[6.0.11, )",
-          "Microsoft.EntityFrameworkCore.Sqlite": "[6.0.11, )",
->>>>>>> e2b329f3
           "Microsoft.Extensions.Configuration": "[6.0.1, )",
           "Microsoft.Extensions.Configuration.FileExtensions": "[6.0.0, )",
           "Microsoft.Extensions.Configuration.Json": "[6.0.0, )",
