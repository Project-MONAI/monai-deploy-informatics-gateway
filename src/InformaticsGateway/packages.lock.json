--- conflicted
+++ resolved
@@ -1634,7 +1634,6 @@
         "contentHash": "zteT+G8xuGu6mS+mzDzYXbzS7rd3K6Fjb9RiZlYlJPam2/hU7JCBZBVEcywNuR+oZ1ncTvc/cq0faRr3P01OVg=="
       },
       "System.Threading.Timer": {
-<<<<<<< HEAD
         "type": "Transitive",
         "resolved": "4.3.0",
         "contentHash": "Z6YfyYTCg7lOZjJzBjONJTFKGN9/NIYKSxhU5GRd+DTwHSZyvWp1xuI5aR+dLg+ayyC5Xv57KiY4oJ0tMO89fQ==",
@@ -1647,20 +1646,6 @@
       "System.Xml.ReaderWriter": {
         "type": "Transitive",
         "resolved": "4.3.0",
-=======
-        "type": "Transitive",
-        "resolved": "4.3.0",
-        "contentHash": "Z6YfyYTCg7lOZjJzBjONJTFKGN9/NIYKSxhU5GRd+DTwHSZyvWp1xuI5aR+dLg+ayyC5Xv57KiY4oJ0tMO89fQ==",
-        "dependencies": {
-          "Microsoft.NETCore.Platforms": "1.1.0",
-          "Microsoft.NETCore.Targets": "1.1.0",
-          "System.Runtime": "4.3.0"
-        }
-      },
-      "System.Xml.ReaderWriter": {
-        "type": "Transitive",
-        "resolved": "4.3.0",
->>>>>>> 340f181f
         "contentHash": "GrprA+Z0RUXaR4N7/eW71j1rgMnEnEVlgii49GZyAjTH7uliMnrOU3HNFBr6fEDBCJCIdlVNq9hHbaDR621XBA==",
         "dependencies": {
           "System.Collections": "4.3.0",
@@ -1752,12 +1737,8 @@
         "type": "Project",
         "dependencies": {
           "Monai.Deploy.InformaticsGateway.Api": "[1.0.0, )",
-<<<<<<< HEAD
-          "Monai.Deploy.InformaticsGateway.Configuration": "[1.0.0, )"
-=======
           "Monai.Deploy.InformaticsGateway.Configuration": "[1.0.0, )",
           "NLog": "[5.2.3, )"
->>>>>>> 340f181f
         }
       },
       "monai.deploy.informaticsgateway.database.entityframework": {
@@ -1788,8 +1769,6 @@
           "Monai.Deploy.InformaticsGateway.Client.Common": "[1.0.0, )",
           "System.Linq.Async": "[6.0.1, )",
           "fo-dicom": "[5.1.1, )"
-<<<<<<< HEAD
-=======
         }
       },
       "monai.deploy.informaticsgateway.plugins.remoteappexecution": {
@@ -1807,7 +1786,6 @@
           "MongoDB.Driver": "[2.21.0, )",
           "NLog": "[5.2.3, )",
           "Polly": "[7.2.4, )"
->>>>>>> 340f181f
         }
       }
     }
