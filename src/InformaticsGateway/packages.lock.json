{
  "version": 1,
  "dependencies": {
    "net6.0": {
      "DotNext.Threading": {
        "type": "Direct",
        "requested": "[4.7.4, )",
        "resolved": "4.7.4",
        "contentHash": "G/AogSunqiZZ/0H4y3Qy/YNveIB+6azddStmFxbxLWkruXZ27gXyoRQ9kQ2gpDbq/+YfMINz9nmTY5ZtuCzuyw==",
        "dependencies": {
          "DotNext": "4.7.4",
          "System.Threading.Channels": "6.0.0"
        }
      },
      "HL7-dotnetcore": {
        "type": "Direct",
        "requested": "[2.36.0, )",
        "resolved": "2.36.0",
        "contentHash": "N1HLMeIqYuY+4O69ItgZJoDBnnpNkK5N2pClceTJ2nFJxsP48iCsA4iz3tm43Yszi4r/vaThoc3UoLBfGP3vKw=="
      },
      "Monai.Deploy.Messaging.RabbitMQ": {
        "type": "Direct",
<<<<<<< HEAD
        "requested": "[1.0.5-rc0006, )",
        "resolved": "1.0.5-rc0006",
        "contentHash": "luSfBhU4hFwyGk7SS05sfKHwxcCYjXimfmaTjNDjFKKjIYbd3IPm8lYDPSiszbZB53jpgNvYDy+aWJY8YlVXZg==",
        "dependencies": {
          "Monai.Deploy.Messaging": "1.0.5-rc0006",
=======
        "requested": "[1.0.4, )",
        "resolved": "1.0.4",
        "contentHash": "2llZ4XbE91Km2Q+JEKSSeTyhZLWRq3lN5xQ6+Klqow3V8SXBAlOQQ+b5//BEm6x0QdoycFberMOVAsZYYM0j7g==",
        "dependencies": {
          "Monai.Deploy.Messaging": "1.0.4",
>>>>>>> a7df6ffa
          "Polly": "7.2.4",
          "RabbitMQ.Client": "6.5.0"
        }
      },
      "Monai.Deploy.Security": {
        "type": "Direct",
        "requested": "[0.1.3, )",
        "resolved": "0.1.3",
        "contentHash": "9/E/UEK9Foo1cUHRRgNIR8uk+oTLiBbzR2vqBsxIo1EwbduDVuBGFcIh2lpAJZmFFwBNv0KtmTASdD3w5UWd+g==",
        "dependencies": {
          "Ardalis.GuardClauses": "4.0.1",
          "Microsoft.AspNetCore.Authentication.JwtBearer": "6.0.11",
          "Microsoft.Extensions.Configuration": "6.0.1",
          "Microsoft.Extensions.Configuration.Abstractions": "6.0.0",
          "Microsoft.Extensions.Logging": "6.0.0",
          "Microsoft.Extensions.Logging.Abstractions": "6.0.3",
          "Microsoft.Extensions.Logging.Configuration": "6.0.0"
        }
      },
      "Monai.Deploy.Storage.MinIO": {
        "type": "Direct",
        "requested": "[0.2.18, )",
        "resolved": "0.2.18",
        "contentHash": "0sHLiT0qU2Fg5O+AF8UDqzsJEYztUAFZeOPh4kOLC4bckhb+wSsuv7VcAXWtR3BOY6TxaMVVUJ+EK/o5mCp3tQ==",
        "dependencies": {
          "Minio": "5.0.0",
          "Monai.Deploy.Storage": "0.2.18",
          "Monai.Deploy.Storage.S3Policy": "0.2.18"
        }
      },
      "NLog.Web.AspNetCore": {
        "type": "Direct",
        "requested": "[5.3.4, )",
        "resolved": "5.3.4",
        "contentHash": "80FaN8CKu94E3mZqZ+r46nRyEYgnHMn4i3vPslbaINs8k+TqJClNFYw6uWLhPU4AN7PKi/jHHzpswqn7K8jgGg==",
        "dependencies": {
          "NLog.Extensions.Logging": "5.3.4"
        }
      },
      "Swashbuckle.AspNetCore": {
        "type": "Direct",
        "requested": "[6.5.0, )",
        "resolved": "6.5.0",
        "contentHash": "FK05XokgjgwlCI6wCT+D4/abtQkL1X1/B9Oas6uIwHFmYrIO9WUD5aLC9IzMs9GnHfUXOtXZ2S43gN1mhs5+aA==",
        "dependencies": {
          "Microsoft.Extensions.ApiDescription.Server": "6.0.5",
          "Swashbuckle.AspNetCore.Swagger": "6.5.0",
          "Swashbuckle.AspNetCore.SwaggerGen": "6.5.0",
          "Swashbuckle.AspNetCore.SwaggerUI": "6.5.0"
        }
      },
      "AideDicomTools": {
        "type": "Transitive",
        "resolved": "0.1.1-rc0062",
        "contentHash": "9m4nJ5FyKCdmj/hcnPxwKVgerZbxsBT4imyLUmfK+0S+CuRsGurXOVxH3ePKBq8tUbdzv/72pQV1ZaLa8+qj5g==",
        "dependencies": {
          "Microsoft.Extensions.Configuration": "6.0.0",
          "MongoDB.Driver": "2.21.0",
          "fo-dicom": "5.1.1"
        }
      },
      "Ardalis.GuardClauses": {
        "type": "Transitive",
        "resolved": "4.1.1",
        "contentHash": "+UcJ2s+gf2wMNrwadCaHZV2DMcGgBU1t22A+jm40P4MHQRLy9hcleGy5xdVWd4dXZPa5Vlp4TG5xU2rhoDYrBA=="
      },
      "AspNetCore.HealthChecks.MongoDb": {
        "type": "Transitive",
        "resolved": "6.0.2",
        "contentHash": "0R3NVbsjMhS5fd2hGijzQNKJ0zQBv/qMC7nkpmnbtgribCj7vfNdAhSqv4lwbibffRWPW5A/7VNJMX4aPej0WQ==",
        "dependencies": {
          "Microsoft.Extensions.Diagnostics.HealthChecks": "6.0.2",
          "MongoDB.Driver": "2.14.1"
        }
      },
      "AWSSDK.Core": {
        "type": "Transitive",
        "resolved": "3.7.200.13",
        "contentHash": "yiUuhTI8w183euRqhXym1DyhnD/1ccxceRoruCfkIoqY3PAaFgFL8pE4iDLDZa7SUW4M4qZnQ5PMlFr1rrl6zw=="
      },
      "AWSSDK.SecurityToken": {
        "type": "Transitive",
        "resolved": "3.7.201.9",
        "contentHash": "yKlTPrvNeDdzkOX82Ydf7MD09Gk3dK74JWZPRWJ3QIxskWVoNTAyLvfVBzbi+/fGnjf8/qKsSzxT7GHLqds37A==",
        "dependencies": {
          "AWSSDK.Core": "[3.7.200.13, 4.0.0)"
        }
      },
      "CommunityToolkit.HighPerformance": {
        "type": "Transitive",
        "resolved": "8.2.0",
        "contentHash": "iKzsPiSnXoQUN5AoApYmdfnLn9osNb+YCLWRr5PFmrDEQVIu7OeOyf4DPvNBvbqbYLZCfvHozPkulyv6zBQsFw=="
      },
      "DnsClient": {
        "type": "Transitive",
        "resolved": "1.6.1",
        "contentHash": "4H/f2uYJOZ+YObZjpY9ABrKZI+JNw3uizp6oMzTXwDw6F+2qIPhpRl/1t68O/6e98+vqNiYGu+lswmwdYUy3gg==",
        "dependencies": {
          "Microsoft.Win32.Registry": "5.0.0"
        }
      },
      "DotNext": {
        "type": "Transitive",
        "resolved": "4.7.4",
        "contentHash": "5Xp6G9U0MhSmfgxKklUUsOFfSg2VqF+/rkd7WyoUs7HqbnVd32bRw2rWW5o+rieHLzUlW/sagctPiaZqmeTA+g==",
        "dependencies": {
          "System.Runtime.CompilerServices.Unsafe": "6.0.0"
        }
      },
      "fo-dicom": {
        "type": "Transitive",
        "resolved": "5.1.1",
        "contentHash": "YraR81u9XuTN7l+pt6HzT0KvuhgWVZ9LCuHMH3zgFfAtv4peT1y+nYMSGwF9YqNP+oZnzh0s0PJ+vJMsTDpGIw==",
        "dependencies": {
          "CommunityToolkit.HighPerformance": "8.2.0",
          "Microsoft.Bcl.AsyncInterfaces": "6.0.0",
          "Microsoft.Bcl.HashCode": "1.1.1",
          "Microsoft.Extensions.DependencyInjection": "6.0.1",
          "Microsoft.Extensions.Logging": "6.0.0",
          "Microsoft.Extensions.Options": "6.0.0",
          "System.Buffers": "4.5.1",
          "System.Text.Encoding.CodePages": "6.0.0",
          "System.Text.Encodings.Web": "6.0.0",
          "System.Text.Json": "6.0.7",
          "System.Threading.Channels": "6.0.0"
        }
      },
      "Macross.Json.Extensions": {
        "type": "Transitive",
        "resolved": "3.0.0",
        "contentHash": "AkNshs6dopj8FXsmkkJxvLivN2SyDJQDbjcds5lo9+Y6L4zpcoXdmzXQ3VVN+AIWQr0CTD5A7vkuHGAr2aypZg=="
      },
      "Microsoft.AspNet.WebApi.Client": {
        "type": "Transitive",
        "resolved": "5.2.9",
        "contentHash": "cuVhPjjNMSEFpKXweMNBbsG4RUFuuZpFBm8tSyw309U9JEjcnbB6n3EPb4xwgcy9bJ38ctIbv5G8zXUBhlrPWw==",
        "dependencies": {
          "Newtonsoft.Json": "10.0.1",
          "Newtonsoft.Json.Bson": "1.0.1"
        }
      },
      "Microsoft.AspNetCore.Authentication.JwtBearer": {
        "type": "Transitive",
        "resolved": "6.0.11",
        "contentHash": "ivpWC8L84Y+l9VZOa0uJXPoUE+n3TiSRZpfKxMElRtLMYCeXmz5x3O7CuCJkZ65z1520RWuEZDmHefxiz5TqPg==",
        "dependencies": {
          "Microsoft.IdentityModel.Protocols.OpenIdConnect": "6.10.0"
        }
      },
      "Microsoft.Bcl.AsyncInterfaces": {
        "type": "Transitive",
        "resolved": "6.0.0",
        "contentHash": "UcSjPsst+DfAdJGVDsu346FX0ci0ah+lw3WRtn18NUwEqRt70HaOQ7lI72vy3+1LxtqI3T5GWwV39rQSrCzAeg=="
      },
      "Microsoft.Bcl.HashCode": {
        "type": "Transitive",
        "resolved": "1.1.1",
        "contentHash": "MalY0Y/uM/LjXtHfX/26l2VtN4LDNZ2OE3aumNOHDLsT4fNYy2hiHXI4CXCqKpNUNm7iJ2brrc4J89UdaL56FA=="
      },
      "Microsoft.CSharp": {
        "type": "Transitive",
        "resolved": "4.5.0",
        "contentHash": "kaj6Wb4qoMuH3HySFJhxwQfe8R/sJsNJnANrvv8WdFPMoNbKY5htfNscv+LHCu5ipz+49m2e+WQXpLXr9XYemQ=="
      },
      "Microsoft.Data.Sqlite.Core": {
        "type": "Transitive",
        "resolved": "6.0.22",
        "contentHash": "gtIGHbGnRq/h4mFSJYr9BdMObvJV/a67nBubs50VjPDusQARtWJzeVTirDWsbL1qTvGzbbZCD7VE7+s2ixZfow==",
        "dependencies": {
          "SQLitePCLRaw.core": "2.1.2"
        }
      },
      "Microsoft.EntityFrameworkCore": {
        "type": "Transitive",
        "resolved": "6.0.22",
        "contentHash": "vNe+y8ZsEf1CsfmfYttfKAz/IgCCtphgguvao0HWNJNdjZf9cabD288nZJ17b/WaQMWXhLwYAsofk8vNVkfTOA==",
        "dependencies": {
          "Microsoft.EntityFrameworkCore.Abstractions": "6.0.22",
          "Microsoft.EntityFrameworkCore.Analyzers": "6.0.22",
          "Microsoft.Extensions.Caching.Memory": "6.0.1",
          "Microsoft.Extensions.DependencyInjection": "6.0.1",
          "Microsoft.Extensions.Logging": "6.0.0",
          "System.Collections.Immutable": "6.0.0",
          "System.Diagnostics.DiagnosticSource": "6.0.1"
        }
      },
      "Microsoft.EntityFrameworkCore.Abstractions": {
        "type": "Transitive",
        "resolved": "6.0.22",
        "contentHash": "3ycEYrtWoa4kv5mUECU2LNBbWiYh345b1uQLvg4pHCEICXoJZ8Sfu/2yGloKiMNgMdDc02gFYCRHxsqQNZpnWA=="
      },
      "Microsoft.EntityFrameworkCore.Analyzers": {
        "type": "Transitive",
        "resolved": "6.0.22",
        "contentHash": "82SZfdrLe7bdDB8/3INV0UULvlUzsdHkrEYylDCrzFXRWHXG9eO5jJQjRHU8j9XkGIN+MSPgIlczBnqeDvB36A=="
      },
      "Microsoft.EntityFrameworkCore.Relational": {
        "type": "Transitive",
        "resolved": "6.0.22",
        "contentHash": "W7yfdEbEuS1OPPxU0EOA6haqI4uvzs7OwHKh81DiJFn3NFNP2ztSovkOzBDhTwHX0j+OySsAj3BEJhuzTVYIVw==",
        "dependencies": {
          "Microsoft.EntityFrameworkCore": "6.0.22",
          "Microsoft.Extensions.Configuration.Abstractions": "6.0.0"
        }
      },
      "Microsoft.EntityFrameworkCore.Sqlite": {
        "type": "Transitive",
        "resolved": "6.0.22",
        "contentHash": "EDKnYZtxq7P131xxLsEokda86WnFRiVAveLVAYR8kzyWl/UwTpf/RS2m2FrbH/U8vX3A+IQNpabtxcjtCUrY0g==",
        "dependencies": {
          "Microsoft.EntityFrameworkCore.Sqlite.Core": "6.0.22",
          "SQLitePCLRaw.bundle_e_sqlite3": "2.1.2"
        }
      },
      "Microsoft.EntityFrameworkCore.Sqlite.Core": {
        "type": "Transitive",
        "resolved": "6.0.22",
        "contentHash": "xSU77ORQgwlD+s5Cmlk9DzoSCu5oxlHLuQl+v5zAZ0Uv5yH17hp02TBfz3x9nBA+CrIsqaLjGEuyZmLDf/5ATw==",
        "dependencies": {
          "Microsoft.Data.Sqlite.Core": "6.0.22",
          "Microsoft.EntityFrameworkCore.Relational": "6.0.22",
          "Microsoft.Extensions.DependencyModel": "6.0.0"
        }
      },
      "Microsoft.Extensions.ApiDescription.Server": {
        "type": "Transitive",
        "resolved": "6.0.5",
        "contentHash": "Ckb5EDBUNJdFWyajfXzUIMRkhf52fHZOQuuZg/oiu8y7zDCVwD0iHhew6MnThjHmevanpxL3f5ci2TtHQEN6bw=="
      },
      "Microsoft.Extensions.Caching.Abstractions": {
        "type": "Transitive",
        "resolved": "6.0.0",
        "contentHash": "bcz5sSFJbganH0+YrfvIjJDIcKNW7TL07C4d1eTmXy/wOt52iz4LVogJb6pazs7W0+74j0YpXFErvp++Aq5Bsw==",
        "dependencies": {
          "Microsoft.Extensions.Primitives": "6.0.0"
        }
      },
      "Microsoft.Extensions.Caching.Memory": {
        "type": "Transitive",
        "resolved": "6.0.1",
        "contentHash": "B4y+Cev05eMcjf1na0v9gza6GUtahXbtY1JCypIgx3B4Ea/KAgsWyXEmW4q6zMbmTMtKzmPVk09rvFJirvMwTg==",
        "dependencies": {
          "Microsoft.Extensions.Caching.Abstractions": "6.0.0",
          "Microsoft.Extensions.DependencyInjection.Abstractions": "6.0.0",
          "Microsoft.Extensions.Logging.Abstractions": "6.0.0",
          "Microsoft.Extensions.Options": "6.0.0",
          "Microsoft.Extensions.Primitives": "6.0.0"
        }
      },
      "Microsoft.Extensions.Configuration": {
        "type": "Transitive",
        "resolved": "6.0.1",
        "contentHash": "BUyFU9t+HzlSE7ri4B+AQN2BgTgHv/uM82s5ZkgU1BApyzWzIl48nDsG5wR1t0pniNuuyTBzG3qCW8152/NtSw==",
        "dependencies": {
          "Microsoft.Extensions.Configuration.Abstractions": "6.0.0",
          "Microsoft.Extensions.Primitives": "6.0.0"
        }
      },
      "Microsoft.Extensions.Configuration.Abstractions": {
        "type": "Transitive",
        "resolved": "6.0.0",
        "contentHash": "qWzV9o+ZRWq+pGm+1dF+R7qTgTYoXvbyowRoBxQJGfqTpqDun2eteerjRQhq5PQ/14S+lqto3Ft4gYaRyl4rdQ==",
        "dependencies": {
          "Microsoft.Extensions.Primitives": "6.0.0"
        }
      },
      "Microsoft.Extensions.Configuration.Binder": {
        "type": "Transitive",
        "resolved": "6.0.0",
        "contentHash": "b3ErKzND8LIC7o08QAVlKfaEIYEvLJbtmVbFZVBRXeu9YkKfSSzLZfR1SUfQPBIy9mKLhEtJgGYImkcMNaKE0A==",
        "dependencies": {
          "Microsoft.Extensions.Configuration.Abstractions": "6.0.0"
        }
      },
      "Microsoft.Extensions.Configuration.CommandLine": {
        "type": "Transitive",
        "resolved": "6.0.0",
        "contentHash": "3nL1qCkZ1Oxx14ZTzgo4MmlO7tso7F+TtMZAY2jUAtTLyAcDp+EDjk3RqafoKiNaePyPvvlleEcBxh3b2Hzl1g==",
        "dependencies": {
          "Microsoft.Extensions.Configuration": "6.0.0",
          "Microsoft.Extensions.Configuration.Abstractions": "6.0.0"
        }
      },
      "Microsoft.Extensions.Configuration.EnvironmentVariables": {
        "type": "Transitive",
        "resolved": "6.0.1",
        "contentHash": "pnyXV1LFOsYjGveuC07xp0YHIyGq7jRq5Ncb5zrrIieMLWVwgMyYxcOH0jTnBedDT4Gh1QinSqsjqzcieHk1og==",
        "dependencies": {
          "Microsoft.Extensions.Configuration": "6.0.0",
          "Microsoft.Extensions.Configuration.Abstractions": "6.0.0"
        }
      },
      "Microsoft.Extensions.Configuration.FileExtensions": {
        "type": "Transitive",
        "resolved": "6.0.0",
        "contentHash": "V4Dth2cYMZpw3HhGw9XUDIijpI6gN+22LDt0AhufIgOppCUfpWX4483OmN+dFXRJkJLc8Tv0Q8QK+1ingT2+KQ==",
        "dependencies": {
          "Microsoft.Extensions.Configuration": "6.0.0",
          "Microsoft.Extensions.Configuration.Abstractions": "6.0.0",
          "Microsoft.Extensions.FileProviders.Abstractions": "6.0.0",
          "Microsoft.Extensions.FileProviders.Physical": "6.0.0",
          "Microsoft.Extensions.Primitives": "6.0.0"
        }
      },
      "Microsoft.Extensions.Configuration.Json": {
        "type": "Transitive",
        "resolved": "6.0.0",
        "contentHash": "GJGery6QytCzS/BxJ96klgG9in3uH26KcUBbiVG/coNDXCRq6LGVVlUT4vXq34KPuM+R2av+LeYdX9h4IZOCUg==",
        "dependencies": {
          "Microsoft.Extensions.Configuration": "6.0.0",
          "Microsoft.Extensions.Configuration.Abstractions": "6.0.0",
          "Microsoft.Extensions.Configuration.FileExtensions": "6.0.0",
          "Microsoft.Extensions.FileProviders.Abstractions": "6.0.0",
          "System.Text.Json": "6.0.0"
        }
      },
      "Microsoft.Extensions.Configuration.UserSecrets": {
        "type": "Transitive",
        "resolved": "6.0.1",
        "contentHash": "Fy8yr4V6obi7ZxvKYI1i85jqtwMq8tqyxQVZpRSkgeA8enqy/KvBIMdcuNdznlxQMZa72mvbHqb7vbg4Pyx95w==",
        "dependencies": {
          "Microsoft.Extensions.Configuration.Abstractions": "6.0.0",
          "Microsoft.Extensions.Configuration.Json": "6.0.0",
          "Microsoft.Extensions.FileProviders.Abstractions": "6.0.0",
          "Microsoft.Extensions.FileProviders.Physical": "6.0.0"
        }
      },
      "Microsoft.Extensions.DependencyInjection": {
        "type": "Transitive",
        "resolved": "6.0.1",
        "contentHash": "vWXPg3HJQIpZkENn1KWq8SfbqVujVD7S7vIAyFXXqK5xkf1Vho+vG0bLBCHxU36lD1cLLtmGpfYf0B3MYFi9tQ==",
        "dependencies": {
          "Microsoft.Extensions.DependencyInjection.Abstractions": "6.0.0",
          "System.Runtime.CompilerServices.Unsafe": "6.0.0"
        }
      },
      "Microsoft.Extensions.DependencyInjection.Abstractions": {
        "type": "Transitive",
        "resolved": "6.0.0",
        "contentHash": "xlzi2IYREJH3/m6+lUrQlujzX8wDitm4QGnUu6kUXTQAWPuZY8i+ticFJbzfqaetLA6KR/rO6Ew/HuYD+bxifg=="
      },
      "Microsoft.Extensions.DependencyModel": {
        "type": "Transitive",
        "resolved": "6.0.0",
        "contentHash": "TD5QHg98m3+QhgEV1YVoNMl5KtBw/4rjfxLHO0e/YV9bPUBDKntApP4xdrVtGgCeQZHVfC2EXIGsdpRNrr87Pg==",
        "dependencies": {
          "System.Buffers": "4.5.1",
          "System.Memory": "4.5.4",
          "System.Runtime.CompilerServices.Unsafe": "6.0.0",
          "System.Text.Encodings.Web": "6.0.0",
          "System.Text.Json": "6.0.0"
        }
      },
      "Microsoft.Extensions.Diagnostics.HealthChecks": {
        "type": "Transitive",
        "resolved": "6.0.22",
        "contentHash": "HB1Zp1NY9m+HwYKLZBgUfNIt0xXzm4APARDuAIPODl8pT4g10oOiEDN8asOzx/sfL9xM+Sse5Zne9L+6qYi/iA==",
        "dependencies": {
          "Microsoft.Extensions.Diagnostics.HealthChecks.Abstractions": "6.0.22",
          "Microsoft.Extensions.Hosting.Abstractions": "6.0.0",
          "Microsoft.Extensions.Logging.Abstractions": "6.0.4",
          "Microsoft.Extensions.Options": "6.0.0"
        }
      },
      "Microsoft.Extensions.Diagnostics.HealthChecks.Abstractions": {
        "type": "Transitive",
        "resolved": "6.0.22",
        "contentHash": "yvz+0r3qAt6gNEKlGSBO1BXMhtD3Tt8yzU59dHASolpwlSHvgqy0tEP6KXn3MPoKlPr0CiAHUdzOwYSoljzRSg=="
      },
      "Microsoft.Extensions.Diagnostics.HealthChecks.EntityFrameworkCore": {
        "type": "Transitive",
        "resolved": "6.0.22",
        "contentHash": "PNj+/e/GCJh3ZNzxEGhkMpKJgmmbuGar6Uk/R3mPFZacTx6lBdLs4Ev7uf4XQWqTdJe56rK+2P3oF/9jIGbxgw==",
        "dependencies": {
          "Microsoft.EntityFrameworkCore.Relational": "6.0.22",
          "Microsoft.Extensions.Diagnostics.HealthChecks": "6.0.22",
          "Microsoft.Extensions.Diagnostics.HealthChecks.Abstractions": "6.0.22"
        }
      },
      "Microsoft.Extensions.FileProviders.Abstractions": {
        "type": "Transitive",
        "resolved": "6.0.0",
        "contentHash": "0pd4/fho0gC12rQswaGQxbU34jOS1TPS8lZPpkFCH68ppQjHNHYle9iRuHeev1LhrJ94YPvzcRd8UmIuFk23Qw==",
        "dependencies": {
          "Microsoft.Extensions.Primitives": "6.0.0"
        }
      },
      "Microsoft.Extensions.FileProviders.Physical": {
        "type": "Transitive",
        "resolved": "6.0.0",
        "contentHash": "QvkL7l0nM8udt3gfyu0Vw8bbCXblxaKOl7c2oBfgGy4LCURRaL9XWZX1FWJrQc43oMokVneVxH38iz+bY1sbhg==",
        "dependencies": {
          "Microsoft.Extensions.FileProviders.Abstractions": "6.0.0",
          "Microsoft.Extensions.FileSystemGlobbing": "6.0.0",
          "Microsoft.Extensions.Primitives": "6.0.0"
        }
      },
      "Microsoft.Extensions.FileSystemGlobbing": {
        "type": "Transitive",
        "resolved": "6.0.0",
        "contentHash": "ip8jnL1aPiaPeKINCqaTEbvBFDmVx9dXQEBZ2HOBRXPD1eabGNqP/bKlsIcp7U2lGxiXd5xIhoFcmY8nM4Hdiw=="
      },
      "Microsoft.Extensions.Hosting": {
        "type": "Transitive",
        "resolved": "6.0.1",
        "contentHash": "hbmizc9KPWOacLU8Z8YMaBG6KWdZFppczYV/KwnPGU/8xebWxQxdDeJmLOgg968prb7g2oQgnp6JVLX6lgby8g==",
        "dependencies": {
          "Microsoft.Extensions.Configuration": "6.0.0",
          "Microsoft.Extensions.Configuration.Abstractions": "6.0.0",
          "Microsoft.Extensions.Configuration.Binder": "6.0.0",
          "Microsoft.Extensions.Configuration.CommandLine": "6.0.0",
          "Microsoft.Extensions.Configuration.EnvironmentVariables": "6.0.1",
          "Microsoft.Extensions.Configuration.FileExtensions": "6.0.0",
          "Microsoft.Extensions.Configuration.Json": "6.0.0",
          "Microsoft.Extensions.Configuration.UserSecrets": "6.0.1",
          "Microsoft.Extensions.DependencyInjection": "6.0.0",
          "Microsoft.Extensions.DependencyInjection.Abstractions": "6.0.0",
          "Microsoft.Extensions.FileProviders.Abstractions": "6.0.0",
          "Microsoft.Extensions.FileProviders.Physical": "6.0.0",
          "Microsoft.Extensions.Hosting.Abstractions": "6.0.0",
          "Microsoft.Extensions.Logging": "6.0.0",
          "Microsoft.Extensions.Logging.Abstractions": "6.0.0",
          "Microsoft.Extensions.Logging.Configuration": "6.0.0",
          "Microsoft.Extensions.Logging.Console": "6.0.0",
          "Microsoft.Extensions.Logging.Debug": "6.0.0",
          "Microsoft.Extensions.Logging.EventLog": "6.0.0",
          "Microsoft.Extensions.Logging.EventSource": "6.0.0",
          "Microsoft.Extensions.Options": "6.0.0"
        }
      },
      "Microsoft.Extensions.Hosting.Abstractions": {
        "type": "Transitive",
        "resolved": "6.0.0",
        "contentHash": "GcT5l2CYXL6Sa27KCSh0TixsRfADUgth+ojQSD5EkzisZxmGFh7CwzkcYuGwvmXLjr27uWRNrJ2vuuEjMhU05Q==",
        "dependencies": {
          "Microsoft.Extensions.Configuration.Abstractions": "6.0.0",
          "Microsoft.Extensions.DependencyInjection.Abstractions": "6.0.0",
          "Microsoft.Extensions.FileProviders.Abstractions": "6.0.0"
        }
      },
      "Microsoft.Extensions.Logging": {
        "type": "Transitive",
        "resolved": "6.0.0",
        "contentHash": "eIbyj40QDg1NDz0HBW0S5f3wrLVnKWnDJ/JtZ+yJDFnDj90VoPuoPmFkeaXrtu+0cKm5GRAwoDf+dBWXK0TUdg==",
        "dependencies": {
          "Microsoft.Extensions.DependencyInjection": "6.0.0",
          "Microsoft.Extensions.DependencyInjection.Abstractions": "6.0.0",
          "Microsoft.Extensions.Logging.Abstractions": "6.0.0",
          "Microsoft.Extensions.Options": "6.0.0",
          "System.Diagnostics.DiagnosticSource": "6.0.0"
        }
      },
      "Microsoft.Extensions.Logging.Abstractions": {
        "type": "Transitive",
        "resolved": "6.0.4",
        "contentHash": "K14wYgwOfKVELrUh5eBqlC8Wvo9vvhS3ZhIvcswV2uS/ubkTRPSQsN557EZiYUSSoZNxizG+alN4wjtdyLdcyw=="
      },
      "Microsoft.Extensions.Logging.Configuration": {
        "type": "Transitive",
        "resolved": "6.0.0",
        "contentHash": "ZDskjagmBAbv+K8rYW9VhjPplhbOE63xUD0DiuydZJwt15dRyoqicYklLd86zzeintUc7AptDkHn+YhhYkYo8A==",
        "dependencies": {
          "Microsoft.Extensions.Configuration": "6.0.0",
          "Microsoft.Extensions.Configuration.Abstractions": "6.0.0",
          "Microsoft.Extensions.Configuration.Binder": "6.0.0",
          "Microsoft.Extensions.DependencyInjection.Abstractions": "6.0.0",
          "Microsoft.Extensions.Logging": "6.0.0",
          "Microsoft.Extensions.Logging.Abstractions": "6.0.0",
          "Microsoft.Extensions.Options": "6.0.0",
          "Microsoft.Extensions.Options.ConfigurationExtensions": "6.0.0"
        }
      },
      "Microsoft.Extensions.Logging.Console": {
        "type": "Transitive",
        "resolved": "6.0.0",
        "contentHash": "gsqKzOEdsvq28QiXFxagmn1oRB9GeI5GgYCkoybZtQA0IUb7QPwf1WmN3AwJeNIsadTvIFQCiVK0OVIgKfOBGg==",
        "dependencies": {
          "Microsoft.Extensions.DependencyInjection.Abstractions": "6.0.0",
          "Microsoft.Extensions.Logging": "6.0.0",
          "Microsoft.Extensions.Logging.Abstractions": "6.0.0",
          "Microsoft.Extensions.Logging.Configuration": "6.0.0",
          "Microsoft.Extensions.Options": "6.0.0",
          "System.Text.Json": "6.0.0"
        }
      },
      "Microsoft.Extensions.Logging.Debug": {
        "type": "Transitive",
        "resolved": "6.0.0",
        "contentHash": "M9g/JixseSZATJE9tcMn9uzoD4+DbSglivFqVx8YkRJ7VVPmnvCEbOZ0AAaxsL1EKyI4cz07DXOOJExxNsUOHw==",
        "dependencies": {
          "Microsoft.Extensions.DependencyInjection.Abstractions": "6.0.0",
          "Microsoft.Extensions.Logging": "6.0.0",
          "Microsoft.Extensions.Logging.Abstractions": "6.0.0"
        }
      },
      "Microsoft.Extensions.Logging.EventLog": {
        "type": "Transitive",
        "resolved": "6.0.0",
        "contentHash": "rlo0RxlMd0WtLG3CHI0qOTp6fFn7MvQjlrCjucA31RqmiMFCZkF8CHNbe8O7tbBIyyoLGWB1he9CbaA5iyHthg==",
        "dependencies": {
          "Microsoft.Extensions.DependencyInjection.Abstractions": "6.0.0",
          "Microsoft.Extensions.Logging": "6.0.0",
          "Microsoft.Extensions.Logging.Abstractions": "6.0.0",
          "Microsoft.Extensions.Options": "6.0.0",
          "System.Diagnostics.EventLog": "6.0.0"
        }
      },
      "Microsoft.Extensions.Logging.EventSource": {
        "type": "Transitive",
        "resolved": "6.0.0",
        "contentHash": "BeDyyqt7nkm/nr+Gdk+L8n1tUT/u33VkbXAOesgYSNsxDM9hJ1NOBGoZfj9rCbeD2+9myElI6JOVVFmnzgeWQA==",
        "dependencies": {
          "Microsoft.Extensions.DependencyInjection.Abstractions": "6.0.0",
          "Microsoft.Extensions.Logging": "6.0.0",
          "Microsoft.Extensions.Logging.Abstractions": "6.0.0",
          "Microsoft.Extensions.Options": "6.0.0",
          "Microsoft.Extensions.Primitives": "6.0.0",
          "System.Runtime.CompilerServices.Unsafe": "6.0.0",
          "System.Text.Json": "6.0.0"
        }
      },
      "Microsoft.Extensions.Options": {
        "type": "Transitive",
        "resolved": "6.0.0",
        "contentHash": "dzXN0+V1AyjOe2xcJ86Qbo233KHuLEY0njf/P2Kw8SfJU+d45HNS2ctJdnEnrWbM9Ye2eFgaC5Mj9otRMU6IsQ==",
        "dependencies": {
          "Microsoft.Extensions.DependencyInjection.Abstractions": "6.0.0",
          "Microsoft.Extensions.Primitives": "6.0.0"
        }
      },
      "Microsoft.Extensions.Options.ConfigurationExtensions": {
        "type": "Transitive",
        "resolved": "6.0.0",
        "contentHash": "bXWINbTn0vC0FYc9GaQTISbxhQLAMrvtbuvD9N6JelEaIS/Pr62wUCinrq5bf1WRBGczt1v4wDhxFtVFNcMdUQ==",
        "dependencies": {
          "Microsoft.Extensions.Configuration.Abstractions": "6.0.0",
          "Microsoft.Extensions.Configuration.Binder": "6.0.0",
          "Microsoft.Extensions.DependencyInjection.Abstractions": "6.0.0",
          "Microsoft.Extensions.Options": "6.0.0",
          "Microsoft.Extensions.Primitives": "6.0.0"
        }
      },
      "Microsoft.Extensions.Primitives": {
        "type": "Transitive",
        "resolved": "6.0.0",
        "contentHash": "9+PnzmQFfEFNR9J2aDTfJGGupShHjOuGw4VUv+JB044biSHrnmCIMD+mJHmb2H7YryrfBEXDurxQ47gJZdCKNQ==",
        "dependencies": {
          "System.Runtime.CompilerServices.Unsafe": "6.0.0"
        }
      },
      "Microsoft.IdentityModel.JsonWebTokens": {
        "type": "Transitive",
        "resolved": "6.10.0",
        "contentHash": "0qjS31rN1MQTc46tAYbzmMTSRfdV5ndZxSjYxIGqKSidd4wpNJfNII/pdhU5Fx8olarQoKL9lqqYw4yNOIwT0Q==",
        "dependencies": {
          "Microsoft.IdentityModel.Tokens": "6.10.0"
        }
      },
      "Microsoft.IdentityModel.Logging": {
        "type": "Transitive",
        "resolved": "6.10.0",
        "contentHash": "zbcwV6esnNzhZZ/VP87dji6VrUBLB5rxnZBkDMqNYpyG+nrBnBsbm4PUYLCBMUflHCM9EMLDG0rLnqqT+l0ldA=="
      },
      "Microsoft.IdentityModel.Protocols": {
        "type": "Transitive",
        "resolved": "6.10.0",
        "contentHash": "DFyXD0xylP+DknCT3hzJ7q/Q5qRNu0hO/gCU90O0ATdR0twZmlcuY9RNYaaDofXKVbzcShYNCFCGle2G/o8mkg==",
        "dependencies": {
          "Microsoft.IdentityModel.Logging": "6.10.0",
          "Microsoft.IdentityModel.Tokens": "6.10.0"
        }
      },
      "Microsoft.IdentityModel.Protocols.OpenIdConnect": {
        "type": "Transitive",
        "resolved": "6.10.0",
        "contentHash": "LVvMXAWPbPeEWTylDrxunlHH2wFyE4Mv0L4gZrJHC4HTESbWHquKZb/y/S8jgiQEDycOP0PDQvbG4RR/tr2TVQ==",
        "dependencies": {
          "Microsoft.IdentityModel.Protocols": "6.10.0",
          "System.IdentityModel.Tokens.Jwt": "6.10.0"
        }
      },
      "Microsoft.IdentityModel.Tokens": {
        "type": "Transitive",
        "resolved": "6.10.0",
        "contentHash": "qbf1NslutDB4oLrriYTJpy7oB1pbh2ej2lEHd2IPDQH9C74ysOdhU5wAC7KoXblldbo7YsNR2QYFOqQM/b0Rsg==",
        "dependencies": {
          "Microsoft.CSharp": "4.5.0",
          "Microsoft.IdentityModel.Logging": "6.10.0",
          "System.Security.Cryptography.Cng": "4.5.0"
        }
      },
      "Microsoft.NETCore.Platforms": {
        "type": "Transitive",
        "resolved": "5.0.0",
        "contentHash": "VyPlqzH2wavqquTcYpkIIAQ6WdenuKoFN0BdYBbCWsclXacSOHNQn66Gt4z5NBqEYW0FAPm5rlvki9ZiCij5xQ=="
      },
      "Microsoft.NETCore.Targets": {
        "type": "Transitive",
        "resolved": "1.1.0",
        "contentHash": "aOZA3BWfz9RXjpzt0sRJJMjAscAUm3Hoa4UWAfceV9UTYxgwZ1lZt5nO2myFf+/jetYQo4uTP7zS8sJY67BBxg=="
      },
      "Microsoft.OpenApi": {
        "type": "Transitive",
        "resolved": "1.2.3",
        "contentHash": "Nug3rO+7Kl5/SBAadzSMAVgqDlfGjJZ0GenQrLywJ84XGKO0uRqkunz5Wyl0SDwcR71bAATXvSdbdzPrYRYKGw=="
      },
      "Microsoft.Win32.Primitives": {
        "type": "Transitive",
        "resolved": "4.3.0",
        "contentHash": "9ZQKCWxH7Ijp9BfahvL2Zyf1cJIk8XYLF6Yjzr2yi0b2cOut/HQ31qf1ThHAgCc3WiZMdnWcfJCgN82/0UunxA==",
        "dependencies": {
          "Microsoft.NETCore.Platforms": "1.1.0",
          "Microsoft.NETCore.Targets": "1.1.0",
          "System.Runtime": "4.3.0"
        }
      },
      "Microsoft.Win32.Registry": {
        "type": "Transitive",
        "resolved": "5.0.0",
        "contentHash": "dDoKi0PnDz31yAyETfRntsLArTlVAVzUzCIvvEDsDsucrl33Dl8pIJG06ePTJTI3tGpeyHS9Cq7Foc/s4EeKcg==",
        "dependencies": {
          "System.Security.AccessControl": "5.0.0",
          "System.Security.Principal.Windows": "5.0.0"
        }
      },
      "Minio": {
        "type": "Transitive",
        "resolved": "5.0.0",
        "contentHash": "7tZj90WEuuH60RAP4wBYexjMuJOhCnK7I46hCiX3CtZPackHisLZ8aAJmn3KlwbUX22dBDphwemD+h37vet8Qw==",
        "dependencies": {
          "CommunityToolkit.HighPerformance": "8.1.0",
          "System.IO.Hashing": "7.0.0",
          "System.Reactive.Linq": "5.0.0"
        }
      },
      "Monai.Deploy.Messaging": {
        "type": "Transitive",
<<<<<<< HEAD
        "resolved": "1.0.5-rc0006",
        "contentHash": "Yr6Ix8AeKdciz7t9aeteYuDAiNpmv3FmpF9bvdvjVh46gBazf+HBdvXdbWWXgzNTd3yevsQGBKazQXN9ecqwog==",
=======
        "resolved": "1.0.4",
        "contentHash": "K6RrbDh7upokvt+sKuKEhQ+B1Xj46DF4sHxqwE6ymZazwmRULzsD0u/1IeDDJCGuRs3iG64QWwCt32j30PSZLg==",
>>>>>>> a7df6ffa
        "dependencies": {
          "Ardalis.GuardClauses": "4.1.1",
          "Microsoft.Extensions.Diagnostics.HealthChecks": "6.0.21",
          "Newtonsoft.Json": "13.0.3",
          "System.IO.Abstractions": "17.2.3"
        }
      },
      "Monai.Deploy.Storage": {
        "type": "Transitive",
        "resolved": "0.2.18",
        "contentHash": "+1JX7QDgVEMqYA0/M1QMr1gtXRC6lEuhBtLfJXWi6cEgh9kOPE0KiHd1AWI7PxBgBbsEBZaNQSvWqShlwcu6bA==",
        "dependencies": {
          "AWSSDK.SecurityToken": "3.7.201.9",
          "Microsoft.Extensions.Diagnostics.HealthChecks": "6.0.21",
          "Monai.Deploy.Storage.S3Policy": "0.2.18",
          "System.IO.Abstractions": "17.2.3"
        }
      },
      "Monai.Deploy.Storage.S3Policy": {
        "type": "Transitive",
        "resolved": "0.2.18",
        "contentHash": "+b0nDnf4OoajdH2hB02elRC6G+GjlYnxJC+F3dGbUUXGMtPApzs8c8s/EG4fKzihxsVovJtqnJl7atcaPyl12Q==",
        "dependencies": {
          "Ardalis.GuardClauses": "4.1.1",
          "Newtonsoft.Json": "13.0.3"
        }
      },
      "MongoDB.Bson": {
        "type": "Transitive",
        "resolved": "2.21.0",
        "contentHash": "QT+D1I3Jz6r6S6kCgJD1L9dRCLVJCKlkGRkA+tJ7uLpHRmjDNcNKy4D1T+L9gQrjl95lDN9PHdwEytdvCW/jzA==",
        "dependencies": {
          "System.Memory": "4.5.5",
          "System.Runtime.CompilerServices.Unsafe": "5.0.0"
        }
      },
      "MongoDB.Driver": {
        "type": "Transitive",
        "resolved": "2.21.0",
        "contentHash": "VxKj1wuhadiXhaXkykCWRgsYOysdaOYJ202hJFz25UjkrqC/tHA8RS4hdS5HYfGWoI//fypBXnxZCkEjXLXdfw==",
        "dependencies": {
          "Microsoft.Extensions.Logging.Abstractions": "2.0.0",
          "MongoDB.Bson": "2.21.0",
          "MongoDB.Driver.Core": "2.21.0",
          "MongoDB.Libmongocrypt": "1.8.0"
        }
      },
      "MongoDB.Driver.Core": {
        "type": "Transitive",
        "resolved": "2.21.0",
        "contentHash": "Ac44U3bQfinmdH5KNFjTidJe9LKW87SxkXJ3YuIUJQMITEc4083YF1yvjJxaSeYF9er0YgHSmwhHpsZv0Fwplg==",
        "dependencies": {
          "AWSSDK.SecurityToken": "3.7.100.14",
          "DnsClient": "1.6.1",
          "Microsoft.Extensions.Logging.Abstractions": "2.0.0",
          "MongoDB.Bson": "2.21.0",
          "MongoDB.Libmongocrypt": "1.8.0",
          "SharpCompress": "0.30.1",
          "Snappier": "1.0.0",
          "System.Buffers": "4.5.1",
          "ZstdSharp.Port": "0.6.2"
        }
      },
      "MongoDB.Libmongocrypt": {
        "type": "Transitive",
        "resolved": "1.8.0",
        "contentHash": "fgNw8Dxpkq7mpoaAYes8cfnPRzvFIoB8oL9GPXwi3op/rONftl0WAeg4akRLcxfoVuUvuUO2wGoVBr3JzJ7Svw=="
      },
      "NETStandard.Library": {
        "type": "Transitive",
        "resolved": "1.6.1",
        "contentHash": "WcSp3+vP+yHNgS8EV5J7pZ9IRpeDuARBPN28by8zqff1wJQXm26PVU8L3/fYLBJVU7BtDyqNVWq2KlCVvSSR4A==",
        "dependencies": {
          "Microsoft.NETCore.Platforms": "1.1.0",
          "Microsoft.Win32.Primitives": "4.3.0",
          "System.AppContext": "4.3.0",
          "System.Collections": "4.3.0",
          "System.Collections.Concurrent": "4.3.0",
          "System.Console": "4.3.0",
          "System.Diagnostics.Debug": "4.3.0",
          "System.Diagnostics.Tools": "4.3.0",
          "System.Diagnostics.Tracing": "4.3.0",
          "System.Globalization": "4.3.0",
          "System.Globalization.Calendars": "4.3.0",
          "System.IO": "4.3.0",
          "System.IO.Compression": "4.3.0",
          "System.IO.Compression.ZipFile": "4.3.0",
          "System.IO.FileSystem": "4.3.0",
          "System.IO.FileSystem.Primitives": "4.3.0",
          "System.Linq": "4.3.0",
          "System.Linq.Expressions": "4.3.0",
          "System.Net.Http": "4.3.0",
          "System.Net.Primitives": "4.3.0",
          "System.Net.Sockets": "4.3.0",
          "System.ObjectModel": "4.3.0",
          "System.Reflection": "4.3.0",
          "System.Reflection.Extensions": "4.3.0",
          "System.Reflection.Primitives": "4.3.0",
          "System.Resources.ResourceManager": "4.3.0",
          "System.Runtime": "4.3.0",
          "System.Runtime.Extensions": "4.3.0",
          "System.Runtime.Handles": "4.3.0",
          "System.Runtime.InteropServices": "4.3.0",
          "System.Runtime.InteropServices.RuntimeInformation": "4.3.0",
          "System.Runtime.Numerics": "4.3.0",
          "System.Security.Cryptography.Algorithms": "4.3.0",
          "System.Security.Cryptography.Encoding": "4.3.0",
          "System.Security.Cryptography.Primitives": "4.3.0",
          "System.Security.Cryptography.X509Certificates": "4.3.0",
          "System.Text.Encoding": "4.3.0",
          "System.Text.Encoding.Extensions": "4.3.0",
          "System.Text.RegularExpressions": "4.3.0",
          "System.Threading": "4.3.0",
          "System.Threading.Tasks": "4.3.0",
          "System.Threading.Timer": "4.3.0",
          "System.Xml.ReaderWriter": "4.3.0",
          "System.Xml.XDocument": "4.3.0"
        }
      },
      "Newtonsoft.Json": {
        "type": "Transitive",
        "resolved": "13.0.3",
        "contentHash": "HrC5BXdl00IP9zeV+0Z848QWPAoCr9P3bDEZguI+gkLcBKAOxix/tLEAAHC+UvDNPv4a2d18lOReHMOagPa+zQ=="
      },
      "Newtonsoft.Json.Bson": {
        "type": "Transitive",
        "resolved": "1.0.1",
        "contentHash": "5PYT/IqQ+UK31AmZiSS102R6EsTo+LGTSI8bp7WAUqDKaF4wHXD8U9u4WxTI1vc64tYi++8p3dk3WWNqPFgldw==",
        "dependencies": {
          "NETStandard.Library": "1.6.1",
          "Newtonsoft.Json": "10.0.1"
        }
      },
      "NLog": {
        "type": "Transitive",
        "resolved": "5.2.4",
        "contentHash": "/qzds1Cp9rQD53La3mlWOmCHsFSbmT9BCb8q6k3eOrbOYDfdf3ZN1hBW7IDImUD6V8BfPfEFBhXGDLOEOQxHgQ=="
      },
      "NLog.Extensions.Logging": {
        "type": "Transitive",
        "resolved": "5.3.4",
        "contentHash": "rxUGUqhE3DlcKfKhPJOI0xOt8q2+NX0NkBY9lbRXwZEYQsh8ASFS8X7K+Y7/dcE8v0tpAe7GF8rPD5h4h9Hpsg==",
        "dependencies": {
          "Microsoft.Extensions.Configuration.Abstractions": "6.0.0",
          "Microsoft.Extensions.Logging": "6.0.0",
          "NLog": "5.2.4"
        }
      },
      "Polly": {
        "type": "Transitive",
        "resolved": "7.2.4",
        "contentHash": "bw00Ck5sh6ekduDE3mnCo1ohzuad946uslCDEENu3091+6UKnBuKLo4e+yaNcCzXxOZCXWY2gV4a35+K1d4LDA=="
      },
      "RabbitMQ.Client": {
        "type": "Transitive",
        "resolved": "6.5.0",
        "contentHash": "9hY5HiWPtCla1/l0WmXmLnqoX7iKE3neBQUWnetIJrRpOvTbO//XQfQDh++xgHCshL40Kv/6bR0HDkmJz46twg==",
        "dependencies": {
          "System.Memory": "4.5.5",
          "System.Threading.Channels": "7.0.0"
        }
      },
      "runtime.debian.8-x64.runtime.native.System.Security.Cryptography.OpenSsl": {
        "type": "Transitive",
        "resolved": "4.3.0",
        "contentHash": "HdSSp5MnJSsg08KMfZThpuLPJpPwE5hBXvHwoKWosyHHfe8Mh5WKT0ylEOf6yNzX6Ngjxe4Whkafh5q7Ymac4Q=="
      },
      "runtime.fedora.23-x64.runtime.native.System.Security.Cryptography.OpenSsl": {
        "type": "Transitive",
        "resolved": "4.3.0",
        "contentHash": "+yH1a49wJMy8Zt4yx5RhJrxO/DBDByAiCzNwiETI+1S4mPdCu0OY4djdciC7Vssk0l22wQaDLrXxXkp+3+7bVA=="
      },
      "runtime.fedora.24-x64.runtime.native.System.Security.Cryptography.OpenSsl": {
        "type": "Transitive",
        "resolved": "4.3.0",
        "contentHash": "c3YNH1GQJbfIPJeCnr4avseugSqPrxwIqzthYyZDN6EuOyNOzq+y2KSUfRcXauya1sF4foESTgwM5e1A8arAKw=="
      },
      "runtime.native.System": {
        "type": "Transitive",
        "resolved": "4.3.0",
        "contentHash": "c/qWt2LieNZIj1jGnVNsE2Kl23Ya2aSTBuXMD6V7k9KWr6l16Tqdwq+hJScEpWER9753NWC8h96PaVNY5Ld7Jw==",
        "dependencies": {
          "Microsoft.NETCore.Platforms": "1.1.0",
          "Microsoft.NETCore.Targets": "1.1.0"
        }
      },
      "runtime.native.System.IO.Compression": {
        "type": "Transitive",
        "resolved": "4.3.0",
        "contentHash": "INBPonS5QPEgn7naufQFXJEp3zX6L4bwHgJ/ZH78aBTpeNfQMtf7C6VrAFhlq2xxWBveIOWyFzQjJ8XzHMhdOQ==",
        "dependencies": {
          "Microsoft.NETCore.Platforms": "1.1.0",
          "Microsoft.NETCore.Targets": "1.1.0"
        }
      },
      "runtime.native.System.Net.Http": {
        "type": "Transitive",
        "resolved": "4.3.0",
        "contentHash": "ZVuZJqnnegJhd2k/PtAbbIcZ3aZeITq3sj06oKfMBSfphW3HDmk/t4ObvbOk/JA/swGR0LNqMksAh/f7gpTROg==",
        "dependencies": {
          "Microsoft.NETCore.Platforms": "1.1.0",
          "Microsoft.NETCore.Targets": "1.1.0"
        }
      },
      "runtime.native.System.Security.Cryptography.Apple": {
        "type": "Transitive",
        "resolved": "4.3.0",
        "contentHash": "DloMk88juo0OuOWr56QG7MNchmafTLYWvABy36izkrLI5VledI0rq28KGs1i9wbpeT9NPQrx/wTf8U2vazqQ3Q==",
        "dependencies": {
          "runtime.osx.10.10-x64.runtime.native.System.Security.Cryptography.Apple": "4.3.0"
        }
      },
      "runtime.native.System.Security.Cryptography.OpenSsl": {
        "type": "Transitive",
        "resolved": "4.3.0",
        "contentHash": "NS1U+700m4KFRHR5o4vo9DSlTmlCKu/u7dtE5sUHVIPB+xpXxYQvgBgA6wEIeCz6Yfn0Z52/72WYsToCEPJnrw==",
        "dependencies": {
          "runtime.debian.8-x64.runtime.native.System.Security.Cryptography.OpenSsl": "4.3.0",
          "runtime.fedora.23-x64.runtime.native.System.Security.Cryptography.OpenSsl": "4.3.0",
          "runtime.fedora.24-x64.runtime.native.System.Security.Cryptography.OpenSsl": "4.3.0",
          "runtime.opensuse.13.2-x64.runtime.native.System.Security.Cryptography.OpenSsl": "4.3.0",
          "runtime.opensuse.42.1-x64.runtime.native.System.Security.Cryptography.OpenSsl": "4.3.0",
          "runtime.osx.10.10-x64.runtime.native.System.Security.Cryptography.OpenSsl": "4.3.0",
          "runtime.rhel.7-x64.runtime.native.System.Security.Cryptography.OpenSsl": "4.3.0",
          "runtime.ubuntu.14.04-x64.runtime.native.System.Security.Cryptography.OpenSsl": "4.3.0",
          "runtime.ubuntu.16.04-x64.runtime.native.System.Security.Cryptography.OpenSsl": "4.3.0",
          "runtime.ubuntu.16.10-x64.runtime.native.System.Security.Cryptography.OpenSsl": "4.3.0"
        }
      },
      "runtime.opensuse.13.2-x64.runtime.native.System.Security.Cryptography.OpenSsl": {
        "type": "Transitive",
        "resolved": "4.3.0",
        "contentHash": "b3pthNgxxFcD+Pc0WSEoC0+md3MyhRS6aCEeenvNE3Fdw1HyJ18ZhRFVJJzIeR/O/jpxPboB805Ho0T3Ul7w8A=="
      },
      "runtime.opensuse.42.1-x64.runtime.native.System.Security.Cryptography.OpenSsl": {
        "type": "Transitive",
        "resolved": "4.3.0",
        "contentHash": "KeLz4HClKf+nFS7p/6Fi/CqyLXh81FpiGzcmuS8DGi9lUqSnZ6Es23/gv2O+1XVGfrbNmviF7CckBpavkBoIFQ=="
      },
      "runtime.osx.10.10-x64.runtime.native.System.Security.Cryptography.Apple": {
        "type": "Transitive",
        "resolved": "4.3.0",
        "contentHash": "kVXCuMTrTlxq4XOOMAysuNwsXWpYeboGddNGpIgNSZmv1b6r/s/DPk0fYMB7Q5Qo4bY68o48jt4T4y5BVecbCQ=="
      },
      "runtime.osx.10.10-x64.runtime.native.System.Security.Cryptography.OpenSsl": {
        "type": "Transitive",
        "resolved": "4.3.0",
        "contentHash": "X7IdhILzr4ROXd8mI1BUCQMSHSQwelUlBjF1JyTKCjXaOGn2fB4EKBxQbCK2VjO3WaWIdlXZL3W6TiIVnrhX4g=="
      },
      "runtime.rhel.7-x64.runtime.native.System.Security.Cryptography.OpenSsl": {
        "type": "Transitive",
        "resolved": "4.3.0",
        "contentHash": "nyFNiCk/r+VOiIqreLix8yN+q3Wga9+SE8BCgkf+2BwEKiNx6DyvFjCgkfV743/grxv8jHJ8gUK4XEQw7yzRYg=="
      },
      "runtime.ubuntu.14.04-x64.runtime.native.System.Security.Cryptography.OpenSsl": {
        "type": "Transitive",
        "resolved": "4.3.0",
        "contentHash": "ytoewC6wGorL7KoCAvRfsgoJPJbNq+64k2SqW6JcOAebWsFUvCCYgfzQMrnpvPiEl4OrblUlhF2ji+Q1+SVLrQ=="
      },
      "runtime.ubuntu.16.04-x64.runtime.native.System.Security.Cryptography.OpenSsl": {
        "type": "Transitive",
        "resolved": "4.3.0",
        "contentHash": "I8bKw2I8k58Wx7fMKQJn2R8lamboCAiHfHeV/pS65ScKWMMI0+wJkLYlEKvgW1D/XvSl/221clBoR2q9QNNM7A=="
      },
      "runtime.ubuntu.16.10-x64.runtime.native.System.Security.Cryptography.OpenSsl": {
        "type": "Transitive",
        "resolved": "4.3.0",
        "contentHash": "VB5cn/7OzUfzdnC8tqAIMQciVLiq2epm2NrAm1E9OjNRyG4lVhfR61SMcLizejzQP8R8Uf/0l5qOIbUEi+RdEg=="
      },
      "SharpCompress": {
        "type": "Transitive",
        "resolved": "0.30.1",
        "contentHash": "XqD4TpfyYGa7QTPzaGlMVbcecKnXy4YmYLDWrU+JIj7IuRNl7DH2END+Ll7ekWIY8o3dAMWLFDE1xdhfIWD1nw=="
      },
      "Snappier": {
        "type": "Transitive",
        "resolved": "1.0.0",
        "contentHash": "rFtK2KEI9hIe8gtx3a0YDXdHOpedIf9wYCEYtBEmtlyiWVX3XlCNV03JrmmAi/Cdfn7dxK+k0sjjcLv4fpHnqA=="
      },
      "SQLitePCLRaw.bundle_e_sqlite3": {
        "type": "Transitive",
        "resolved": "2.1.2",
        "contentHash": "ilkvNhrTersLmIVAcDwwPqfhUFCg19Z1GVMvCSi3xk6Akq94f4qadLORQCq/T8+9JgMiPs+F/NECw5uauviaNw==",
        "dependencies": {
          "SQLitePCLRaw.lib.e_sqlite3": "2.1.2",
          "SQLitePCLRaw.provider.e_sqlite3": "2.1.2"
        }
      },
      "SQLitePCLRaw.core": {
        "type": "Transitive",
        "resolved": "2.1.2",
        "contentHash": "A8EBepVqY2lnAp3a8jnhbgzF2tlj2S3HcJQGANTYg/TbYbKa8Z5cM1h74An/vy0svhfzT7tVY0sFmUglLgv+2g==",
        "dependencies": {
          "System.Memory": "4.5.3"
        }
      },
      "SQLitePCLRaw.lib.e_sqlite3": {
        "type": "Transitive",
        "resolved": "2.1.2",
        "contentHash": "zibGtku8M4Eea1R3ZCAxc86QbNvyEN17mAcQkvWKBuHvRpMiK2g5anG4R5Be7cWKSd1i6baYz8y4dMMAKcXKPg=="
      },
      "SQLitePCLRaw.provider.e_sqlite3": {
        "type": "Transitive",
        "resolved": "2.1.2",
        "contentHash": "lxCZarZdvAsMl2zw9bXHrXK6RxVhB4b23iTFhCOdHFhxfbsxLxWf+ocvswJwR/9Wh/E//ddMi+wJGqUKV7VwoA==",
        "dependencies": {
          "SQLitePCLRaw.core": "2.1.2"
        }
      },
      "Swashbuckle.AspNetCore.Swagger": {
        "type": "Transitive",
        "resolved": "6.5.0",
        "contentHash": "XWmCmqyFmoItXKFsQSwQbEAsjDKcxlNf1l+/Ki42hcb6LjKL8m5Db69OTvz5vLonMSRntYO1XLqz0OP+n3vKnA==",
        "dependencies": {
          "Microsoft.OpenApi": "1.2.3"
        }
      },
      "Swashbuckle.AspNetCore.SwaggerGen": {
        "type": "Transitive",
        "resolved": "6.5.0",
        "contentHash": "Y/qW8Qdg9OEs7V013tt+94OdPxbRdbhcEbw4NiwGvf4YBcfhL/y7qp/Mjv/cENsQ2L3NqJ2AOu94weBy/h4KvA==",
        "dependencies": {
          "Swashbuckle.AspNetCore.Swagger": "6.5.0"
        }
      },
      "Swashbuckle.AspNetCore.SwaggerUI": {
        "type": "Transitive",
        "resolved": "6.5.0",
        "contentHash": "OvbvxX+wL8skxTBttcBsVxdh73Fag4xwqEU2edh4JMn7Ws/xJHnY/JB1e9RoCb6XpDxUF3hD9A0Z1lEUx40Pfw=="
      },
      "System.AppContext": {
        "type": "Transitive",
        "resolved": "4.3.0",
        "contentHash": "fKC+rmaLfeIzUhagxY17Q9siv/sPrjjKcfNg1Ic8IlQkZLipo8ljcaZQu4VtI4Jqbzjc2VTjzGLF6WmsRXAEgA==",
        "dependencies": {
          "System.Runtime": "4.3.0"
        }
      },
      "System.Buffers": {
        "type": "Transitive",
        "resolved": "4.5.1",
        "contentHash": "Rw7ijyl1qqRS0YQD/WycNst8hUUMgrMH4FCn1nNm27M4VxchZ1js3fVjQaANHO5f3sN4isvP4a+Met9Y4YomAg=="
      },
      "System.Collections": {
        "type": "Transitive",
        "resolved": "4.3.0",
        "contentHash": "3Dcj85/TBdVpL5Zr+gEEBUuFe2icOnLalmEh9hfck1PTYbbyWuZgh4fmm2ysCLTrqLQw6t3TgTyJ+VLp+Qb+Lw==",
        "dependencies": {
          "Microsoft.NETCore.Platforms": "1.1.0",
          "Microsoft.NETCore.Targets": "1.1.0",
          "System.Runtime": "4.3.0"
        }
      },
      "System.Collections.Concurrent": {
        "type": "Transitive",
        "resolved": "4.3.0",
        "contentHash": "ztl69Xp0Y/UXCL+3v3tEU+lIy+bvjKNUmopn1wep/a291pVPK7dxBd6T7WnlQqRog+d1a/hSsgRsmFnIBKTPLQ==",
        "dependencies": {
          "System.Collections": "4.3.0",
          "System.Diagnostics.Debug": "4.3.0",
          "System.Diagnostics.Tracing": "4.3.0",
          "System.Globalization": "4.3.0",
          "System.Reflection": "4.3.0",
          "System.Resources.ResourceManager": "4.3.0",
          "System.Runtime": "4.3.0",
          "System.Runtime.Extensions": "4.3.0",
          "System.Threading": "4.3.0",
          "System.Threading.Tasks": "4.3.0"
        }
      },
      "System.Collections.Immutable": {
        "type": "Transitive",
        "resolved": "6.0.0",
        "contentHash": "l4zZJ1WU2hqpQQHXz1rvC3etVZN+2DLmQMO79FhOTZHMn8tDRr+WU287sbomD0BETlmKDn0ygUgVy9k5xkkJdA==",
        "dependencies": {
          "System.Runtime.CompilerServices.Unsafe": "6.0.0"
        }
      },
      "System.Console": {
        "type": "Transitive",
        "resolved": "4.3.0",
        "contentHash": "DHDrIxiqk1h03m6khKWV2X8p/uvN79rgSqpilL6uzpmSfxfU5ng8VcPtW4qsDsQDHiTv6IPV9TmD5M/vElPNLg==",
        "dependencies": {
          "Microsoft.NETCore.Platforms": "1.1.0",
          "Microsoft.NETCore.Targets": "1.1.0",
          "System.IO": "4.3.0",
          "System.Runtime": "4.3.0",
          "System.Text.Encoding": "4.3.0"
        }
      },
      "System.Diagnostics.Debug": {
        "type": "Transitive",
        "resolved": "4.3.0",
        "contentHash": "ZUhUOdqmaG5Jk3Xdb8xi5kIyQYAA4PnTNlHx1mu9ZY3qv4ELIdKbnL/akbGaKi2RnNUWaZsAs31rvzFdewTj2g==",
        "dependencies": {
          "Microsoft.NETCore.Platforms": "1.1.0",
          "Microsoft.NETCore.Targets": "1.1.0",
          "System.Runtime": "4.3.0"
        }
      },
      "System.Diagnostics.DiagnosticSource": {
        "type": "Transitive",
        "resolved": "6.0.1",
        "contentHash": "KiLYDu2k2J82Q9BJpWiuQqCkFjRBWVq4jDzKKWawVi9KWzyD0XG3cmfX0vqTQlL14Wi9EufJrbL0+KCLTbqWiQ==",
        "dependencies": {
          "System.Runtime.CompilerServices.Unsafe": "6.0.0"
        }
      },
      "System.Diagnostics.EventLog": {
        "type": "Transitive",
        "resolved": "6.0.0",
        "contentHash": "lcyUiXTsETK2ALsZrX+nWuHSIQeazhqPphLfaRxzdGaG93+0kELqpgEHtwWOlQe7+jSFnKwaCAgL4kjeZCQJnw=="
      },
      "System.Diagnostics.Tools": {
        "type": "Transitive",
        "resolved": "4.3.0",
        "contentHash": "UUvkJfSYJMM6x527dJg2VyWPSRqIVB0Z7dbjHst1zmwTXz5CcXSYJFWRpuigfbO1Lf7yfZiIaEUesfnl/g5EyA==",
        "dependencies": {
          "Microsoft.NETCore.Platforms": "1.1.0",
          "Microsoft.NETCore.Targets": "1.1.0",
          "System.Runtime": "4.3.0"
        }
      },
      "System.Diagnostics.Tracing": {
        "type": "Transitive",
        "resolved": "4.3.0",
        "contentHash": "rswfv0f/Cqkh78rA5S8eN8Neocz234+emGCtTF3lxPY96F+mmmUen6tbn0glN6PMvlKQb9bPAY5e9u7fgPTkKw==",
        "dependencies": {
          "Microsoft.NETCore.Platforms": "1.1.0",
          "Microsoft.NETCore.Targets": "1.1.0",
          "System.Runtime": "4.3.0"
        }
      },
      "System.Globalization": {
        "type": "Transitive",
        "resolved": "4.3.0",
        "contentHash": "kYdVd2f2PAdFGblzFswE4hkNANJBKRmsfa2X5LG2AcWE1c7/4t0pYae1L8vfZ5xvE2nK/R9JprtToA61OSHWIg==",
        "dependencies": {
          "Microsoft.NETCore.Platforms": "1.1.0",
          "Microsoft.NETCore.Targets": "1.1.0",
          "System.Runtime": "4.3.0"
        }
      },
      "System.Globalization.Calendars": {
        "type": "Transitive",
        "resolved": "4.3.0",
        "contentHash": "GUlBtdOWT4LTV3I+9/PJW+56AnnChTaOqqTLFtdmype/L500M2LIyXgmtd9X2P2VOkmJd5c67H5SaC2QcL1bFA==",
        "dependencies": {
          "Microsoft.NETCore.Platforms": "1.1.0",
          "Microsoft.NETCore.Targets": "1.1.0",
          "System.Globalization": "4.3.0",
          "System.Runtime": "4.3.0"
        }
      },
      "System.Globalization.Extensions": {
        "type": "Transitive",
        "resolved": "4.3.0",
        "contentHash": "FhKmdR6MPG+pxow6wGtNAWdZh7noIOpdD5TwQ3CprzgIE1bBBoim0vbR1+AWsWjQmU7zXHgQo4TWSP6lCeiWcQ==",
        "dependencies": {
          "Microsoft.NETCore.Platforms": "1.1.0",
          "System.Globalization": "4.3.0",
          "System.Resources.ResourceManager": "4.3.0",
          "System.Runtime": "4.3.0",
          "System.Runtime.Extensions": "4.3.0",
          "System.Runtime.InteropServices": "4.3.0"
        }
      },
      "System.IdentityModel.Tokens.Jwt": {
        "type": "Transitive",
        "resolved": "6.10.0",
        "contentHash": "C+Q5ORsFycRkRuvy/Xd0Pv5xVpmWSAvQYZAGs7VQogmkqlLhvfZXTgBIlHqC3cxkstSoLJAYx6xZB7foQ2y5eg==",
        "dependencies": {
          "Microsoft.IdentityModel.JsonWebTokens": "6.10.0",
          "Microsoft.IdentityModel.Tokens": "6.10.0"
        }
      },
      "System.IO": {
        "type": "Transitive",
        "resolved": "4.3.0",
        "contentHash": "3qjaHvxQPDpSOYICjUoTsmoq5u6QJAFRUITgeT/4gqkF1bajbSmb1kwSxEA8AHlofqgcKJcM8udgieRNhaJ5Cg==",
        "dependencies": {
          "Microsoft.NETCore.Platforms": "1.1.0",
          "Microsoft.NETCore.Targets": "1.1.0",
          "System.Runtime": "4.3.0",
          "System.Text.Encoding": "4.3.0",
          "System.Threading.Tasks": "4.3.0"
        }
      },
      "System.IO.Abstractions": {
        "type": "Transitive",
        "resolved": "17.2.3",
        "contentHash": "VcozGeE4SxIo0cnXrDHhbrh/Gb8KQnZ3BvMelvh+iw0PrIKtuuA46U2Xm4e4pgnaWFgT4RdZfTpWl/WPRdw0WQ=="
      },
      "System.IO.Compression": {
        "type": "Transitive",
        "resolved": "4.3.0",
        "contentHash": "YHndyoiV90iu4iKG115ibkhrG+S3jBm8Ap9OwoUAzO5oPDAWcr0SFwQFm0HjM8WkEZWo0zvLTyLmbvTkW1bXgg==",
        "dependencies": {
          "Microsoft.NETCore.Platforms": "1.1.0",
          "System.Buffers": "4.3.0",
          "System.Collections": "4.3.0",
          "System.Diagnostics.Debug": "4.3.0",
          "System.IO": "4.3.0",
          "System.Resources.ResourceManager": "4.3.0",
          "System.Runtime": "4.3.0",
          "System.Runtime.Extensions": "4.3.0",
          "System.Runtime.Handles": "4.3.0",
          "System.Runtime.InteropServices": "4.3.0",
          "System.Text.Encoding": "4.3.0",
          "System.Threading": "4.3.0",
          "System.Threading.Tasks": "4.3.0",
          "runtime.native.System": "4.3.0",
          "runtime.native.System.IO.Compression": "4.3.0"
        }
      },
      "System.IO.Compression.ZipFile": {
        "type": "Transitive",
        "resolved": "4.3.0",
        "contentHash": "G4HwjEsgIwy3JFBduZ9quBkAu+eUwjIdJleuNSgmUojbH6O3mlvEIme+GHx/cLlTAPcrnnL7GqvB9pTlWRfhOg==",
        "dependencies": {
          "System.Buffers": "4.3.0",
          "System.IO": "4.3.0",
          "System.IO.Compression": "4.3.0",
          "System.IO.FileSystem": "4.3.0",
          "System.IO.FileSystem.Primitives": "4.3.0",
          "System.Resources.ResourceManager": "4.3.0",
          "System.Runtime": "4.3.0",
          "System.Runtime.Extensions": "4.3.0",
          "System.Text.Encoding": "4.3.0"
        }
      },
      "System.IO.FileSystem": {
        "type": "Transitive",
        "resolved": "4.3.0",
        "contentHash": "3wEMARTnuio+ulnvi+hkRNROYwa1kylvYahhcLk4HSoVdl+xxTFVeVlYOfLwrDPImGls0mDqbMhrza8qnWPTdA==",
        "dependencies": {
          "Microsoft.NETCore.Platforms": "1.1.0",
          "Microsoft.NETCore.Targets": "1.1.0",
          "System.IO": "4.3.0",
          "System.IO.FileSystem.Primitives": "4.3.0",
          "System.Runtime": "4.3.0",
          "System.Runtime.Handles": "4.3.0",
          "System.Text.Encoding": "4.3.0",
          "System.Threading.Tasks": "4.3.0"
        }
      },
      "System.IO.FileSystem.Primitives": {
        "type": "Transitive",
        "resolved": "4.3.0",
        "contentHash": "6QOb2XFLch7bEc4lIcJH49nJN2HV+OC3fHDgsLVsBVBk3Y4hFAnOBGzJ2lUu7CyDDFo9IBWkSsnbkT6IBwwiMw==",
        "dependencies": {
          "System.Runtime": "4.3.0"
        }
      },
      "System.IO.Hashing": {
        "type": "Transitive",
        "resolved": "7.0.0",
        "contentHash": "sDnWM0N3AMCa86LrKTWeF3BZLD2sgWyYUc7HL6z4+xyDZNQRwzmxbo4qP2rX2MqC+Sy1/gOSRDah5ltxY5jPxw=="
      },
      "System.Linq": {
        "type": "Transitive",
        "resolved": "4.3.0",
        "contentHash": "5DbqIUpsDp0dFftytzuMmc0oeMdQwjcP/EWxsksIz/w1TcFRkZ3yKKz0PqiYFMmEwPSWw+qNVqD7PJ889JzHbw==",
        "dependencies": {
          "System.Collections": "4.3.0",
          "System.Diagnostics.Debug": "4.3.0",
          "System.Resources.ResourceManager": "4.3.0",
          "System.Runtime": "4.3.0",
          "System.Runtime.Extensions": "4.3.0"
        }
      },
      "System.Linq.Async": {
        "type": "Transitive",
        "resolved": "6.0.1",
        "contentHash": "0YhHcaroWpQ9UCot3Pizah7ryAzQhNvobLMSxeDIGmnXfkQn8u5owvpOH0K6EVB+z9L7u6Cc4W17Br/+jyttEQ==",
        "dependencies": {
          "Microsoft.Bcl.AsyncInterfaces": "6.0.0"
        }
      },
      "System.Linq.Expressions": {
        "type": "Transitive",
        "resolved": "4.3.0",
        "contentHash": "PGKkrd2khG4CnlyJwxwwaWWiSiWFNBGlgXvJpeO0xCXrZ89ODrQ6tjEWS/kOqZ8GwEOUATtKtzp1eRgmYNfclg==",
        "dependencies": {
          "System.Collections": "4.3.0",
          "System.Diagnostics.Debug": "4.3.0",
          "System.Globalization": "4.3.0",
          "System.IO": "4.3.0",
          "System.Linq": "4.3.0",
          "System.ObjectModel": "4.3.0",
          "System.Reflection": "4.3.0",
          "System.Reflection.Emit": "4.3.0",
          "System.Reflection.Emit.ILGeneration": "4.3.0",
          "System.Reflection.Emit.Lightweight": "4.3.0",
          "System.Reflection.Extensions": "4.3.0",
          "System.Reflection.Primitives": "4.3.0",
          "System.Reflection.TypeExtensions": "4.3.0",
          "System.Resources.ResourceManager": "4.3.0",
          "System.Runtime": "4.3.0",
          "System.Runtime.Extensions": "4.3.0",
          "System.Threading": "4.3.0"
        }
      },
      "System.Memory": {
        "type": "Transitive",
        "resolved": "4.5.5",
        "contentHash": "XIWiDvKPXaTveaB7HVganDlOCRoj03l+jrwNvcge/t8vhGYKvqV+dMv6G4SAX2NoNmN0wZfVPTAlFwZcZvVOUw=="
      },
      "System.Net.Http": {
        "type": "Transitive",
        "resolved": "4.3.0",
        "contentHash": "sYg+FtILtRQuYWSIAuNOELwVuVsxVyJGWQyOnlAzhV4xvhyFnON1bAzYYC+jjRW8JREM45R0R5Dgi8MTC5sEwA==",
        "dependencies": {
          "Microsoft.NETCore.Platforms": "1.1.0",
          "System.Collections": "4.3.0",
          "System.Diagnostics.Debug": "4.3.0",
          "System.Diagnostics.DiagnosticSource": "4.3.0",
          "System.Diagnostics.Tracing": "4.3.0",
          "System.Globalization": "4.3.0",
          "System.Globalization.Extensions": "4.3.0",
          "System.IO": "4.3.0",
          "System.IO.FileSystem": "4.3.0",
          "System.Net.Primitives": "4.3.0",
          "System.Resources.ResourceManager": "4.3.0",
          "System.Runtime": "4.3.0",
          "System.Runtime.Extensions": "4.3.0",
          "System.Runtime.Handles": "4.3.0",
          "System.Runtime.InteropServices": "4.3.0",
          "System.Security.Cryptography.Algorithms": "4.3.0",
          "System.Security.Cryptography.Encoding": "4.3.0",
          "System.Security.Cryptography.OpenSsl": "4.3.0",
          "System.Security.Cryptography.Primitives": "4.3.0",
          "System.Security.Cryptography.X509Certificates": "4.3.0",
          "System.Text.Encoding": "4.3.0",
          "System.Threading": "4.3.0",
          "System.Threading.Tasks": "4.3.0",
          "runtime.native.System": "4.3.0",
          "runtime.native.System.Net.Http": "4.3.0",
          "runtime.native.System.Security.Cryptography.OpenSsl": "4.3.0"
        }
      },
      "System.Net.Primitives": {
        "type": "Transitive",
        "resolved": "4.3.0",
        "contentHash": "qOu+hDwFwoZPbzPvwut2qATe3ygjeQBDQj91xlsaqGFQUI5i4ZnZb8yyQuLGpDGivEPIt8EJkd1BVzVoP31FXA==",
        "dependencies": {
          "Microsoft.NETCore.Platforms": "1.1.0",
          "Microsoft.NETCore.Targets": "1.1.0",
          "System.Runtime": "4.3.0",
          "System.Runtime.Handles": "4.3.0"
        }
      },
      "System.Net.Sockets": {
        "type": "Transitive",
        "resolved": "4.3.0",
        "contentHash": "m6icV6TqQOAdgt5N/9I5KNpjom/5NFtkmGseEH+AK/hny8XrytLH3+b5M8zL/Ycg3fhIocFpUMyl/wpFnVRvdw==",
        "dependencies": {
          "Microsoft.NETCore.Platforms": "1.1.0",
          "Microsoft.NETCore.Targets": "1.1.0",
          "System.IO": "4.3.0",
          "System.Net.Primitives": "4.3.0",
          "System.Runtime": "4.3.0",
          "System.Threading.Tasks": "4.3.0"
        }
      },
      "System.ObjectModel": {
        "type": "Transitive",
        "resolved": "4.3.0",
        "contentHash": "bdX+80eKv9bN6K4N+d77OankKHGn6CH711a6fcOpMQu2Fckp/Ft4L/kW9WznHpyR0NRAvJutzOMHNNlBGvxQzQ==",
        "dependencies": {
          "System.Collections": "4.3.0",
          "System.Diagnostics.Debug": "4.3.0",
          "System.Resources.ResourceManager": "4.3.0",
          "System.Runtime": "4.3.0",
          "System.Threading": "4.3.0"
        }
      },
      "System.Reactive": {
        "type": "Transitive",
        "resolved": "5.0.0",
        "contentHash": "erBZjkQHWL9jpasCE/0qKAryzVBJFxGHVBAvgRN1bzM0q2s1S4oYREEEL0Vb+1kA/6BKb5FjUZMp5VXmy+gzkQ=="
      },
      "System.Reactive.Linq": {
        "type": "Transitive",
        "resolved": "5.0.0",
        "contentHash": "IB4/qlV4T1WhZvM11RVoFUSZXPow9VWVeQ1uDkSKgz6bAO+gCf65H/vjrYlwyXmojSSxvfHndF9qdH43P/IuAw==",
        "dependencies": {
          "System.Reactive": "5.0.0",
          "System.Threading.Tasks.Extensions": "4.5.4"
        }
      },
      "System.Reflection": {
        "type": "Transitive",
        "resolved": "4.3.0",
        "contentHash": "KMiAFoW7MfJGa9nDFNcfu+FpEdiHpWgTcS2HdMpDvt9saK3y/G4GwprPyzqjFH9NTaGPQeWNHU+iDlDILj96aQ==",
        "dependencies": {
          "Microsoft.NETCore.Platforms": "1.1.0",
          "Microsoft.NETCore.Targets": "1.1.0",
          "System.IO": "4.3.0",
          "System.Reflection.Primitives": "4.3.0",
          "System.Runtime": "4.3.0"
        }
      },
      "System.Reflection.Emit": {
        "type": "Transitive",
        "resolved": "4.3.0",
        "contentHash": "228FG0jLcIwTVJyz8CLFKueVqQK36ANazUManGaJHkO0icjiIypKW7YLWLIWahyIkdh5M7mV2dJepllLyA1SKg==",
        "dependencies": {
          "System.IO": "4.3.0",
          "System.Reflection": "4.3.0",
          "System.Reflection.Emit.ILGeneration": "4.3.0",
          "System.Reflection.Primitives": "4.3.0",
          "System.Runtime": "4.3.0"
        }
      },
      "System.Reflection.Emit.ILGeneration": {
        "type": "Transitive",
        "resolved": "4.3.0",
        "contentHash": "59tBslAk9733NXLrUJrwNZEzbMAcu8k344OYo+wfSVygcgZ9lgBdGIzH/nrg3LYhXceynyvTc8t5/GD4Ri0/ng==",
        "dependencies": {
          "System.Reflection": "4.3.0",
          "System.Reflection.Primitives": "4.3.0",
          "System.Runtime": "4.3.0"
        }
      },
      "System.Reflection.Emit.Lightweight": {
        "type": "Transitive",
        "resolved": "4.3.0",
        "contentHash": "oadVHGSMsTmZsAF864QYN1t1QzZjIcuKU3l2S9cZOwDdDueNTrqq1yRj7koFfIGEnKpt6NjpL3rOzRhs4ryOgA==",
        "dependencies": {
          "System.Reflection": "4.3.0",
          "System.Reflection.Emit.ILGeneration": "4.3.0",
          "System.Reflection.Primitives": "4.3.0",
          "System.Runtime": "4.3.0"
        }
      },
      "System.Reflection.Extensions": {
        "type": "Transitive",
        "resolved": "4.3.0",
        "contentHash": "rJkrJD3kBI5B712aRu4DpSIiHRtr6QlfZSQsb0hYHrDCZORXCFjQfoipo2LaMUHoT9i1B7j7MnfaEKWDFmFQNQ==",
        "dependencies": {
          "Microsoft.NETCore.Platforms": "1.1.0",
          "Microsoft.NETCore.Targets": "1.1.0",
          "System.Reflection": "4.3.0",
          "System.Runtime": "4.3.0"
        }
      },
      "System.Reflection.Primitives": {
        "type": "Transitive",
        "resolved": "4.3.0",
        "contentHash": "5RXItQz5As4xN2/YUDxdpsEkMhvw3e6aNveFXUn4Hl/udNTCNhnKp8lT9fnc3MhvGKh1baak5CovpuQUXHAlIA==",
        "dependencies": {
          "Microsoft.NETCore.Platforms": "1.1.0",
          "Microsoft.NETCore.Targets": "1.1.0",
          "System.Runtime": "4.3.0"
        }
      },
      "System.Reflection.TypeExtensions": {
        "type": "Transitive",
        "resolved": "4.3.0",
        "contentHash": "7u6ulLcZbyxB5Gq0nMkQttcdBTx57ibzw+4IOXEfR+sXYQoHvjW5LTLyNr8O22UIMrqYbchJQJnos4eooYzYJA==",
        "dependencies": {
          "System.Reflection": "4.3.0",
          "System.Runtime": "4.3.0"
        }
      },
      "System.Resources.ResourceManager": {
        "type": "Transitive",
        "resolved": "4.3.0",
        "contentHash": "/zrcPkkWdZmI4F92gL/TPumP98AVDu/Wxr3CSJGQQ+XN6wbRZcyfSKVoPo17ilb3iOr0cCRqJInGwNMolqhS8A==",
        "dependencies": {
          "Microsoft.NETCore.Platforms": "1.1.0",
          "Microsoft.NETCore.Targets": "1.1.0",
          "System.Globalization": "4.3.0",
          "System.Reflection": "4.3.0",
          "System.Runtime": "4.3.0"
        }
      },
      "System.Runtime": {
        "type": "Transitive",
        "resolved": "4.3.0",
        "contentHash": "JufQi0vPQ0xGnAczR13AUFglDyVYt4Kqnz1AZaiKZ5+GICq0/1MH/mO/eAJHt/mHW1zjKBJd7kV26SrxddAhiw==",
        "dependencies": {
          "Microsoft.NETCore.Platforms": "1.1.0",
          "Microsoft.NETCore.Targets": "1.1.0"
        }
      },
      "System.Runtime.CompilerServices.Unsafe": {
        "type": "Transitive",
        "resolved": "6.0.0",
        "contentHash": "/iUeP3tq1S0XdNNoMz5C9twLSrM/TH+qElHkXWaPvuNOt+99G75NrV0OS2EqHx5wMN7popYjpc8oTjC1y16DLg=="
      },
      "System.Runtime.Extensions": {
        "type": "Transitive",
        "resolved": "4.3.0",
        "contentHash": "guW0uK0fn5fcJJ1tJVXYd7/1h5F+pea1r7FLSOz/f8vPEqbR2ZAknuRDvTQ8PzAilDveOxNjSfr0CHfIQfFk8g==",
        "dependencies": {
          "Microsoft.NETCore.Platforms": "1.1.0",
          "Microsoft.NETCore.Targets": "1.1.0",
          "System.Runtime": "4.3.0"
        }
      },
      "System.Runtime.Handles": {
        "type": "Transitive",
        "resolved": "4.3.0",
        "contentHash": "OKiSUN7DmTWeYb3l51A7EYaeNMnvxwE249YtZz7yooT4gOZhmTjIn48KgSsw2k2lYdLgTKNJw/ZIfSElwDRVgg==",
        "dependencies": {
          "Microsoft.NETCore.Platforms": "1.1.0",
          "Microsoft.NETCore.Targets": "1.1.0",
          "System.Runtime": "4.3.0"
        }
      },
      "System.Runtime.InteropServices": {
        "type": "Transitive",
        "resolved": "4.3.0",
        "contentHash": "uv1ynXqiMK8mp1GM3jDqPCFN66eJ5w5XNomaK2XD+TuCroNTLFGeZ+WCmBMcBDyTFKou3P6cR6J/QsaqDp7fGQ==",
        "dependencies": {
          "Microsoft.NETCore.Platforms": "1.1.0",
          "Microsoft.NETCore.Targets": "1.1.0",
          "System.Reflection": "4.3.0",
          "System.Reflection.Primitives": "4.3.0",
          "System.Runtime": "4.3.0",
          "System.Runtime.Handles": "4.3.0"
        }
      },
      "System.Runtime.InteropServices.RuntimeInformation": {
        "type": "Transitive",
        "resolved": "4.3.0",
        "contentHash": "cbz4YJMqRDR7oLeMRbdYv7mYzc++17lNhScCX0goO2XpGWdvAt60CGN+FHdePUEHCe/Jy9jUlvNAiNdM+7jsOw==",
        "dependencies": {
          "System.Reflection": "4.3.0",
          "System.Reflection.Extensions": "4.3.0",
          "System.Resources.ResourceManager": "4.3.0",
          "System.Runtime": "4.3.0",
          "System.Runtime.InteropServices": "4.3.0",
          "System.Threading": "4.3.0",
          "runtime.native.System": "4.3.0"
        }
      },
      "System.Runtime.Numerics": {
        "type": "Transitive",
        "resolved": "4.3.0",
        "contentHash": "yMH+MfdzHjy17l2KESnPiF2dwq7T+xLnSJar7slyimAkUh/gTrS9/UQOtv7xarskJ2/XDSNvfLGOBQPjL7PaHQ==",
        "dependencies": {
          "System.Globalization": "4.3.0",
          "System.Resources.ResourceManager": "4.3.0",
          "System.Runtime": "4.3.0",
          "System.Runtime.Extensions": "4.3.0"
        }
      },
      "System.Security.AccessControl": {
        "type": "Transitive",
        "resolved": "5.0.0",
        "contentHash": "dagJ1mHZO3Ani8GH0PHpPEe/oYO+rVdbQjvjJkBRNQkX4t0r1iaeGn8+/ybkSLEan3/slM0t59SVdHzuHf2jmw==",
        "dependencies": {
          "Microsoft.NETCore.Platforms": "5.0.0",
          "System.Security.Principal.Windows": "5.0.0"
        }
      },
      "System.Security.Cryptography.Algorithms": {
        "type": "Transitive",
        "resolved": "4.3.0",
        "contentHash": "W1kd2Y8mYSCgc3ULTAZ0hOP2dSdG5YauTb1089T0/kRcN2MpSAW1izOFROrJgxSlMn3ArsgHXagigyi+ibhevg==",
        "dependencies": {
          "Microsoft.NETCore.Platforms": "1.1.0",
          "System.Collections": "4.3.0",
          "System.IO": "4.3.0",
          "System.Resources.ResourceManager": "4.3.0",
          "System.Runtime": "4.3.0",
          "System.Runtime.Extensions": "4.3.0",
          "System.Runtime.Handles": "4.3.0",
          "System.Runtime.InteropServices": "4.3.0",
          "System.Runtime.Numerics": "4.3.0",
          "System.Security.Cryptography.Encoding": "4.3.0",
          "System.Security.Cryptography.Primitives": "4.3.0",
          "System.Text.Encoding": "4.3.0",
          "runtime.native.System.Security.Cryptography.Apple": "4.3.0",
          "runtime.native.System.Security.Cryptography.OpenSsl": "4.3.0"
        }
      },
      "System.Security.Cryptography.Cng": {
        "type": "Transitive",
        "resolved": "4.5.0",
        "contentHash": "WG3r7EyjUe9CMPFSs6bty5doUqT+q9pbI80hlNzo2SkPkZ4VTuZkGWjpp77JB8+uaL4DFPRdBsAY+DX3dBK92A=="
      },
      "System.Security.Cryptography.Csp": {
        "type": "Transitive",
        "resolved": "4.3.0",
        "contentHash": "X4s/FCkEUnRGnwR3aSfVIkldBmtURMhmexALNTwpjklzxWU7yjMk7GHLKOZTNkgnWnE0q7+BCf9N2LVRWxewaA==",
        "dependencies": {
          "Microsoft.NETCore.Platforms": "1.1.0",
          "System.IO": "4.3.0",
          "System.Reflection": "4.3.0",
          "System.Resources.ResourceManager": "4.3.0",
          "System.Runtime": "4.3.0",
          "System.Runtime.Extensions": "4.3.0",
          "System.Runtime.Handles": "4.3.0",
          "System.Runtime.InteropServices": "4.3.0",
          "System.Security.Cryptography.Algorithms": "4.3.0",
          "System.Security.Cryptography.Encoding": "4.3.0",
          "System.Security.Cryptography.Primitives": "4.3.0",
          "System.Text.Encoding": "4.3.0",
          "System.Threading": "4.3.0"
        }
      },
      "System.Security.Cryptography.Encoding": {
        "type": "Transitive",
        "resolved": "4.3.0",
        "contentHash": "1DEWjZZly9ae9C79vFwqaO5kaOlI5q+3/55ohmq/7dpDyDfc8lYe7YVxJUZ5MF/NtbkRjwFRo14yM4OEo9EmDw==",
        "dependencies": {
          "Microsoft.NETCore.Platforms": "1.1.0",
          "System.Collections": "4.3.0",
          "System.Collections.Concurrent": "4.3.0",
          "System.Linq": "4.3.0",
          "System.Resources.ResourceManager": "4.3.0",
          "System.Runtime": "4.3.0",
          "System.Runtime.Extensions": "4.3.0",
          "System.Runtime.Handles": "4.3.0",
          "System.Runtime.InteropServices": "4.3.0",
          "System.Security.Cryptography.Primitives": "4.3.0",
          "System.Text.Encoding": "4.3.0",
          "runtime.native.System.Security.Cryptography.OpenSsl": "4.3.0"
        }
      },
      "System.Security.Cryptography.OpenSsl": {
        "type": "Transitive",
        "resolved": "4.3.0",
        "contentHash": "h4CEgOgv5PKVF/HwaHzJRiVboL2THYCou97zpmhjghx5frc7fIvlkY1jL+lnIQyChrJDMNEXS6r7byGif8Cy4w==",
        "dependencies": {
          "System.Collections": "4.3.0",
          "System.IO": "4.3.0",
          "System.Resources.ResourceManager": "4.3.0",
          "System.Runtime": "4.3.0",
          "System.Runtime.Extensions": "4.3.0",
          "System.Runtime.Handles": "4.3.0",
          "System.Runtime.InteropServices": "4.3.0",
          "System.Runtime.Numerics": "4.3.0",
          "System.Security.Cryptography.Algorithms": "4.3.0",
          "System.Security.Cryptography.Encoding": "4.3.0",
          "System.Security.Cryptography.Primitives": "4.3.0",
          "System.Text.Encoding": "4.3.0",
          "runtime.native.System.Security.Cryptography.OpenSsl": "4.3.0"
        }
      },
      "System.Security.Cryptography.Primitives": {
        "type": "Transitive",
        "resolved": "4.3.0",
        "contentHash": "7bDIyVFNL/xKeFHjhobUAQqSpJq9YTOpbEs6mR233Et01STBMXNAc/V+BM6dwYGc95gVh/Zf+iVXWzj3mE8DWg==",
        "dependencies": {
          "System.Diagnostics.Debug": "4.3.0",
          "System.Globalization": "4.3.0",
          "System.IO": "4.3.0",
          "System.Resources.ResourceManager": "4.3.0",
          "System.Runtime": "4.3.0",
          "System.Threading": "4.3.0",
          "System.Threading.Tasks": "4.3.0"
        }
      },
      "System.Security.Cryptography.X509Certificates": {
        "type": "Transitive",
        "resolved": "4.3.0",
        "contentHash": "t2Tmu6Y2NtJ2um0RtcuhP7ZdNNxXEgUm2JeoA/0NvlMjAhKCnM1NX07TDl3244mVp3QU6LPEhT3HTtH1uF7IYw==",
        "dependencies": {
          "Microsoft.NETCore.Platforms": "1.1.0",
          "System.Collections": "4.3.0",
          "System.Diagnostics.Debug": "4.3.0",
          "System.Globalization": "4.3.0",
          "System.Globalization.Calendars": "4.3.0",
          "System.IO": "4.3.0",
          "System.IO.FileSystem": "4.3.0",
          "System.IO.FileSystem.Primitives": "4.3.0",
          "System.Resources.ResourceManager": "4.3.0",
          "System.Runtime": "4.3.0",
          "System.Runtime.Extensions": "4.3.0",
          "System.Runtime.Handles": "4.3.0",
          "System.Runtime.InteropServices": "4.3.0",
          "System.Runtime.Numerics": "4.3.0",
          "System.Security.Cryptography.Algorithms": "4.3.0",
          "System.Security.Cryptography.Cng": "4.3.0",
          "System.Security.Cryptography.Csp": "4.3.0",
          "System.Security.Cryptography.Encoding": "4.3.0",
          "System.Security.Cryptography.OpenSsl": "4.3.0",
          "System.Security.Cryptography.Primitives": "4.3.0",
          "System.Text.Encoding": "4.3.0",
          "System.Threading": "4.3.0",
          "runtime.native.System": "4.3.0",
          "runtime.native.System.Net.Http": "4.3.0",
          "runtime.native.System.Security.Cryptography.OpenSsl": "4.3.0"
        }
      },
      "System.Security.Principal.Windows": {
        "type": "Transitive",
        "resolved": "5.0.0",
        "contentHash": "t0MGLukB5WAVU9bO3MGzvlGnyJPgUlcwerXn1kzBRjwLKixT96XV0Uza41W49gVd8zEMFu9vQEFlv0IOrytICA=="
      },
      "System.Text.Encoding": {
        "type": "Transitive",
        "resolved": "4.3.0",
        "contentHash": "BiIg+KWaSDOITze6jGQynxg64naAPtqGHBwDrLaCtixsa5bKiR8dpPOHA7ge3C0JJQizJE+sfkz1wV+BAKAYZw==",
        "dependencies": {
          "Microsoft.NETCore.Platforms": "1.1.0",
          "Microsoft.NETCore.Targets": "1.1.0",
          "System.Runtime": "4.3.0"
        }
      },
      "System.Text.Encoding.CodePages": {
        "type": "Transitive",
        "resolved": "6.0.0",
        "contentHash": "ZFCILZuOvtKPauZ/j/swhvw68ZRi9ATCfvGbk1QfydmcXBkIWecWKn/250UH7rahZ5OoDBaiAudJtPvLwzw85A==",
        "dependencies": {
          "System.Runtime.CompilerServices.Unsafe": "6.0.0"
        }
      },
      "System.Text.Encoding.Extensions": {
        "type": "Transitive",
        "resolved": "4.3.0",
        "contentHash": "YVMK0Bt/A43RmwizJoZ22ei2nmrhobgeiYwFzC4YAN+nue8RF6djXDMog0UCn+brerQoYVyaS+ghy9P/MUVcmw==",
        "dependencies": {
          "Microsoft.NETCore.Platforms": "1.1.0",
          "Microsoft.NETCore.Targets": "1.1.0",
          "System.Runtime": "4.3.0",
          "System.Text.Encoding": "4.3.0"
        }
      },
      "System.Text.Encodings.Web": {
        "type": "Transitive",
        "resolved": "6.0.0",
        "contentHash": "Vg8eB5Tawm1IFqj4TVK1czJX89rhFxJo9ELqc/Eiq0eXy13RK00eubyU6TJE6y+GQXjyV5gSfiewDUZjQgSE0w==",
        "dependencies": {
          "System.Runtime.CompilerServices.Unsafe": "6.0.0"
        }
      },
      "System.Text.Json": {
        "type": "Transitive",
        "resolved": "6.0.7",
        "contentHash": "/Tf/9XjprpHolbcDOrxsKVYy/mUG/FS7aGd9YUgBVEiHeQH4kAE0T1sMbde7q6B5xcrNUsJ5iW7D1RvHudQNqA==",
        "dependencies": {
          "System.Runtime.CompilerServices.Unsafe": "6.0.0",
          "System.Text.Encodings.Web": "6.0.0"
        }
      },
      "System.Text.RegularExpressions": {
        "type": "Transitive",
        "resolved": "4.3.0",
        "contentHash": "RpT2DA+L660cBt1FssIE9CAGpLFdFPuheB7pLpKpn6ZXNby7jDERe8Ua/Ne2xGiwLVG2JOqziiaVCGDon5sKFA==",
        "dependencies": {
          "System.Runtime": "4.3.0"
        }
      },
      "System.Threading": {
        "type": "Transitive",
        "resolved": "4.3.0",
        "contentHash": "VkUS0kOBcUf3Wwm0TSbrevDDZ6BlM+b/HRiapRFWjM5O0NS0LviG0glKmFK+hhPDd1XFeSdU1GmlLhb2CoVpIw==",
        "dependencies": {
          "System.Runtime": "4.3.0",
          "System.Threading.Tasks": "4.3.0"
        }
      },
      "System.Threading.Channels": {
        "type": "Transitive",
        "resolved": "7.0.0",
        "contentHash": "qmeeYNROMsONF6ndEZcIQ+VxR4Q/TX/7uIVLJqtwIWL7dDWeh0l1UIqgo4wYyjG//5lUNhwkLDSFl+pAWO6oiA=="
      },
      "System.Threading.Tasks": {
        "type": "Transitive",
        "resolved": "4.3.0",
        "contentHash": "LbSxKEdOUhVe8BezB/9uOGGppt+nZf6e1VFyw6v3DN6lqitm0OSn2uXMOdtP0M3W4iMcqcivm2J6UgqiwwnXiA==",
        "dependencies": {
          "Microsoft.NETCore.Platforms": "1.1.0",
          "Microsoft.NETCore.Targets": "1.1.0",
          "System.Runtime": "4.3.0"
        }
      },
      "System.Threading.Tasks.Extensions": {
        "type": "Transitive",
        "resolved": "4.5.4",
        "contentHash": "zteT+G8xuGu6mS+mzDzYXbzS7rd3K6Fjb9RiZlYlJPam2/hU7JCBZBVEcywNuR+oZ1ncTvc/cq0faRr3P01OVg=="
      },
      "System.Threading.Timer": {
        "type": "Transitive",
        "resolved": "4.3.0",
        "contentHash": "Z6YfyYTCg7lOZjJzBjONJTFKGN9/NIYKSxhU5GRd+DTwHSZyvWp1xuI5aR+dLg+ayyC5Xv57KiY4oJ0tMO89fQ==",
        "dependencies": {
          "Microsoft.NETCore.Platforms": "1.1.0",
          "Microsoft.NETCore.Targets": "1.1.0",
          "System.Runtime": "4.3.0"
        }
      },
      "System.Xml.ReaderWriter": {
        "type": "Transitive",
        "resolved": "4.3.0",
        "contentHash": "GrprA+Z0RUXaR4N7/eW71j1rgMnEnEVlgii49GZyAjTH7uliMnrOU3HNFBr6fEDBCJCIdlVNq9hHbaDR621XBA==",
        "dependencies": {
          "System.Collections": "4.3.0",
          "System.Diagnostics.Debug": "4.3.0",
          "System.Globalization": "4.3.0",
          "System.IO": "4.3.0",
          "System.IO.FileSystem": "4.3.0",
          "System.IO.FileSystem.Primitives": "4.3.0",
          "System.Resources.ResourceManager": "4.3.0",
          "System.Runtime": "4.3.0",
          "System.Runtime.Extensions": "4.3.0",
          "System.Runtime.InteropServices": "4.3.0",
          "System.Text.Encoding": "4.3.0",
          "System.Text.Encoding.Extensions": "4.3.0",
          "System.Text.RegularExpressions": "4.3.0",
          "System.Threading.Tasks": "4.3.0",
          "System.Threading.Tasks.Extensions": "4.3.0"
        }
      },
      "System.Xml.XDocument": {
        "type": "Transitive",
        "resolved": "4.3.0",
        "contentHash": "5zJ0XDxAIg8iy+t4aMnQAu0MqVbqyvfoUVl1yDV61xdo3Vth45oA2FoY4pPkxYAH5f8ixpmTqXeEIya95x0aCQ==",
        "dependencies": {
          "System.Collections": "4.3.0",
          "System.Diagnostics.Debug": "4.3.0",
          "System.Diagnostics.Tools": "4.3.0",
          "System.Globalization": "4.3.0",
          "System.IO": "4.3.0",
          "System.Reflection": "4.3.0",
          "System.Resources.ResourceManager": "4.3.0",
          "System.Runtime": "4.3.0",
          "System.Runtime.Extensions": "4.3.0",
          "System.Text.Encoding": "4.3.0",
          "System.Threading": "4.3.0",
          "System.Xml.ReaderWriter": "4.3.0"
        }
      },
      "ZstdSharp.Port": {
        "type": "Transitive",
        "resolved": "0.6.2",
        "contentHash": "jPao/LdUNLUz8rn3H1D8W7wQbZsRZM0iayvWI4xGejJg3XJHT56gcmYdgmCGPdJF1UEBqUjucCRrFB+4HbJsbw=="
      },
      "monai-deploy-informatics-gateway-pseudonymisation": {
        "type": "Project",
        "dependencies": {
          "AideDicomTools": "[0.1.1-rc0062, )",
          "Ardalis.GuardClauses": "[4.1.1, )",
          "Microsoft.EntityFrameworkCore": "[6.0.22, )",
          "Microsoft.EntityFrameworkCore.Relational": "[6.0.22, )",
          "Microsoft.EntityFrameworkCore.Sqlite": "[6.0.22, )",
          "Microsoft.Extensions.Configuration": "[6.0.0, )",
          "Microsoft.Extensions.Configuration.FileExtensions": "[6.0.0, )",
          "Microsoft.Extensions.Configuration.Json": "[6.0.0, )",
          "Microsoft.Extensions.Hosting": "[6.0.1, )",
          "MongoDB.Driver": "[2.21.0, )",
          "NLog": "[5.2.3, )",
          "Polly": "[7.2.4, )",
          "fo-dicom": "[5.1.1, )"
        }
      },
      "monai.deploy.informaticsgateway.api": {
        "type": "Project",
        "dependencies": {
          "Macross.Json.Extensions": "[3.0.0, )",
          "Microsoft.EntityFrameworkCore.Abstractions": "[6.0.22, )",
          "Monai.Deploy.InformaticsGateway.Common": "[1.0.0, )",
<<<<<<< HEAD
          "Monai.Deploy.Messaging": "[1.0.5-rc0006, )",
          "Monai.Deploy.Messaging.RabbitMQ": "[1.0.5-rc0006, )",
=======
          "Monai.Deploy.Messaging": "[1.0.4, )",
          "Monai.Deploy.Messaging.RabbitMQ": "[1.0.4, )",
>>>>>>> a7df6ffa
          "Monai.Deploy.Storage": "[0.2.18, )",
          "fo-dicom": "[5.1.1, )"
        }
      },
      "monai.deploy.informaticsgateway.client.common": {
        "type": "Project",
        "dependencies": {
          "Ardalis.GuardClauses": "[4.1.1, )"
        }
      },
      "monai.deploy.informaticsgateway.common": {
        "type": "Project",
        "dependencies": {
          "Ardalis.GuardClauses": "[4.1.1, )",
          "System.IO.Abstractions": "[17.2.3, )"
        }
      },
      "monai.deploy.informaticsgateway.configuration": {
        "type": "Project",
        "dependencies": {
          "Monai.Deploy.InformaticsGateway.Api": "[0.4.1, )",
          "Monai.Deploy.InformaticsGateway.Common": "[1.0.0, )"
        }
      },
      "monai.deploy.informaticsgateway.database": {
        "type": "Project",
        "dependencies": {
          "AspNetCore.HealthChecks.MongoDb": "[6.0.2, )",
          "Microsoft.Extensions.Diagnostics.HealthChecks.EntityFrameworkCore": "[6.0.22, )",
          "Microsoft.Extensions.Options.ConfigurationExtensions": "[6.0.0, )",
          "Monai.Deploy.InformaticsGateway.Api": "[0.4.1, )",
          "Monai.Deploy.InformaticsGateway.Configuration": "[1.0.0, )",
          "Monai.Deploy.InformaticsGateway.Database.Api": "[1.0.0, )",
          "Monai.Deploy.InformaticsGateway.Database.EntityFramework": "[1.0.0, )",
          "Monai.Deploy.InformaticsGateway.Database.MongoDB": "[1.0.0, )"
        }
      },
      "monai.deploy.informaticsgateway.database.api": {
        "type": "Project",
        "dependencies": {
          "Monai.Deploy.InformaticsGateway.Api": "[0.4.1, )",
          "Monai.Deploy.InformaticsGateway.Configuration": "[1.0.0, )",
          "NLog": "[5.2.4, )"
        }
      },
      "monai.deploy.informaticsgateway.database.entityframework": {
        "type": "Project",
        "dependencies": {
          "Microsoft.EntityFrameworkCore": "[6.0.22, )",
          "Microsoft.EntityFrameworkCore.Sqlite": "[6.0.22, )",
          "Microsoft.Extensions.Configuration.FileExtensions": "[6.0.0, )",
          "Microsoft.Extensions.Configuration.Json": "[6.0.0, )",
          "Monai.Deploy.InformaticsGateway.Api": "[0.4.1, )",
          "Monai.Deploy.InformaticsGateway.Configuration": "[1.0.0, )",
          "Monai.Deploy.InformaticsGateway.Database.Api": "[1.0.0, )",
          "Polly": "[7.2.4, )"
        }
      },
      "monai.deploy.informaticsgateway.database.mongodb": {
        "type": "Project",
        "dependencies": {
          "Monai.Deploy.InformaticsGateway.Database.Api": "[1.0.0, )",
          "MongoDB.Driver": "[2.21.0, )",
          "Polly": "[7.2.4, )"
        }
      },
      "monai.deploy.informaticsgateway.dicomweb.client": {
        "type": "Project",
        "dependencies": {
          "Microsoft.AspNet.WebApi.Client": "[5.2.9, )",
          "Monai.Deploy.InformaticsGateway.Client.Common": "[1.0.0, )",
          "System.Linq.Async": "[6.0.1, )",
          "fo-dicom": "[5.1.1, )"
        }
      },
      "monai.deploy.informaticsgateway.plugins.remoteappexecution": {
        "type": "Project",
        "dependencies": {
          "Microsoft.EntityFrameworkCore": "[6.0.22, )",
          "Microsoft.EntityFrameworkCore.Relational": "[6.0.22, )",
          "Microsoft.EntityFrameworkCore.Sqlite": "[6.0.22, )",
          "Microsoft.Extensions.Configuration": "[6.0.1, )",
          "Microsoft.Extensions.Configuration.FileExtensions": "[6.0.0, )",
          "Microsoft.Extensions.Configuration.Json": "[6.0.0, )",
          "Microsoft.Extensions.Options.ConfigurationExtensions": "[6.0.0, )",
          "Monai.Deploy.InformaticsGateway.Api": "[0.4.1, )",
          "Monai.Deploy.InformaticsGateway.Configuration": "[1.0.0, )",
          "Monai.Deploy.InformaticsGateway.Database.Api": "[1.0.0, )",
          "MongoDB.Driver": "[2.21.0, )",
          "NLog": "[5.2.4, )",
          "Polly": "[7.2.4, )"
        }
      }
    }
  }
}<|MERGE_RESOLUTION|>--- conflicted
+++ resolved
@@ -20,19 +20,11 @@
       },
       "Monai.Deploy.Messaging.RabbitMQ": {
         "type": "Direct",
-<<<<<<< HEAD
         "requested": "[1.0.5-rc0006, )",
         "resolved": "1.0.5-rc0006",
         "contentHash": "luSfBhU4hFwyGk7SS05sfKHwxcCYjXimfmaTjNDjFKKjIYbd3IPm8lYDPSiszbZB53jpgNvYDy+aWJY8YlVXZg==",
         "dependencies": {
           "Monai.Deploy.Messaging": "1.0.5-rc0006",
-=======
-        "requested": "[1.0.4, )",
-        "resolved": "1.0.4",
-        "contentHash": "2llZ4XbE91Km2Q+JEKSSeTyhZLWRq3lN5xQ6+Klqow3V8SXBAlOQQ+b5//BEm6x0QdoycFberMOVAsZYYM0j7g==",
-        "dependencies": {
-          "Monai.Deploy.Messaging": "1.0.4",
->>>>>>> a7df6ffa
           "Polly": "7.2.4",
           "RabbitMQ.Client": "6.5.0"
         }
@@ -670,13 +662,8 @@
       },
       "Monai.Deploy.Messaging": {
         "type": "Transitive",
-<<<<<<< HEAD
         "resolved": "1.0.5-rc0006",
         "contentHash": "Yr6Ix8AeKdciz7t9aeteYuDAiNpmv3FmpF9bvdvjVh46gBazf+HBdvXdbWWXgzNTd3yevsQGBKazQXN9ecqwog==",
-=======
-        "resolved": "1.0.4",
-        "contentHash": "K6RrbDh7upokvt+sKuKEhQ+B1Xj46DF4sHxqwE6ymZazwmRULzsD0u/1IeDDJCGuRs3iG64QWwCt32j30PSZLg==",
->>>>>>> a7df6ffa
         "dependencies": {
           "Ardalis.GuardClauses": "4.1.1",
           "Microsoft.Extensions.Diagnostics.HealthChecks": "6.0.21",
@@ -1835,13 +1822,8 @@
           "Macross.Json.Extensions": "[3.0.0, )",
           "Microsoft.EntityFrameworkCore.Abstractions": "[6.0.22, )",
           "Monai.Deploy.InformaticsGateway.Common": "[1.0.0, )",
-<<<<<<< HEAD
           "Monai.Deploy.Messaging": "[1.0.5-rc0006, )",
           "Monai.Deploy.Messaging.RabbitMQ": "[1.0.5-rc0006, )",
-=======
-          "Monai.Deploy.Messaging": "[1.0.4, )",
-          "Monai.Deploy.Messaging.RabbitMQ": "[1.0.4, )",
->>>>>>> a7df6ffa
           "Monai.Deploy.Storage": "[0.2.18, )",
           "fo-dicom": "[5.1.1, )"
         }
