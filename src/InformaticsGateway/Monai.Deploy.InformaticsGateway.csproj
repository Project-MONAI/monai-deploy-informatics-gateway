--- conflicted
+++ resolved
@@ -22,12 +22,9 @@
 
   <ItemGroup>
     <PackageReference Include="Ardalis.GuardClauses" Version="3.2.0" />
-<<<<<<< HEAD
-    <PackageReference Include="fo-dicom.NetCore" Version="4.0.7" />
+    <PackageReference Include="fo-dicom.NetCore" Version="4.0.8" />
     <PackageReference Include="Karambolo.Extensions.Logging.File" Version="3.2.1" />
-=======
     <PackageReference Include="fo-dicom.NetCore" Version="4.0.8" />
->>>>>>> 5d02985b
     <PackageReference Include="Microsoft.AspNetCore.Mvc.NewtonsoftJson" Version="5.0.9" />
     <PackageReference Include="Microsoft.EntityFrameworkCore" Version="5.0.9" />
     <PackageReference Include="Microsoft.Extensions.DependencyInjection.Abstractions" Version="5.0.0" />
@@ -53,4 +50,4 @@
     <ProjectReference Include="..\DicomWebClient\Monai.Deploy.InformaticsGateway.DicomWeb.Client.csproj" />
   </ItemGroup>
 
-</Project>
+</Project>