--- conflicted
+++ resolved
@@ -47,24 +47,11 @@
     <PackageReference Include="Microsoft.Extensions.Logging" Version="6.0.0" />
     <PackageReference Include="Microsoft.Extensions.Logging.Console" Version="6.0.0" />
     <PackageReference Include="Microsoft.Extensions.Options" Version="6.0.0" />
-<<<<<<< HEAD
-    <PackageReference Include="Monai.Deploy.Messaging.RabbitMQ" Version="0.1.4" />
-    <PackageReference Include="Monai.Deploy.Storage" Version="0.2.5" />
-    <PackageReference Include="Monai.Deploy.Storage.MinIO" Version="0.2.5" />
-    <PackageReference Include="Polly" Version="7.2.3" />
-    <PackageReference Include="Serilog.Enrichers.Environment" Version="2.2.0" />
-    <PackageReference Include="Serilog.Exceptions" Version="8.4.0" />
-    <PackageReference Include="Swashbuckle.AspNetCore" Version="6.4.0" />
-    <PackageReference Include="Serilog.AspNetCore" Version="6.0.1" />
-    <PackageReference Include="Serilog.Sinks.Http" Version="8.0.0" />
-    <PackageReference Include="Elastic.CommonSchema.Serilog" Version="1.5.3" />
-=======
     <PackageReference Include="Monai.Deploy.Messaging.RabbitMQ" Version="0.1.5" />
     <PackageReference Include="Monai.Deploy.Storage" Version="0.2.7" />
     <PackageReference Include="Monai.Deploy.Storage.MinIO" Version="0.2.7" />
     <PackageReference Include="Polly" Version="7.2.3" />
     <PackageReference Include="Swashbuckle.AspNetCore" Version="6.4.0" />
->>>>>>> 07321d99
   </ItemGroup>
 
   <ItemGroup>
