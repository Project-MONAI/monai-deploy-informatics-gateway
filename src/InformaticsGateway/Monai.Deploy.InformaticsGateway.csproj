<!--
  ~ Copyright 2022 MONAI Consortium
  ~
  ~ Licensed under the Apache License, Version 2.0 (the "License");
  ~ you may not use this file except in compliance with the License.
  ~ You may obtain a copy of the License at
  ~
  ~ http://www.apache.org/licenses/LICENSE-2.0
  ~
  ~ Unless required by applicable law or agreed to in writing, software
  ~ distributed under the License is distributed on an "AS IS" BASIS,
  ~ WITHOUT WARRANTIES OR CONDITIONS OF ANY KIND, either express or implied.
  ~ See the License for the specific language governing permissions and
  ~ limitations under the License.
-->

<Project Sdk="Microsoft.NET.Sdk">

  <PropertyGroup>
    <RootNamespace>Monai.Deploy.InformaticsGateway</RootNamespace>
    <OutputType>Exe</OutputType>
    <TargetFramework>net6.0</TargetFramework>
    <PackageLicenseExpression>Apache-2.0</PackageLicenseExpression>
    <IncludePackageReferencesDuringMarkupCompilation>true</IncludePackageReferencesDuringMarkupCompilation>
    <EnforceCodeStyleInBuild>True</EnforceCodeStyleInBuild>
    <LangVersion>latest</LangVersion>
    <CodeAnalysisRuleSet>..\.sonarlint\project-monai_monai-deploy-informatics-gatewaycsharp.ruleset</CodeAnalysisRuleSet>
  </PropertyGroup>

  <ItemGroup>
    <FrameworkReference Include="Microsoft.AspNetCore.App" />
  </ItemGroup>

  <ItemGroup>
    <PackageReference Include="Ardalis.GuardClauses" Version="4.0.1" />
    <PackageReference Include="DotNext.Threading" Version="4.7.3" />
    <PackageReference Include="fo-dicom" Version="5.0.3" />
    <PackageReference Include="fo-dicom.NLog" Version="5.0.3" />
    <PackageReference Include="Karambolo.Extensions.Logging.File" Version="3.3.1" />
    <PackageReference Include="HL7-dotnetcore" Version="2.29.0" />
    <PackageReference Include="GitVersion.MsBuild" Version="5.10.3">
      <PrivateAssets>All</PrivateAssets>
    </PackageReference>
    <PackageReference Include="Microsoft.EntityFrameworkCore" Version="6.0.10" />
    <PackageReference Include="Microsoft.Extensions.DependencyInjection.Abstractions" Version="6.0.0" />
    <PackageReference Include="Microsoft.Extensions.Diagnostics.HealthChecks.EntityFrameworkCore" Version="6.0.10" />
    <PackageReference Include="Microsoft.Extensions.Hosting" Version="6.0.1" />
    <PackageReference Include="Microsoft.Extensions.Logging" Version="6.0.0" />
    <PackageReference Include="Microsoft.Extensions.Logging.Console" Version="6.0.0" />
    <PackageReference Include="Microsoft.Extensions.Options" Version="6.0.0" />
    <PackageReference Include="Monai.Deploy.Messaging.RabbitMQ" Version="0.1.8" />
    <PackageReference Include="Monai.Deploy.Storage" Version="0.2.8" />
    <PackageReference Include="Monai.Deploy.Storage.MinIO" Version="0.2.8" />
<<<<<<< HEAD
    <PackageReference Include="NLog.Web.AspNetCore" Version="5.1.4" />
    <PackageReference Include="NLog" Version="5.0.5" />
=======
    <PackageReference Include="NLog.Web.AspNetCore" Version="5.1.5" />
    <PackageReference Include="NLog" Version="5.0.4" />
>>>>>>> 6d0c44da
    <PackageReference Include="Polly" Version="7.2.3" />
    <PackageReference Include="Swashbuckle.AspNetCore" Version="6.4.0" />
  </ItemGroup>

  <ItemGroup>
    <AssemblyAttribute Include="System.Runtime.CompilerServices.InternalsVisibleTo">
      <_Parameter1>$(AssemblyName).Test</_Parameter1>
    </AssemblyAttribute>
  </ItemGroup>

  <ItemGroup>
    <Compile Remove="Test\**" />
    <EmbeddedResource Remove="Test\**" />
    <None Remove="Test\**" />
  </ItemGroup>

  <ItemGroup>
    <AdditionalFiles Include="..\.sonarlint\project-monai_monai-deploy-informatics-gateway\CSharp\SonarLint.xml" Link="SonarLint.xml" />
  </ItemGroup>

  <ItemGroup>
    <ProjectReference Include="..\Api\Monai.Deploy.InformaticsGateway.Api.csproj" />
    <ProjectReference Include="..\Common\Monai.Deploy.InformaticsGateway.Common.csproj" />
    <ProjectReference Include="..\Configuration\Monai.Deploy.InformaticsGateway.Configuration.csproj" />
    <ProjectReference Include="..\Database\Monai.Deploy.InformaticsGateway.Database.csproj" />
    <ProjectReference Include="..\DicomWebClient\Monai.Deploy.InformaticsGateway.DicomWeb.Client.csproj" />
  </ItemGroup>

  <ItemGroup>
    <None Include="./appsettings.json" CopyToOutputDirectory="Always" />
    <None Include="./appsettings.Development.json" CopyToOutputDirectory="Always" />
    <None Include="./nlog.config" CopyToOutputDirectory="Always" />
  </ItemGroup>

  <Target Name="CopyPlugins" AfterTargets="Publish">
    <ItemGroup>
      <PluginDlls Include="$(PublishDir)Monai.Deploy.Messaging.RabbitMQ.dll;$(PublishDir)Monai.Deploy.Storage.MinIO.dll;$(PublishDir)Minio.dll" />
    </ItemGroup>
    <Copy SourceFiles="@(PluginDlls)" DestinationFolder="$(PublishDir)\plug-ins\" SkipUnchangedFiles="true" />
    <Message Text="Files copied successfully to $(PublishDir)\plug-ins\." Importance="high" />
  </Target>

  <Target Name="CopyPluginsBuild" AfterTargets="Build">
    <ItemGroup>
      <PluginDlls Include="$(OutDir)Monai.Deploy.Messaging.RabbitMQ.dll;$(OutDir)Monai.Deploy.Storage.MinIO.dll;$(OutDir)Minio.dll" />
    </ItemGroup>
    <Copy SourceFiles="@(PluginDlls)" DestinationFolder="$(OutDir)\plug-ins\" SkipUnchangedFiles="true" />
    <Message Text="Files copied successfully to $(OutDir)\plug-ins\." Importance="high" />
  </Target>

  <ProjectExtensions><VisualStudio><UserProperties appsettings_1json__JsonSchema="https://json.schemastore.org/band-manifest.json" /></VisualStudio></ProjectExtensions>
</Project><|MERGE_RESOLUTION|>--- conflicted
+++ resolved
@@ -51,13 +51,8 @@
     <PackageReference Include="Monai.Deploy.Messaging.RabbitMQ" Version="0.1.8" />
     <PackageReference Include="Monai.Deploy.Storage" Version="0.2.8" />
     <PackageReference Include="Monai.Deploy.Storage.MinIO" Version="0.2.8" />
-<<<<<<< HEAD
-    <PackageReference Include="NLog.Web.AspNetCore" Version="5.1.4" />
+    <PackageReference Include="NLog.Web.AspNetCore" Version="5.1.5" />
     <PackageReference Include="NLog" Version="5.0.5" />
-=======
-    <PackageReference Include="NLog.Web.AspNetCore" Version="5.1.5" />
-    <PackageReference Include="NLog" Version="5.0.4" />
->>>>>>> 6d0c44da
     <PackageReference Include="Polly" Version="7.2.3" />
     <PackageReference Include="Swashbuckle.AspNetCore" Version="6.4.0" />
   </ItemGroup>
