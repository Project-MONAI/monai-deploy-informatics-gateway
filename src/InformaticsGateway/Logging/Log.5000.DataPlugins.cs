--- conflicted
+++ resolved
@@ -45,13 +45,10 @@
         [LoggerMessage(EventId = 5007, Level = LogLevel.Error, Message = "Error executing plug-in: {plugin}.")]
         public static partial void ErrorAddingOutputDataPlugIn(this ILogger logger, Exception d, string plugin);
 
-<<<<<<< HEAD
         [LoggerMessage(EventId = 5008, Level = LogLevel.Trace, Message = "InputDataPlugInEngine: {pluginName} executed. fileMetadata now: {fileMetadata}")]
         public static partial void ExecutedInputDataPlugIn(this ILogger logger, string pluginName, string fileMetadata);
 
-=======
-        [LoggerMessage(EventId = 5008, Level = LogLevel.Trace, Message = "Import plugin executed: {pluginName}. now: {fileMetadata}")]
+        [LoggerMessage(EventId = 5009, Level = LogLevel.Trace, Message = "Import plugin executed: {pluginName}. now: {fileMetadata}")]
         public static partial void InputDataPlugInEngineexecuted(this ILogger logger, string pluginName, string fileMetadata);
->>>>>>> eb841e43
     }
 }