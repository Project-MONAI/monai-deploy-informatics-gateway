/*
 * Copyright 2021-2022 MONAI Consortium
 *
 * Licensed under the Apache License, Version 2.0 (the "License");
 * you may not use this file except in compliance with the License.
 * You may obtain a copy of the License at
 *
 * http://www.apache.org/licenses/LICENSE-2.0
 *
 * Unless required by applicable law or agreed to in writing, software
 * distributed under the License is distributed on an "AS IS" BASIS,
 * WITHOUT WARRANTIES OR CONDITIONS OF ANY KIND, either express or implied.
 * See the License for the specific language governing permissions and
 * limitations under the License.
 */

using System;
using System.Threading;
using System.Threading.Tasks;
using System.Threading.Tasks.Dataflow;
using Ardalis.GuardClauses;
using Microsoft.Extensions.DependencyInjection;
using Microsoft.Extensions.Hosting;
using Microsoft.Extensions.Logging;
using Microsoft.Extensions.Options;
using Monai.Deploy.InformaticsGateway.Api;
using Monai.Deploy.InformaticsGateway.Api.Rest;
using Monai.Deploy.InformaticsGateway.Api.Storage;
using Monai.Deploy.InformaticsGateway.Common;
using Monai.Deploy.InformaticsGateway.Configuration;
using Monai.Deploy.InformaticsGateway.Database.Api.Repositories;
using Monai.Deploy.InformaticsGateway.Logging;
using Monai.Deploy.InformaticsGateway.Services.Common;

namespace Monai.Deploy.InformaticsGateway.Services.Connectors
{
    internal enum PayloadAction
    {
        Updated,
        Deleted
    }

    /// <summary>
    /// The Payload Notification Service class includes 2 action blocks (queues) that process
    /// any payloads that are in either <c>Payload.PayloadState.Upload</c> or
    /// <c>Payload.PayloadState.Notify</c> states. It also queries the payload assembler for
    /// payloads that are ready for upload in the background.
    /// </summary>
    internal class PayloadNotificationService : IHostedService, IMonaiService, IDisposable
    {
        /// <summary>
        /// Internal use to indicate if payload was updated or deleted.
        /// </summary>

        private static readonly Payload.PayloadState[] SupportedStates = new[] { Payload.PayloadState.Move, Payload.PayloadState.Notify };

        private readonly IServiceScopeFactory _serviceScopeFactory;
        private readonly ILogger<PayloadNotificationService> _logger;
        private readonly IOptions<InformaticsGatewayConfiguration> _options;
        private readonly IServiceScope _scope;
        private readonly IPayloadAssembler _payloadAssembler;
        private readonly IPayloadNotificationActionHandler _payloadNotificationActionHandler;
        private readonly IPayloadMoveActionHandler _payloadMoveActionHandler;
        private readonly CancellationTokenSource _cancellationTokenSource;
        private ActionBlock<Payload>? _moveFileQueue;
        private ActionBlock<Payload>? _publishQueue;
        private bool _disposedValue;

        public ServiceStatus Status { get; set; } = ServiceStatus.Unknown;

        public string ServiceName => "Payload Notification Service";

        public PayloadNotificationService(IServiceScopeFactory serviceScopeFactory,
                                          ILogger<PayloadNotificationService> logger,
                                          IOptions<InformaticsGatewayConfiguration> options)
        {
            _serviceScopeFactory = serviceScopeFactory ?? throw new ArgumentNullException(nameof(serviceScopeFactory));
            _logger = logger ?? throw new ArgumentNullException(nameof(logger));
            _options = options ?? throw new ArgumentNullException(nameof(options));

            _scope = _serviceScopeFactory.CreateScope();

            _payloadAssembler = _scope.ServiceProvider.GetService<IPayloadAssembler>() ?? throw new ServiceNotFoundException(nameof(IPayloadAssembler));

            _payloadNotificationActionHandler = _scope.ServiceProvider.GetService<IPayloadNotificationActionHandler>() ?? throw new ServiceNotFoundException(nameof(IPayloadNotificationActionHandler));
            _payloadMoveActionHandler = _scope.ServiceProvider.GetService<IPayloadMoveActionHandler>() ?? throw new ServiceNotFoundException(nameof(IPayloadMoveActionHandler));

            _cancellationTokenSource = new CancellationTokenSource();
        }

        public Task StartAsync(CancellationToken cancellationToken)
        {
            SetupQueues(cancellationToken);

            var task = Task.Run(async () =>
            {
                await RestoreFromDatabaseAsync(cancellationToken).ConfigureAwait(false);
                BackgroundProcessing(cancellationToken);
            }, CancellationToken.None);

            Status = ServiceStatus.Running;
            _logger.ServiceStarted(ServiceName);

            if (task.IsCompleted)
                return task;

            return Task.CompletedTask;
        }

        private void SetupQueues(CancellationToken cancellationToken)
        {
            ResetMoveQueue(cancellationToken);
            ResetPublishQueue(cancellationToken);
        }

        private void ResetPublishQueue(CancellationToken cancellationToken)
        {
            if (_publishQueue is not null)
            {
                _logger.PublishQueueFaulted(_publishQueue.Completion.IsFaulted, _publishQueue.Completion.IsCanceled);
                _publishQueue.Complete();
            }

            _publishQueue = new ActionBlock<Payload>(
                    NotificationHandler,
                    new ExecutionDataflowBlockOptions
                    {
                        MaxDegreeOfParallelism = 1,
                        MaxMessagesPerTask = 1,
                        CancellationToken = cancellationToken
                    });
        }

        private void ResetMoveQueue(CancellationToken cancellationToken)
        {
            if (_moveFileQueue is not null)
            {
                _logger.MoveQueueFaulted(_moveFileQueue.Completion.IsFaulted, _moveFileQueue.Completion.IsCanceled);
                _moveFileQueue.Complete();
            }

            _moveFileQueue = new ActionBlock<Payload>(
                    MoveActionHandler,
                    new ExecutionDataflowBlockOptions
                    {
                        MaxDegreeOfParallelism = _options.Value.Storage.PayloadProcessThreads,
                        MaxMessagesPerTask = 1,
                        CancellationToken = cancellationToken
                    });
        }

        private async Task NotificationHandler(Payload payload)
        {
            Guard.Against.Null(payload, nameof(payload));
<<<<<<< HEAD

            using var loggerScope = _logger.BeginScope(new LoggingDataDictionary<string, object> { { "Payload", payload.PayloadId }, { "CorrelationId", payload.CorrelationId } });
=======
>>>>>>> 340f181f

            try
            {
                await _payloadNotificationActionHandler.NotifyAsync(payload, _publishQueue!, _cancellationTokenSource.Token).ConfigureAwait(false);
            }
            catch (PostPayloadException ex)
            {
                HandlePostPayloadException(ex);
            }
            catch (Exception ex)
            {
                if (ex is PayloadNotifyException payloadMoveException &&
                    payloadMoveException.Reason == PayloadNotifyException.FailureReason.IncorrectState)
                {
                    _logger.FailedToMoveFilesInPayloadIncorrectState(payload.State, ex);
                }
                else
                {
                    _logger.FailedToMoveFilesInPayloadUknownError(ex);
                }
            }
        }

        private async Task MoveActionHandler(Payload payload)
        {
            Guard.Against.Null(payload, nameof(payload));
<<<<<<< HEAD

            using var loggerScope = _logger.BeginScope(new LoggingDataDictionary<string, object> { { "Payload", payload.PayloadId }, { "CorrelationId", payload.CorrelationId } });
=======
>>>>>>> 340f181f

            try
            {
                await _payloadMoveActionHandler.MoveFilesAsync(payload, _moveFileQueue!, _publishQueue!, _cancellationTokenSource.Token).ConfigureAwait(false);
            }
            catch (PostPayloadException ex)
            {
                HandlePostPayloadException(ex);
            }
            catch (Exception ex)
            {
                if (ex is PayloadNotifyException payloadMoveException &&
                    payloadMoveException.Reason == PayloadNotifyException.FailureReason.IncorrectState)
                {
                    _logger.FailedToMoveFilesInPayloadIncorrectState(payload.State, ex);
                }
                else
                {
                    _logger.FailedToMoveFilesInPayloadUknownError(ex);
                }
            }
        }

        private void HandlePostPayloadException(PostPayloadException ex)
        {
            Guard.Against.Null(ex, nameof(ex));

            if (ex.TargetQueue == Payload.PayloadState.Move)
            {
                ResetIfFaultedOrCancelled(_moveFileQueue!, ResetMoveQueue, CancellationToken.None);
                if (!_moveFileQueue!.Post(ex.Payload!))
                {
                    _logger.ErrorPostingJobToMovePayloadsQueue();
                }
            }
            else if (ex.TargetQueue == Payload.PayloadState.Notify)
            {
                ResetIfFaultedOrCancelled(_publishQueue!, ResetPublishQueue, CancellationToken.None);
                if (!_publishQueue!.Post(ex.Payload!))
                {
                    _logger.ErrorPostingJobToPublishPayloadsQueue();
                }
            }
        }

        private void BackgroundProcessing(CancellationToken cancellationToken)
        {
            _logger.ServiceRunning(ServiceName);

            while (!cancellationToken.IsCancellationRequested)
            {
                ResetIfFaultedOrCancelled(_moveFileQueue!, ResetMoveQueue, cancellationToken);
                ResetIfFaultedOrCancelled(_publishQueue!, ResetPublishQueue, cancellationToken);

                Payload? payload = null;
                try
                {
                    payload = _payloadAssembler.Dequeue(cancellationToken);
                    using var loggerScope = _logger.BeginScope(new LoggingDataDictionary<string, object> { { "Payload ID", payload.PayloadId }, { "CorrelationId", payload.CorrelationId } });

                    while (!_moveFileQueue!.Post(payload))
                    {
                        ResetIfFaultedOrCancelled(_moveFileQueue!, ResetMoveQueue, cancellationToken);
                    }
                    _logger.PayloadQueuedForProcessing(payload.PayloadId, ServiceName);
                }
                catch (OperationCanceledException ex)
                {
                    _logger.ServiceCancelledWithException(ServiceName, ex);
                }
                catch (InvalidOperationException ex)
                {
                    _logger.ServiceDisposed(ServiceName, ex);
                }
                catch (Exception ex)
                {
                    _logger.ErrorProcessingPayload(payload?.PayloadId, ex);
                }
            }
            Status = ServiceStatus.Cancelled;
            _logger.ServiceCancelled(ServiceName);
        }

        private static void ResetIfFaultedOrCancelled(ActionBlock<Payload> queue, Action<CancellationToken> resetFunction, CancellationToken cancellationToken)
        {
            Guard.Against.Null(queue, nameof(queue));
            Guard.Against.Null(resetFunction, nameof(resetFunction));

            if (queue.Completion.IsCanceledOrFaulted())
            {
                resetFunction(cancellationToken);
            }
        }

        private async Task RestoreFromDatabaseAsync(CancellationToken cancellationToken)
        {
            _logger.StartupRestoreFromDatabase();

            var scope = _serviceScopeFactory.CreateScope();
            var repository = scope.ServiceProvider.GetService<IPayloadRepository>() ?? throw new ServiceNotFoundException(nameof(IPayloadRepository));

            var payloads = await repository.GetPayloadsInStateAsync(cancellationToken, SupportedStates).ConfigureAwait(false);
            foreach (var payload in payloads)
            {
                if (payload.State == Payload.PayloadState.Move)
                {
                    if (!_moveFileQueue!.Post(payload))
                    {
                        _logger.ErrorPostingJobToMovePayloadsQueue();
                    }
                }
                else if (payload.State == Payload.PayloadState.Notify && !_publishQueue!.Post(payload))
                {
                    _logger.ErrorPostingJobToPublishPayloadsQueue();
                }
            }
            _logger.RestoredFromDatabase(payloads.Count);
        }

        public async Task StopAsync(CancellationToken cancellationToken)
        {
            _logger.ServiceStopping(ServiceName);
            _cancellationTokenSource.Cancel();
            _moveFileQueue!.Complete();
            _publishQueue!.Complete();
            Status = ServiceStatus.Stopped;

            _logger.ServiceStopPending(ServiceName);

            await Task.WhenAll(_moveFileQueue.Completion, _publishQueue.Completion).ConfigureAwait(false);
        }

        protected virtual void Dispose(bool disposing)
        {
            if (!_disposedValue)
            {
                if (disposing)
                {
                    _scope.Dispose();
                }

                _disposedValue = true;
            }
        }

        public void Dispose()
        {
            // Do not change this code. Put cleanup code in 'Dispose(bool disposing)' method
            Dispose(disposing: true);
            GC.SuppressFinalize(this);
        }
    }
}<|MERGE_RESOLUTION|>--- conflicted
+++ resolved
@@ -152,11 +152,6 @@
         private async Task NotificationHandler(Payload payload)
         {
             Guard.Against.Null(payload, nameof(payload));
-<<<<<<< HEAD
-
-            using var loggerScope = _logger.BeginScope(new LoggingDataDictionary<string, object> { { "Payload", payload.PayloadId }, { "CorrelationId", payload.CorrelationId } });
-=======
->>>>>>> 340f181f
 
             try
             {
@@ -183,11 +178,6 @@
         private async Task MoveActionHandler(Payload payload)
         {
             Guard.Against.Null(payload, nameof(payload));
-<<<<<<< HEAD
-
-            using var loggerScope = _logger.BeginScope(new LoggingDataDictionary<string, object> { { "Payload", payload.PayloadId }, { "CorrelationId", payload.CorrelationId } });
-=======
->>>>>>> 340f181f
 
             try
             {
