--- conflicted
+++ resolved
@@ -62,11 +62,7 @@
 
         public async Task NotifyAsync(Payload payload, ActionBlock<Payload> notificationQueue, CancellationToken cancellationToken = default)
         {
-<<<<<<< HEAD
             _logger.PayloadNotifyAsync(payload.PayloadId.ToString());
-=======
-            _logger.PayloadNotifyAsync(payload.PayloadId);
->>>>>>> a7df6ffa
             Guard.Against.Null(payload, nameof(payload));
             Guard.Against.Null(notificationQueue, nameof(notificationQueue));
 
