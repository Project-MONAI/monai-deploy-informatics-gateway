/*
 * Copyright 2021-2023 MONAI Consortium
 *
 * Licensed under the Apache License, Version 2.0 (the "License");
 * you may not use this file except in compliance with the License.
 * You may obtain a copy of the License at
 *
 * http://www.apache.org/licenses/LICENSE-2.0
 *
 * Unless required by applicable law or agreed to in writing, software
 * distributed under the License is distributed on an "AS IS" BASIS,
 * WITHOUT WARRANTIES OR CONDITIONS OF ANY KIND, either express or implied.
 * See the License for the specific language governing permissions and
 * limitations under the License.
 */

using System;
using System.Collections.Concurrent;
using System.Collections.Generic;
using System.Linq;
using System.Text.Json;
using System.Threading;
using System.Threading.Tasks;
using Ardalis.GuardClauses;
using DotNext.Threading;
using Microsoft.Extensions.DependencyInjection;
using Microsoft.Extensions.Logging;
using Monai.Deploy.InformaticsGateway.Api;
using Monai.Deploy.InformaticsGateway.Api.Storage;
using Monai.Deploy.InformaticsGateway.Database.Api.Repositories;
using Monai.Deploy.InformaticsGateway.Logging;
using Monai.Deploy.Messaging.Events;

#nullable enable

namespace Monai.Deploy.InformaticsGateway.Services.Connectors
{
    /// <summary>
    /// An in-memory queue for providing any files/DICOM instances received by the Informatics Gateway to
    /// other internal services.
    /// </summary>
    internal sealed partial class PayloadAssembler : IPayloadAssembler, IDisposable
    {
        internal const int DEFAULT_TIMEOUT = 5;
        private readonly ILogger<PayloadAssembler> _logger;
        private readonly IServiceScopeFactory _serviceScopeFactory;

        private readonly CancellationTokenSource _tokenSource;
        private readonly ConcurrentDictionary<string, AsyncLazy<Payload>> _payloads;
        private readonly Task _intializedTask;
        private readonly BlockingCollection<Payload> _workItems;
        private readonly System.Timers.Timer _timer;

        public PayloadAssembler(
            ILogger<PayloadAssembler> logger,
            IServiceScopeFactory serviceScopeFactory)
        {
            _logger = logger ?? throw new ArgumentNullException(nameof(logger));
            _serviceScopeFactory = serviceScopeFactory ?? throw new ArgumentNullException(nameof(serviceScopeFactory));

            _workItems = [];
            _tokenSource = new CancellationTokenSource();
            _payloads = new ConcurrentDictionary<string, AsyncLazy<Payload>>();

            _intializedTask = RemovePendingPayloads();

            _timer = new System.Timers.Timer(1000)
            {
                AutoReset = false,
            };
            _timer.Elapsed += OnTimedEvent;
            _timer.Enabled = true;
        }

        private async Task RemovePendingPayloads()
        {
            _logger.RemovingPendingPayloads();
            var scope = _serviceScopeFactory.CreateScope();
            var repository = scope.ServiceProvider.GetRequiredService<IPayloadRepository>();

            var removed = await repository.RemovePendingPayloadsAsync().ConfigureAwait(false);

            _logger.TotalNumberOfPayloadsRemoved(removed);
        }

        /// <summary>
        /// Queues a new instance of <see cref="FileStorageMetadata"/> to the bucket with default timeout of 5 seconds.
        /// </summary>
        /// <param name="bucket">Name of the bucket where the file would be added to</param>
        /// <param name="file">Instance to be queued</param>
        /// <param name="dataOrigin">The service that triggered this queue request</param>
        public async Task<Guid> Queue(string bucket, FileStorageMetadata file, DataOrigin dataOrigin) => await Queue(bucket, file, dataOrigin, DEFAULT_TIMEOUT).ConfigureAwait(false);

        /// <summary>
        /// Queues a new instance of <see cref="FileStorageMetadata"/>.
        /// </summary>
        /// <param name="bucket">Name of the bucket where the file would be added to</param>
        /// <param name="file">Instance to be queued</param>
        /// <param name="dataOrigin">The service that triggered this queue request</param>
        /// <param name="timeout">Number of seconds the bucket shall wait before sending the payload to be processed. Note: timeout cannot be modified once the bucket is created.</param>
        public async Task<Guid> Queue(string bucket, FileStorageMetadata file, DataOrigin dataOrigin, uint timeout) => await Queue(bucket, file, dataOrigin, timeout, CancellationToken.None).ConfigureAwait(false);
        /// <summary>
        /// Queues a new instance of <see cref="FileStorageMetadata"/>.
        /// </summary>
        /// <param name="bucket">Name of the bucket where the file would be added to</param>
        /// <param name="file">Instance to be queued</param>
        /// <param name="dataOrigin">The service that triggered this queue request</param>
        /// <param name="timeout">Number of seconds the bucket shall wait before sending the payload to be processed. Note: timeout cannot be modified once the bucket is created.</param>
        /// <param name="cancellationToken">Cancellation token.</param>
        public async Task<Guid> Queue(string bucket, FileStorageMetadata file, DataOrigin dataOrigin, uint timeout, CancellationToken cancellationToken)
        {
            Guard.Against.Null(file, nameof(file));

            await _intializedTask.ConfigureAwait(false);

            using var _ = _logger.BeginScope(new LoggingDataDictionary<string, object>() { { "CorrelationId", file.CorrelationId } });

            var payload = await CreateOrGetPayload(bucket, file.CorrelationId, file.WorkflowInstanceId, file.TaskId, dataOrigin, timeout, file.PayloadId, cancellationToken).ConfigureAwait(false);
            payload.Add(file);
            _logger.FileAddedToBucket(payload.Key, payload.Count, file.PayloadId ?? "null");
            return payload.PayloadId;
        }

        /// <summary>
        /// Dequeued a payload if available; otherwise, the call is blocked until an instance is available
        /// or when cancellation token is set.
        /// </summary>
        /// <param name="cancellationToken">Instance of cancellation token</param>
        /// <returns>Instance of Payload</returns>
        public Payload Dequeue(CancellationToken cancellationToken)
        {
            return _workItems.Take(cancellationToken);
        }

        private async void OnTimedEvent(Object? source, System.Timers.ElapsedEventArgs e)
        {
            try
            {
                await _intializedTask.ConfigureAwait(false);

                _timer.Enabled = false;
                if (!_payloads.IsEmpty)
                {
                    _logger.BucketsActive(_payloads.Count);
                }
                foreach (var key in _payloads.Keys)
                {
<<<<<<< HEAD
                    var payload = await _payloads[key].Task.ConfigureAwait(false);






                    _logger.LogTrace($"Payload = correlationId {payload.CorrelationId} obj: {JsonSerializer.Serialize(payload)}");








=======
                    var payload = await _payloads[key].WithCancellation(_tokenSource.Token);
>>>>>>> 79c3e53c
                    using var loggerScope = _logger.BeginScope(new LoggingDataDictionary<string, object> { { "CorrelationId", payload.CorrelationId } });

                    _logger.BucketElapsedTime(key, payload.Timeout, payload.ElapsedTime().TotalSeconds, payload.Files.Count, payload.FilesUploaded, payload.FilesFailedToUpload);

                    // Wait for timer window closes before sending payload for processing
                    if (payload.HasTimedOut)
                    {
                        if (payload.IsUploadCompleted())
                        {
                            _logger.ReceievedAPayload(payload.Elapsed.TotalSeconds, payload.Files.Count, payload.FilesFailedToUpload);
                            if (_payloads.TryRemove(key, out _))
                            {
                                await QueueBucketForNotification(key, payload).ConfigureAwait(false);
                            }
                            else
                            {
                                _logger.BucketRemoveError(key);
                            }
                        }
                        else if (payload.IsUploadCompletedWithFailures())
                        {
                            _payloads.TryRemove(key, out _);
                            _logger.PayloadRemovedWithFailureUploads(key, payload.Count, payload.Files.Count(p => p.IsUploadFailed));
                        }
                    }
                }
            }
            catch (KeyNotFoundException ex)
            {
                _logger.BucketNotFound(ex);
            }
            catch (Exception ex)
            {
                _logger.ErrorProcessingBuckets(ex);
            }
            finally
            {
                _timer.Enabled = true;
            }
        }

        private async Task QueueBucketForNotification(string key, Payload payload)
        {
            try
            {
                payload.State = Payload.PayloadState.Move;
                var scope = _serviceScopeFactory.CreateScope();
                var repository = scope.ServiceProvider.GetRequiredService<IPayloadRepository>();
                await repository.UpdateAsync(payload).ConfigureAwait(false);
                _logger.PayloadSaved(payload.PayloadId);
                _workItems.Add(payload);
                _logger.BucketReady(key, payload.Count);
            }
            catch (Exception ex)
            {
                if (_payloads.TryAdd(key, new AsyncLazy<Payload>(payload)))
                {
                    _logger.BucketError(key, payload.PayloadId, ex);
                }
                else
                {
                    throw;
                }
            }
        }

        private async Task<Payload> CreateOrGetPayload(string key, string correlationId, string? workflowInstanceId, string? taskId, Messaging.Events.DataOrigin dataOrigin, uint timeout, string? destinationFolder = null, CancellationToken cancellationToken = default)
        {
<<<<<<< HEAD
            return await _payloads.GetOrAdd(key, x => new AsyncLazy<Payload>(async () =>
            {


                var scope = _serviceScopeFactory.CreateScope();
                var repository = scope.ServiceProvider.GetRequiredService<IPayloadRepository>();
                var newPayload = new Payload(key, correlationId, workflowInstanceId, taskId, dataOrigin, timeout, null, destinationFolder);
                await repository.AddAsync(newPayload).ConfigureAwait(false);

                _logger.LogTrace($"CreateOrGetPayload = correlationId {correlationId} obj: {JsonSerializer.Serialize(newPayload)}");


                _logger.BucketCreated(key, timeout);
                return newPayload;
            }));
=======
            var payload = _payloads.GetOrAdd(key, x => new AsyncLazy<Payload>((cancellationToken) => PayloadFactory(key, correlationId, workflowInstanceId, taskId, dataOrigin, timeout, destinationFolder, cancellationToken)));
            return await payload.WithCancellation(cancellationToken).ConfigureAwait(false);
        }

        private async Task<Payload> PayloadFactory(string key, string correlationId, string? workflowInstanceId, string? taskId, Messaging.Events.DataOrigin dataOrigin, uint timeout, string? destinationFolder, CancellationToken cancellationToken)
        {
            var scope = _serviceScopeFactory.CreateScope();
            var repository = scope.ServiceProvider.GetRequiredService<IPayloadRepository>();
            var newPayload = new Payload(key, correlationId, workflowInstanceId, taskId, dataOrigin, timeout, null, destinationFolder);
            await repository.AddAsync(newPayload, cancellationToken).ConfigureAwait(false);
            _logger.BucketCreated(key, timeout);
            return newPayload;
>>>>>>> 79c3e53c
        }

        public void Dispose()
        {
            _tokenSource.Cancel();
            _payloads.Clear();
            _timer.Stop();
        }
    }
}<|MERGE_RESOLUTION|>--- conflicted
+++ resolved
@@ -18,7 +18,6 @@
 using System.Collections.Concurrent;
 using System.Collections.Generic;
 using System.Linq;
-using System.Text.Json;
 using System.Threading;
 using System.Threading.Tasks;
 using Ardalis.GuardClauses;
@@ -145,26 +144,7 @@
                 }
                 foreach (var key in _payloads.Keys)
                 {
-<<<<<<< HEAD
-                    var payload = await _payloads[key].Task.ConfigureAwait(false);
-
-
-
-
-
-
-                    _logger.LogTrace($"Payload = correlationId {payload.CorrelationId} obj: {JsonSerializer.Serialize(payload)}");
-
-
-
-
-
-
-
-
-=======
-                    var payload = await _payloads[key].WithCancellation(_tokenSource.Token);
->>>>>>> 79c3e53c
+                    var payload = await _payloads[key].WithCancellation(_tokenSource.Token).ConfigureAwait(false);
                     using var loggerScope = _logger.BeginScope(new LoggingDataDictionary<string, object> { { "CorrelationId", payload.CorrelationId } });
 
                     _logger.BucketElapsedTime(key, payload.Timeout, payload.ElapsedTime().TotalSeconds, payload.Files.Count, payload.FilesUploaded, payload.FilesFailedToUpload);
@@ -233,23 +213,6 @@
 
         private async Task<Payload> CreateOrGetPayload(string key, string correlationId, string? workflowInstanceId, string? taskId, Messaging.Events.DataOrigin dataOrigin, uint timeout, string? destinationFolder = null, CancellationToken cancellationToken = default)
         {
-<<<<<<< HEAD
-            return await _payloads.GetOrAdd(key, x => new AsyncLazy<Payload>(async () =>
-            {
-
-
-                var scope = _serviceScopeFactory.CreateScope();
-                var repository = scope.ServiceProvider.GetRequiredService<IPayloadRepository>();
-                var newPayload = new Payload(key, correlationId, workflowInstanceId, taskId, dataOrigin, timeout, null, destinationFolder);
-                await repository.AddAsync(newPayload).ConfigureAwait(false);
-
-                _logger.LogTrace($"CreateOrGetPayload = correlationId {correlationId} obj: {JsonSerializer.Serialize(newPayload)}");
-
-
-                _logger.BucketCreated(key, timeout);
-                return newPayload;
-            }));
-=======
             var payload = _payloads.GetOrAdd(key, x => new AsyncLazy<Payload>((cancellationToken) => PayloadFactory(key, correlationId, workflowInstanceId, taskId, dataOrigin, timeout, destinationFolder, cancellationToken)));
             return await payload.WithCancellation(cancellationToken).ConfigureAwait(false);
         }
@@ -262,7 +225,6 @@
             await repository.AddAsync(newPayload, cancellationToken).ConfigureAwait(false);
             _logger.BucketCreated(key, timeout);
             return newPayload;
->>>>>>> 79c3e53c
         }
 
         public void Dispose()
