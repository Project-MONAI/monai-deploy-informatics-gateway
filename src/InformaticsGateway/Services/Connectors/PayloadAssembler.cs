/*
 * Copyright 2021-2023 MONAI Consortium
 *
 * Licensed under the Apache License, Version 2.0 (the "License");
 * you may not use this file except in compliance with the License.
 * You may obtain a copy of the License at
 *
 * http://www.apache.org/licenses/LICENSE-2.0
 *
 * Unless required by applicable law or agreed to in writing, software
 * distributed under the License is distributed on an "AS IS" BASIS,
 * WITHOUT WARRANTIES OR CONDITIONS OF ANY KIND, either express or implied.
 * See the License for the specific language governing permissions and
 * limitations under the License.
 */

using System;
using System.Collections.Concurrent;
using System.Collections.Generic;
using System.Linq;
using System.Threading;
using System.Threading.Tasks;
using Ardalis.GuardClauses;
using DotNext.Threading;
using Microsoft.Extensions.DependencyInjection;
using Microsoft.Extensions.Logging;
using Monai.Deploy.InformaticsGateway.Api;
using Monai.Deploy.InformaticsGateway.Api.Rest;
using Monai.Deploy.InformaticsGateway.Api.Storage;
using Monai.Deploy.InformaticsGateway.Database.Api.Repositories;
using Monai.Deploy.InformaticsGateway.Logging;
using Monai.Deploy.InformaticsGateway.Services.Common;
using Monai.Deploy.Messaging.Events;

#nullable enable

namespace Monai.Deploy.InformaticsGateway.Services.Connectors
{
    /// <summary>
    /// An in-memory queue for providing any files/DICOM instances received by the Informatics Gateway to
    /// other internal services.
    /// </summary>
    internal sealed partial class PayloadAssembler : IPayloadAssembler, IDisposable, IMonaiService
    {
        internal const int DEFAULT_TIMEOUT = 5;
        private readonly ILogger<PayloadAssembler> _logger;
        private readonly IServiceScopeFactory _serviceScopeFactory;

        private readonly CancellationTokenSource _tokenSource;
        private readonly ConcurrentDictionary<string, AsyncLazy<Payload>> _payloads;
        private readonly Task _intializedTask;
        private readonly BlockingCollection<Payload> _workItems;
        private readonly System.Timers.Timer _timer;

        public PayloadAssembler(
            ILogger<PayloadAssembler> logger,
            IServiceScopeFactory serviceScopeFactory)
        {
            _logger = logger ?? throw new ArgumentNullException(nameof(logger));
            _serviceScopeFactory = serviceScopeFactory ?? throw new ArgumentNullException(nameof(serviceScopeFactory));
            var scope = _serviceScopeFactory.CreateScope();
            var repository = scope.ServiceProvider.GetRequiredService<IPayloadRepository>(); // done here to ensure connection on startup

            _workItems = [];
            _tokenSource = new CancellationTokenSource();
            _payloads = new ConcurrentDictionary<string, AsyncLazy<Payload>>();

            _intializedTask = RemovePendingPayloads();

            _timer = new System.Timers.Timer(1000)
            {
                AutoReset = false,
            };
            _timer.Elapsed += OnTimedEvent;
            _timer.Enabled = true;

            Status = ServiceStatus.Running;
        }

        public string ServiceName { get => nameof(PayloadAssembler); }

        public ServiceStatus Status { get; set; } = ServiceStatus.Unknown;

        private async Task RemovePendingPayloads()
        {
            _logger.RemovingPendingPayloads();
            var scope = _serviceScopeFactory.CreateScope();
            var repository = scope.ServiceProvider.GetRequiredService<IPayloadRepository>();

            var removed = await repository.RemovePendingPayloadsAsync().ConfigureAwait(false);

            _logger.TotalNumberOfPayloadsRemoved(removed);
        }

        /// <summary>
        /// Queues a new instance of <see cref="FileStorageMetadata"/> to the bucket with default timeout of 5 seconds.
        /// </summary>
        /// <param name="bucket">Name of the bucket where the file would be added to</param>
        /// <param name="file">Instance to be queued</param>
        /// <param name="dataOrigin">The service that triggered this queue request</param>
        public async Task<Guid> Queue(string bucket, FileStorageMetadata file, DataOrigin dataOrigin) => await Queue(bucket, file, dataOrigin, DEFAULT_TIMEOUT).ConfigureAwait(false);

        /// <summary>
        /// Queues a new instance of <see cref="FileStorageMetadata"/>.
        /// </summary>
        /// <param name="bucket">Name of the bucket where the file would be added to</param>
        /// <param name="file">Instance to be queued</param>
        /// <param name="dataOrigin">The service that triggered this queue request</param>
        /// <param name="timeout">Number of seconds the bucket shall wait before sending the payload to be processed. Note: timeout cannot be modified once the bucket is created.</param>
        public async Task<Guid> Queue(string bucket, FileStorageMetadata file, DataOrigin dataOrigin, uint timeout) => await Queue(bucket, file, dataOrigin, timeout, CancellationToken.None).ConfigureAwait(false);
        /// <summary>
        /// Queues a new instance of <see cref="FileStorageMetadata"/>.
        /// </summary>
        /// <param name="bucket">Name of the bucket where the file would be added to</param>
        /// <param name="file">Instance to be queued</param>
        /// <param name="dataOrigin">The service that triggered this queue request</param>
        /// <param name="timeout">Number of seconds the bucket shall wait before sending the payload to be processed. Note: timeout cannot be modified once the bucket is created.</param>
        /// <param name="cancellationToken">Cancellation token.</param>
        public async Task<Guid> Queue(string bucket, FileStorageMetadata file, DataOrigin dataOrigin, uint timeout, CancellationToken cancellationToken)
        {
            Guard.Against.Null(file, nameof(file));

            await _intializedTask.ConfigureAwait(false);

            using var _ = _logger.BeginScope(new LoggingDataDictionary<string, object>() { { "CorrelationId", file.CorrelationId } });

            var payload = await CreateOrGetPayload(bucket, file.CorrelationId, file.WorkflowInstanceId, file.TaskId, dataOrigin, timeout, cancellationToken).ConfigureAwait(false);
            payload.Add(file);
            _logger.FileAddedToBucket(payload.Key, payload.Count, file.PayloadId ?? "null");
            return payload.PayloadId;
        }

        /// <summary>
        /// Dequeued a payload if available; otherwise, the call is blocked until an instance is available
        /// or when cancellation token is set.
        /// </summary>
        /// <param name="cancellationToken">Instance of cancellation token</param>
        /// <returns>Instance of Payload</returns>
        public Payload Dequeue(CancellationToken cancellationToken)
        {
            return _workItems.Take(cancellationToken);
        }

        private async void OnTimedEvent(Object? source, System.Timers.ElapsedEventArgs e)
        {
            try
            {
                await _intializedTask.ConfigureAwait(false);

                _timer.Enabled = false;
                if (!_payloads.IsEmpty)
                {
                    _logger.BucketsActive(_payloads.Count);
                }
                foreach (var key in _payloads.Keys)
                {
                    var payload = await _payloads[key].WithCancellation(_tokenSource.Token).ConfigureAwait(false);
                    using var loggerScope = _logger.BeginScope(new LoggingDataDictionary<string, object> { { "CorrelationId", payload.CorrelationId } });

                    _logger.BucketElapsedTime(key, payload.Timeout, payload.ElapsedTime().TotalSeconds, payload.Files.Count, payload.FilesUploaded, payload.FilesFailedToUpload);

                    // Wait for timer window closes before sending payload for processing
                    if (payload.HasTimedOut)
                    {
                        if (payload.IsUploadCompleted())
                        {
                            _logger.ReceievedAPayload(payload.Elapsed.TotalSeconds, payload.Files.Count, payload.FilesFailedToUpload);
                            if (_payloads.TryRemove(key, out _))
                            {
                                await QueueBucketForNotification(key, payload).ConfigureAwait(false);
                            }
                            else
                            {
                                _logger.BucketRemoveError(key);
                            }
                        }
                        else if (payload.IsUploadCompletedWithFailures())
                        {
                            _payloads.TryRemove(key, out _);
                            _logger.PayloadRemovedWithFailureUploads(key, payload.Count, payload.Files.Count(p => p.IsUploadFailed));
                        }
                    }
                }
            }
            catch (KeyNotFoundException ex)
            {
                _logger.BucketNotFound(ex);
            }
            catch (Exception ex)
            {
                _logger.ErrorProcessingBuckets(ex);
            }
            finally
            {
                _timer.Enabled = true;
            }
        }

        private async Task QueueBucketForNotification(string key, Payload payload)
        {
            try
            {
                payload.State = Payload.PayloadState.Move;
                var scope = _serviceScopeFactory.CreateScope();
                var repository = scope.ServiceProvider.GetRequiredService<IPayloadRepository>();


                await repository.UpdateAsync(payload).ConfigureAwait(false);
                _logger.PayloadSaved(payload.PayloadId);
                _workItems.Add(payload);
                _logger.BucketReady(key, payload.Count);
            }
            catch (Exception ex)
            {
                if (_payloads.TryAdd(key, new AsyncLazy<Payload>(payload)))
                {
                    _logger.BucketError(key, payload.PayloadId, ex);
                }
                else
                {
                    throw;
                }
            }
        }

        private async Task<Payload> CreateOrGetPayload(string key, string correlationId, string? workflowInstanceId, string? taskId, Messaging.Events.DataOrigin dataOrigin, uint timeout, CancellationToken cancellationToken = default)
        {
            var payload = _payloads.GetOrAdd(key, x => new AsyncLazy<Payload>((cancellationToken) => PayloadFactory(key, correlationId, workflowInstanceId, taskId, dataOrigin, timeout, cancellationToken)));
            return await payload.WithCancellation(cancellationToken).ConfigureAwait(false);
        }

        private async Task<Payload> PayloadFactory(string key, string correlationId, string? workflowInstanceId, string? taskId, Messaging.Events.DataOrigin dataOrigin, uint timeout, CancellationToken cancellationToken)
        {
<<<<<<< HEAD
            var newPayload = new Payload(key, correlationId, workflowInstanceId, taskId, dataOrigin, timeout, null);
            var scope = _serviceScopeFactory.CreateScope();
            var repository = scope.ServiceProvider.GetRequiredService<IPayloadRepository>();


=======
            var scope = _serviceScopeFactory.CreateScope();
            var repository = scope.ServiceProvider.GetRequiredService<IPayloadRepository>();
            var newPayload = new Payload(key, correlationId, workflowInstanceId, taskId, dataOrigin, timeout, null);
>>>>>>> dd2c6485
            await repository.AddAsync(newPayload, cancellationToken).ConfigureAwait(false);
            _logger.BucketCreated(key, timeout);
            return newPayload;
        }

        public void Dispose()
        {
            _tokenSource.Cancel();
            _payloads.Clear();
            _timer.Stop();
            Status = ServiceStatus.Stopped;
        }
    }
}<|MERGE_RESOLUTION|>--- conflicted
+++ resolved
@@ -231,17 +231,11 @@
 
         private async Task<Payload> PayloadFactory(string key, string correlationId, string? workflowInstanceId, string? taskId, Messaging.Events.DataOrigin dataOrigin, uint timeout, CancellationToken cancellationToken)
         {
-<<<<<<< HEAD
             var newPayload = new Payload(key, correlationId, workflowInstanceId, taskId, dataOrigin, timeout, null);
             var scope = _serviceScopeFactory.CreateScope();
             var repository = scope.ServiceProvider.GetRequiredService<IPayloadRepository>();
 
 
-=======
-            var scope = _serviceScopeFactory.CreateScope();
-            var repository = scope.ServiceProvider.GetRequiredService<IPayloadRepository>();
-            var newPayload = new Payload(key, correlationId, workflowInstanceId, taskId, dataOrigin, timeout, null);
->>>>>>> dd2c6485
             await repository.AddAsync(newPayload, cancellationToken).ConfigureAwait(false);
             _logger.BucketCreated(key, timeout);
             return newPayload;
