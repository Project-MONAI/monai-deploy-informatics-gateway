--- conflicted
+++ resolved
@@ -31,10 +31,6 @@
 using Monai.Deploy.InformaticsGateway.Configuration;
 using Monai.Deploy.InformaticsGateway.Database.Api.Repositories;
 using Monai.Deploy.InformaticsGateway.Logging;
-<<<<<<< HEAD
-using Monai.Deploy.Storage.API;
-=======
->>>>>>> 340f181f
 
 namespace Monai.Deploy.InformaticsGateway.Services.Connectors
 {
@@ -68,11 +64,8 @@
             Guard.Against.Null(payload, nameof(payload));
             Guard.Against.Null(moveQueue, nameof(moveQueue));
             Guard.Against.Null(notificationQueue, nameof(notificationQueue));
-<<<<<<< HEAD
-=======
 
             using var loggerScope = _logger.BeginScope(new LoggingDataDictionary<string, object> { { "Payload", payload.PayloadId }, { "CorrelationId", payload.CorrelationId } });
->>>>>>> 340f181f
 
             if (payload.State != Payload.PayloadState.Move)
             {
