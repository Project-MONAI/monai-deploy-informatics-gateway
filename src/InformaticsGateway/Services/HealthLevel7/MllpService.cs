--- conflicted
+++ resolved
@@ -78,11 +78,7 @@
 
         public MllpService(IServiceScopeFactory serviceScopeFactory, IOptions<InformaticsGatewayConfiguration> configuration)
         {
-<<<<<<< HEAD
             ArgumentNullException.ThrowIfNull(serviceScopeFactory, nameof(serviceScopeFactory));
-=======
-            ArgumentNullException.ThrowIfNull(nameof(serviceScopeFactory));
->>>>>>> eb841e43
 
             _configuration = configuration ?? throw new ArgumentNullException(nameof(configuration));
 
@@ -193,11 +189,7 @@
                         await _inputHL7DataPlugInEngine.ExecutePlugInsAsync(message, hl7Filemetadata, configItem).ConfigureAwait(false);
                         newMessage = await _mIIpExtract.ExtractInfo(hl7Filemetadata, message, configItem).ConfigureAwait(false);
 
-<<<<<<< HEAD
                         _logger.HL7MessageAfterPluginProcessing(newMessage.HL7Message, hl7Filemetadata.CorrelationId);
-=======
-                        _logger.LogTrace(message: $"HL7 message after plug-in processing: {newMessage.HL7Message} correlationId: {hl7Filemetadata.CorrelationId}");
->>>>>>> eb841e43
                     }
                     _logger.Hl7MessageReceieved(newMessage.HL7Message);
                     await hl7Filemetadata.SetDataStream(newMessage.HL7Message, _configuration.Value.Storage.TemporaryDataStorage, _fileSystem, _configuration.Value.Storage.LocalTemporaryStoragePath).ConfigureAwait(false);
