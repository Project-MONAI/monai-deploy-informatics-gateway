/*
 * Copyright 2022 MONAI Consortium
 *
 * Licensed under the Apache License, Version 2.0 (the "License");
 * you may not use this file except in compliance with the License.
 * You may obtain a copy of the License at
 *
 * http://www.apache.org/licenses/LICENSE-2.0
 *
 * Unless required by applicable law or agreed to in writing, software
 * distributed under the License is distributed on an "AS IS" BASIS,
 * WITHOUT WARRANTIES OR CONDITIONS OF ANY KIND, either express or implied.
 * See the License for the specific language governing permissions and
 * limitations under the License.
 */

using System;
using System.Threading.Tasks;
using System.Web;
using FellowOakDicom;
using Microsoft.AspNetCore.Http;
using Microsoft.AspNetCore.Mvc;
using Microsoft.Extensions.DependencyInjection;
using Microsoft.Extensions.Logging;
using Monai.Deploy.InformaticsGateway.Api;
using Monai.Deploy.InformaticsGateway.Common;
using Monai.Deploy.InformaticsGateway.Logging;
using Monai.Deploy.InformaticsGateway.Services.DicomWeb;
using Monai.Deploy.InformaticsGateway.Services.Storage;

namespace Monai.Deploy.InformaticsGateway.Services.Http.DicomWeb
{
    [ApiController]
    [Route("dicomweb")]
    public class StowController : ControllerBase
    {
        private readonly IStowService _stowService;
        private readonly ILogger<StowController> _logger;
        private readonly IStorageInfoProvider _storageInfoProvider;

        public StowController(IServiceScopeFactory serviceScopeFactory)
        {
            if (serviceScopeFactory is null)
            {
                throw new ArgumentNullException(nameof(serviceScopeFactory));
            }
            var scope = serviceScopeFactory.CreateScope();

            _stowService = scope.ServiceProvider.GetService<IStowService>() ?? throw new ServiceNotFoundException(nameof(IStowService));
            _logger = scope.ServiceProvider.GetService<ILogger<StowController>>() ?? throw new ServiceNotFoundException(nameof(ILogger<StowController>));
            _storageInfoProvider = scope.ServiceProvider.GetService<IStorageInfoProvider>() ?? throw new ServiceNotFoundException(nameof(IStorageInfoProvider));
        }

        [HttpPost("studies")]
        [HttpPost("vae/{aet}/studies")]
        [HttpPost("{workflowName}/studies")]
        [HttpPost("vae/{aet}/{workflowName}/studies")]
        [Consumes(ContentTypes.ApplicationDicom, ContentTypes.MultipartRelated)]
        [Produces(ContentTypes.ApplicationDicomJson)]
        [ProducesResponseType(typeof(DicomDataset), StatusCodes.Status200OK)]
        [ProducesResponseType(typeof(DicomDataset), StatusCodes.Status202Accepted)]
        [ProducesResponseType(StatusCodes.Status204NoContent)]
        [ProducesResponseType(typeof(ProblemDetails), StatusCodes.Status400BadRequest)]
        [ProducesResponseType(typeof(DicomDataset), StatusCodes.Status409Conflict)]
        [ProducesResponseType(typeof(string), StatusCodes.Status415UnsupportedMediaType)]
        [ProducesResponseType(typeof(ProblemDetails), StatusCodes.Status500InternalServerError)]
        [ProducesResponseType(typeof(ProblemDetails), StatusCodes.Status507InsufficientStorage)]
<<<<<<< HEAD
        public async Task<IActionResult> StoreInstances(string aet = "", string workflowName = "")
=======
        public async Task<IActionResult> StoreInstances(string? aet = "", string? workflowName = "")
>>>>>>> 340f181f
        {
            return await StoreInstances(string.Empty, aet, workflowName).ConfigureAwait(false);
        }

        [HttpPost("studies/{studyInstanceUId}")]
        [HttpPost("vae/{aet}/studies/{studyInstanceUId}")]
        [HttpPost("{workflowName}/studies/{studyInstanceUid}")]
        [HttpPost("vae/{aet}/{workflowName}/studies/{studyInstanceUid}")]
        [Consumes(ContentTypes.ApplicationDicom, ContentTypes.MultipartRelated)]
        [Produces(ContentTypes.ApplicationDicomJson)]
        [ProducesResponseType(typeof(DicomDataset), StatusCodes.Status200OK)]
        [ProducesResponseType(typeof(DicomDataset), StatusCodes.Status202Accepted)]
        [ProducesResponseType(StatusCodes.Status204NoContent)]
        [ProducesResponseType(typeof(ProblemDetails), StatusCodes.Status400BadRequest)]
        [ProducesResponseType(typeof(DicomDataset), StatusCodes.Status409Conflict)]
        [ProducesResponseType(typeof(string), StatusCodes.Status415UnsupportedMediaType)]
        [ProducesResponseType(typeof(ProblemDetails), StatusCodes.Status500InternalServerError)]
        [ProducesResponseType(typeof(ProblemDetails), StatusCodes.Status507InsufficientStorage)]
<<<<<<< HEAD
        public async Task<IActionResult> StoreInstancesToStudy(string studyInstanceUid, string aet = "", string workflowName = "")
=======
        public async Task<IActionResult> StoreInstancesToStudy(string? studyInstanceUid, string? aet = "", string? workflowName = "")
>>>>>>> 340f181f
        {
            return await StoreInstances(studyInstanceUid, aet, workflowName).ConfigureAwait(false);
        }

<<<<<<< HEAD
        private async Task<IActionResult> StoreInstances(string studyInstanceUid, string aet, string workflowName)
=======
        private async Task<IActionResult> StoreInstances(string? studyInstanceUid, string? aet, string? workflowName)
>>>>>>> 340f181f
        {
            var correlationId = Guid.NewGuid().ToString();
            using var logger = _logger.BeginScope(new LoggingDataDictionary<string, object> { { "CorrelationId", correlationId }, { "StudyInstanceUID", studyInstanceUid ?? string.Empty }, { "Workflow", workflowName ?? string.Empty } });

            if (!_storageInfoProvider.HasSpaceAvailableToStore)
            {
                return StatusCode(
                    StatusCodes.Status507InsufficientStorage,
                    Problem(title: $"Insufficient Storage", statusCode: StatusCodes.Status507InsufficientStorage));
            }

            try
            {
                var result = await _stowService.StoreAsync(Request, studyInstanceUid, aet, workflowName, correlationId, HttpContext.RequestAborted).ConfigureAwait(false);

                return StatusCode(result.StatusCode, result.Data);
            }
            catch (DicomValidationException ex)
            {
                _logger.ErrorDicomWebStowInvalidStudyInstanceUid(studyInstanceUid?.Replace(Environment.NewLine, ""), ex);
                return StatusCode(
                    StatusCodes.Status400BadRequest,
                    Problem(title: $"Invalid StudyInstanceUID provided '{studyInstanceUid}'.", statusCode: StatusCodes.Status400BadRequest, detail: ex.Message));
            }
            catch (ApplicationEntityNotFoundException ex)
            {
                _logger.ErrorDicomWebStowUnknownVirtualApplicationEntity(HttpUtility.HtmlEncode(aet), ex);
                return StatusCode(
                    StatusCodes.Status400BadRequest,
                    Problem(title: $"Invalid virtual application entity '{aet}'.", statusCode: StatusCodes.Status400BadRequest, detail: ex.Message));
            }
            catch (Exception ex)
            {
                _logger.ErrorDicomWebStow(studyInstanceUid?.Replace(Environment.NewLine, ""), workflowName?.Replace(Environment.NewLine, ""), ex);
                return StatusCode(
                    StatusCodes.Status500InternalServerError,
                    Problem(title: "Error.", statusCode: (int)System.Net.HttpStatusCode.InternalServerError, detail: ex.Message));
            }
        }
    }
}<|MERGE_RESOLUTION|>--- conflicted
+++ resolved
@@ -65,11 +65,7 @@
         [ProducesResponseType(typeof(string), StatusCodes.Status415UnsupportedMediaType)]
         [ProducesResponseType(typeof(ProblemDetails), StatusCodes.Status500InternalServerError)]
         [ProducesResponseType(typeof(ProblemDetails), StatusCodes.Status507InsufficientStorage)]
-<<<<<<< HEAD
-        public async Task<IActionResult> StoreInstances(string aet = "", string workflowName = "")
-=======
         public async Task<IActionResult> StoreInstances(string? aet = "", string? workflowName = "")
->>>>>>> 340f181f
         {
             return await StoreInstances(string.Empty, aet, workflowName).ConfigureAwait(false);
         }
@@ -88,20 +84,12 @@
         [ProducesResponseType(typeof(string), StatusCodes.Status415UnsupportedMediaType)]
         [ProducesResponseType(typeof(ProblemDetails), StatusCodes.Status500InternalServerError)]
         [ProducesResponseType(typeof(ProblemDetails), StatusCodes.Status507InsufficientStorage)]
-<<<<<<< HEAD
-        public async Task<IActionResult> StoreInstancesToStudy(string studyInstanceUid, string aet = "", string workflowName = "")
-=======
         public async Task<IActionResult> StoreInstancesToStudy(string? studyInstanceUid, string? aet = "", string? workflowName = "")
->>>>>>> 340f181f
         {
             return await StoreInstances(studyInstanceUid, aet, workflowName).ConfigureAwait(false);
         }
 
-<<<<<<< HEAD
-        private async Task<IActionResult> StoreInstances(string studyInstanceUid, string aet, string workflowName)
-=======
         private async Task<IActionResult> StoreInstances(string? studyInstanceUid, string? aet, string? workflowName)
->>>>>>> 340f181f
         {
             var correlationId = Guid.NewGuid().ToString();
             using var logger = _logger.BeginScope(new LoggingDataDictionary<string, object> { { "CorrelationId", correlationId }, { "StudyInstanceUID", studyInstanceUid ?? string.Empty }, { "Workflow", workflowName ?? string.Empty } });
