/*
 * Copyright 2021-2022 MONAI Consortium
 * Copyright 2019-2021 NVIDIA Corporation
 *
 * Licensed under the Apache License, Version 2.0 (the "License");
 * you may not use this file except in compliance with the License.
 * You may obtain a copy of the License at
 *
 * http://www.apache.org/licenses/LICENSE-2.0
 *
 * Unless required by applicable law or agreed to in writing, software
 * distributed under the License is distributed on an "AS IS" BASIS,
 * WITHOUT WARRANTIES OR CONDITIONS OF ANY KIND, either express or implied.
 * See the License for the specific language governing permissions and
 * limitations under the License.
 */

using System;
using System.Threading;
using System.Threading.Tasks;
using Ardalis.GuardClauses;
using FellowOakDicom;
using FellowOakDicom.Network;
using Microsoft.Extensions.DependencyInjection;
using Microsoft.Extensions.Hosting;
using Microsoft.Extensions.Logging;
using Microsoft.Extensions.Options;
using Monai.Deploy.InformaticsGateway.Api.Rest;
using Monai.Deploy.InformaticsGateway.Configuration;
using Monai.Deploy.InformaticsGateway.Logging;
using Monai.Deploy.InformaticsGateway.Services.Common;

using FoDicomNetwork = FellowOakDicom.Network;

namespace Monai.Deploy.InformaticsGateway.Services.Scp
{
    internal sealed class ScpService : IHostedService, IDisposable, IMonaiService
    {
#pragma warning disable S2223 // Non-constant static fields should not be visible
        public static int ActiveConnections = 0;
#pragma warning restore S2223 // Non-constant static fields should not be visible

        private readonly IServiceScope _serviceScope;
        private readonly IApplicationEntityManager _associationDataProvider;
        private readonly ILogger<ScpService> _logger;
        private readonly ILogger<ScpServiceInternal> _scpServiceInternalLogger;
        private readonly IHostApplicationLifetime _appLifetime;
        private readonly IOptions<InformaticsGatewayConfiguration> _configuration;
        private FoDicomNetwork.IDicomServer? _server;
        public ServiceStatus Status { get; set; } = ServiceStatus.Unknown;
        public string ServiceName => "DICOM SCP Service";

        public ScpService(IServiceScopeFactory serviceScopeFactory,
                                IApplicationEntityManager applicationEntityManager,
                                IHostApplicationLifetime appLifetime,
                                IOptions<InformaticsGatewayConfiguration> configuration)
        {
            Guard.Against.Null(serviceScopeFactory, nameof(serviceScopeFactory));
            Guard.Against.Null(applicationEntityManager, nameof(applicationEntityManager));
            Guard.Against.Null(appLifetime, nameof(appLifetime));
            Guard.Against.Null(configuration, nameof(configuration));

            _serviceScope = serviceScopeFactory.CreateScope();
            _associationDataProvider = applicationEntityManager;

            var logginFactory = _serviceScope.ServiceProvider.GetService<ILoggerFactory>();

<<<<<<< HEAD
            _logger = logginFactory.CreateLogger<ScpService>();
            _scpServiceInternalLogger = logginFactory.CreateLogger<ScpServiceInternal>();
=======
            _logger = logginFactory!.CreateLogger<ScpService>();
            _scpServiceInternalLogger = logginFactory!.CreateLogger<ScpServiceInternal>();
>>>>>>> 340f181f
            _appLifetime = appLifetime;
            _configuration = configuration;
            _ = DicomDictionary.Default;
        }

        public void Dispose()
        {
            _serviceScope.Dispose();
            _server?.Dispose();
            GC.SuppressFinalize(this);
        }

        public Task StartAsync(CancellationToken cancellationToken)
        {
            _logger.ScpServiceLoading(_configuration.Value.Dicom.Scp.Port);

            try
            {
                _logger.ServiceStarting(ServiceName);
                _server = DicomServerFactory.Create<ScpServiceInternal>(
                    NetworkManager.IPv4Any,
                    _configuration.Value.Dicom.Scp.Port,
                    logger: _scpServiceInternalLogger,
                    userState: _associationDataProvider);

                _server.Options.IgnoreUnsupportedTransferSyntaxChange = true;
                _server.Options.LogDimseDatasets = _configuration.Value.Dicom.Scp.LogDimseDatasets;
                _server.Options.MaxClientsAllowed = _configuration.Value.Dicom.Scp.MaximumNumberOfAssociations;

                if (_server.Exception != null)
                {
                    _logger.ScpListenerInitializationFailure();
                    throw _server.Exception;
                }

                Status = ServiceStatus.Running;
                _logger.ScpListeningOnPort(_configuration.Value.Dicom.Scp.Port);
            }
            catch (System.Exception ex)
            {
                Status = ServiceStatus.Cancelled;
                _logger.ServiceFailedToStart(ServiceName, ex);
                _appLifetime.StopApplication();
            }
            return Task.CompletedTask;
        }

        public Task StopAsync(CancellationToken cancellationToken)
        {
            _logger.ServiceStopping(ServiceName);
            _server?.Stop();
            _server?.Dispose();
            Status = ServiceStatus.Stopped;
            return Task.CompletedTask;
        }
    }
}<|MERGE_RESOLUTION|>--- conflicted
+++ resolved
@@ -65,13 +65,8 @@
 
             var logginFactory = _serviceScope.ServiceProvider.GetService<ILoggerFactory>();
 
-<<<<<<< HEAD
-            _logger = logginFactory.CreateLogger<ScpService>();
-            _scpServiceInternalLogger = logginFactory.CreateLogger<ScpServiceInternal>();
-=======
             _logger = logginFactory!.CreateLogger<ScpService>();
             _scpServiceInternalLogger = logginFactory!.CreateLogger<ScpServiceInternal>();
->>>>>>> 340f181f
             _appLifetime = appLifetime;
             _configuration = configuration;
             _ = DicomDictionary.Default;
