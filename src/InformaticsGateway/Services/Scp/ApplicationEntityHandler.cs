/*
 * Copyright 2021-2023 MONAI Consortium
 *
 * Licensed under the Apache License, Version 2.0 (the "License");
 * you may not use this file except in compliance with the License.
 * You may obtain a copy of the License at
 *
 * http://www.apache.org/licenses/LICENSE-2.0
 *
 * Unless required by applicable law or agreed to in writing, software
 * distributed under the License is distributed on an "AS IS" BASIS,
 * WITHOUT WARRANTIES OR CONDITIONS OF ANY KIND, either express or implied.
 * See the License for the specific language governing permissions and
 * limitations under the License.
 */

using System;
using System.IO.Abstractions;
using System.Linq;
using System.Threading.Tasks;
using Ardalis.GuardClauses;
using FellowOakDicom.Network;
using Microsoft.Extensions.DependencyInjection;
using Microsoft.Extensions.Logging;
using Microsoft.Extensions.Options;
using Monai.Deploy.InformaticsGateway.Api;
using Monai.Deploy.InformaticsGateway.Api.PlugIns;
using Monai.Deploy.InformaticsGateway.Api.Storage;
using Monai.Deploy.InformaticsGateway.Common;
using Monai.Deploy.InformaticsGateway.Configuration;
using Monai.Deploy.InformaticsGateway.Logging;
using Monai.Deploy.InformaticsGateway.Services.Connectors;
using Monai.Deploy.InformaticsGateway.Services.Storage;
using Monai.Deploy.Messaging.Events;

namespace Monai.Deploy.InformaticsGateway.Services.Scp
{
    internal class ApplicationEntityHandler : IDisposable, IApplicationEntityHandler
    {
        private readonly object _lock = new();
        private readonly ILogger<ApplicationEntityHandler> _logger;
        private readonly IOptions<InformaticsGatewayConfiguration> _options;

        private readonly IServiceScope _serviceScope;
        private readonly IPayloadAssembler _payloadAssembler;
        private readonly IObjectUploadQueue _uploadQueue;
        private readonly IFileSystem _fileSystem;
        private readonly IInputDataPlugInEngine _pluginEngine;
<<<<<<< HEAD
        private MonaiApplicationEntity _configuration;
=======
        private MonaiApplicationEntity? _configuration;
>>>>>>> 340f181f
        private DicomJsonOptions _dicomJsonOptions;
        private bool _validateDicomValueOnJsonSerialization;
        private bool _disposedValue;

        public ApplicationEntityHandler(
            IServiceScopeFactory serviceScopeFactory,
            ILogger<ApplicationEntityHandler> logger,
            IOptions<InformaticsGatewayConfiguration> options)
        {
            Guard.Against.Null(serviceScopeFactory, nameof(serviceScopeFactory));
            _logger = logger ?? throw new ArgumentNullException(nameof(logger));
            _options = options ?? throw new ArgumentNullException(nameof(options));

            _serviceScope = serviceScopeFactory.CreateScope();
            _payloadAssembler = _serviceScope.ServiceProvider.GetService<IPayloadAssembler>() ?? throw new ServiceNotFoundException(nameof(IPayloadAssembler));
            _uploadQueue = _serviceScope.ServiceProvider.GetService<IObjectUploadQueue>() ?? throw new ServiceNotFoundException(nameof(IObjectUploadQueue));
            _fileSystem = _serviceScope.ServiceProvider.GetService<IFileSystem>() ?? throw new ServiceNotFoundException(nameof(IFileSystem));
            _pluginEngine = _serviceScope.ServiceProvider.GetService<IInputDataPlugInEngine>() ?? throw new ServiceNotFoundException(nameof(IInputDataPlugInEngine));
        }

        public void Configure(MonaiApplicationEntity monaiApplicationEntity, DicomJsonOptions dicomJsonOptions, bool validateDicomValuesOnJsonSerialization)
        {
            Guard.Against.Null(monaiApplicationEntity, nameof(monaiApplicationEntity));

            if (_configuration is not null &&
                (_configuration.Name != monaiApplicationEntity.Name ||
                 _configuration.AeTitle != monaiApplicationEntity.AeTitle))
            {
                throw new InvalidOperationException("Cannot update existing Application Entity Handler with different AE Title");
            }

            lock (_lock)
            {
                _configuration = monaiApplicationEntity;
                _dicomJsonOptions = dicomJsonOptions;
                _validateDicomValueOnJsonSerialization = validateDicomValuesOnJsonSerialization;
                _pluginEngine.Configure(_configuration.PlugInAssemblies);
            }
        }

        public async Task<string> HandleInstanceAsync(DicomCStoreRequest request, string calledAeTitle, string callingAeTitle, Guid associationId, StudySerieSopUids uids)
        {
            if (_configuration is null)
            {
                throw new NotSupportedException("Must call Configure(...) first.");
            }

            Guard.Against.Null(request, nameof(request));
            Guard.Against.NullOrWhiteSpace(calledAeTitle, nameof(calledAeTitle));
            Guard.Against.NullOrWhiteSpace(callingAeTitle, nameof(callingAeTitle));
            Guard.Against.Null(associationId, nameof(associationId));
            Guard.Against.Null(uids, nameof(uids));

            if (!AcceptsSopClass(uids.SopClassUid))
            {
                _logger.InstanceIgnoredWIthMatchingSopClassUid(request.SOPClassUID.UID);
                return null;
            }

            var dicomInfo = new DicomFileStorageMetadata(associationId.ToString(), uids.Identifier, uids.StudyInstanceUid, uids.SeriesInstanceUid, uids.SopInstanceUid, DataService.DIMSE, callingAeTitle, calledAeTitle);

            if (_configuration.Workflows.Any())
            {
                dicomInfo.SetWorkflows(_configuration.Workflows.ToArray());
            }

            var result = await _pluginEngine.ExecutePlugInsAsync(request.File, dicomInfo).ConfigureAwait(false);

<<<<<<< HEAD
            dicomInfo = result.Item2 as DicomFileStorageMetadata;
=======
            dicomInfo = (result.Item2 as DicomFileStorageMetadata)!;
>>>>>>> 340f181f
            var dicomFile = result.Item1;
            await dicomInfo.SetDataStreams(dicomFile, dicomFile.ToJson(_dicomJsonOptions, _validateDicomValueOnJsonSerialization), _options.Value.Storage.TemporaryDataStorage, _fileSystem, _options.Value.Storage.LocalTemporaryStoragePath).ConfigureAwait(false);

            var dicomTag = FellowOakDicom.DicomTag.Parse(_configuration.Grouping);
            _logger.QueueInstanceUsingDicomTag(dicomTag);
            var key = dicomFile.Dataset.GetSingleValue<string>(dicomTag);

<<<<<<< HEAD
            var payloadid = await _payloadAssembler.Queue(key, dicomInfo, new DataOrigin { DataService = DataService.DIMSE, Source = callingAeTitle, Destination = calledAeTitle }, _configuration.Timeout).ConfigureAwait(false);
            dicomInfo.PayloadId = payloadid.ToString();
=======
            var payloadId = await _payloadAssembler.Queue(key, dicomInfo, new DataOrigin { DataService = DataService.DIMSE, Source = callingAeTitle, Destination = calledAeTitle }, _configuration.Timeout).ConfigureAwait(false);
            dicomInfo.PayloadId = payloadId.ToString();
>>>>>>> 340f181f
            _uploadQueue.Queue(dicomInfo);

            return dicomInfo.PayloadId;
        }

        private bool AcceptsSopClass(string sopClassUid)
        {
            Guard.Against.NullOrWhiteSpace(sopClassUid, nameof(sopClassUid));

            if (_configuration!.IgnoredSopClasses.Any())
            {
                return !_configuration.IgnoredSopClasses.Contains(sopClassUid);
            }

            if (_configuration.AllowedSopClasses.Any())
            {
                return _configuration.AllowedSopClasses.Contains(sopClassUid);
            }

            return true; // always accept if non of the allowed/ignored list were defined.
        }

        protected virtual void Dispose(bool disposing)
        {
            if (!_disposedValue)
            {
                if (disposing)
                {
                    _serviceScope.Dispose();
                }

                _disposedValue = true;
            }
        }

        public void Dispose()
        {
            // Do not change this code. Put cleanup code in 'Dispose(bool disposing)' method
            Dispose(disposing: true);
            GC.SuppressFinalize(this);
        }
    }
}<|MERGE_RESOLUTION|>--- conflicted
+++ resolved
@@ -46,11 +46,7 @@
         private readonly IObjectUploadQueue _uploadQueue;
         private readonly IFileSystem _fileSystem;
         private readonly IInputDataPlugInEngine _pluginEngine;
-<<<<<<< HEAD
-        private MonaiApplicationEntity _configuration;
-=======
         private MonaiApplicationEntity? _configuration;
->>>>>>> 340f181f
         private DicomJsonOptions _dicomJsonOptions;
         private bool _validateDicomValueOnJsonSerialization;
         private bool _disposedValue;
@@ -119,11 +115,7 @@
 
             var result = await _pluginEngine.ExecutePlugInsAsync(request.File, dicomInfo).ConfigureAwait(false);
 
-<<<<<<< HEAD
-            dicomInfo = result.Item2 as DicomFileStorageMetadata;
-=======
             dicomInfo = (result.Item2 as DicomFileStorageMetadata)!;
->>>>>>> 340f181f
             var dicomFile = result.Item1;
             await dicomInfo.SetDataStreams(dicomFile, dicomFile.ToJson(_dicomJsonOptions, _validateDicomValueOnJsonSerialization), _options.Value.Storage.TemporaryDataStorage, _fileSystem, _options.Value.Storage.LocalTemporaryStoragePath).ConfigureAwait(false);
 
@@ -131,13 +123,8 @@
             _logger.QueueInstanceUsingDicomTag(dicomTag);
             var key = dicomFile.Dataset.GetSingleValue<string>(dicomTag);
 
-<<<<<<< HEAD
-            var payloadid = await _payloadAssembler.Queue(key, dicomInfo, new DataOrigin { DataService = DataService.DIMSE, Source = callingAeTitle, Destination = calledAeTitle }, _configuration.Timeout).ConfigureAwait(false);
-            dicomInfo.PayloadId = payloadid.ToString();
-=======
             var payloadId = await _payloadAssembler.Queue(key, dicomInfo, new DataOrigin { DataService = DataService.DIMSE, Source = callingAeTitle, Destination = calledAeTitle }, _configuration.Timeout).ConfigureAwait(false);
             dicomInfo.PayloadId = payloadId.ToString();
->>>>>>> 340f181f
             _uploadQueue.Queue(dicomInfo);
 
             return dicomInfo.PayloadId;
