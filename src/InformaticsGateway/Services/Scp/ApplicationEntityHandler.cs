/*
 * Copyright 2021-2023 MONAI Consortium
 *
 * Licensed under the Apache License, Version 2.0 (the "License");
 * you may not use this file except in compliance with the License.
 * You may obtain a copy of the License at
 *
 * http://www.apache.org/licenses/LICENSE-2.0
 *
 * Unless required by applicable law or agreed to in writing, software
 * distributed under the License is distributed on an "AS IS" BASIS,
 * WITHOUT WARRANTIES OR CONDITIONS OF ANY KIND, either express or implied.
 * See the License for the specific language governing permissions and
 * limitations under the License.
 */

using System;
using System.IO.Abstractions;
using System.Linq;
using System.Threading.Tasks;
using Ardalis.GuardClauses;
using FellowOakDicom;
using FellowOakDicom.Network;
using Microsoft.Extensions.DependencyInjection;
using Microsoft.Extensions.Logging;
using Microsoft.Extensions.Options;
using Monai.Deploy.InformaticsGateway.Api.Models;
using Monai.Deploy.InformaticsGateway.Api.PlugIns;
using Monai.Deploy.InformaticsGateway.Api.Storage;
using Monai.Deploy.InformaticsGateway.Common;
using Monai.Deploy.InformaticsGateway.Configuration;
using Monai.Deploy.InformaticsGateway.Database.Api.Repositories;
using Monai.Deploy.InformaticsGateway.Logging;
using Monai.Deploy.InformaticsGateway.Services.Common;
using Monai.Deploy.InformaticsGateway.Services.Connectors;
using Monai.Deploy.InformaticsGateway.Services.Storage;
using Monai.Deploy.Messaging.Common;
using Monai.Deploy.Messaging.Events;

namespace Monai.Deploy.InformaticsGateway.Services.Scp
{
    internal class ApplicationEntityHandler : IDisposable, IApplicationEntityHandler
    {
        private readonly object _lock = new();
        private readonly ILogger<ApplicationEntityHandler> _logger;
        private readonly IOptions<InformaticsGatewayConfiguration> _options;

        private readonly IServiceScope _serviceScope;
        private readonly IPayloadAssembler _payloadAssembler;
        private readonly IObjectUploadQueue _uploadQueue;
        private readonly IFileSystem _fileSystem;
        private readonly IInputDataPlugInEngine _pluginEngine;
        private readonly IExternalAppDetailsRepository _externalAppDetailsRepository;
        private MonaiApplicationEntity? _configuration;
        private DicomJsonOptions _dicomJsonOptions;
        private bool _validateDicomValueOnJsonSerialization;
        private bool _disposedValue;

        public ApplicationEntityHandler(
            IServiceScopeFactory serviceScopeFactory,
            ILogger<ApplicationEntityHandler> logger,
            IOptions<InformaticsGatewayConfiguration> options,
            IExternalAppDetailsRepository externalAppDetailsRepository)
        {
            Guard.Against.Null(serviceScopeFactory, nameof(serviceScopeFactory));
            _logger = logger ?? throw new ArgumentNullException(nameof(logger));
            _options = options ?? throw new ArgumentNullException(nameof(options));

            _serviceScope = serviceScopeFactory.CreateScope();
            _payloadAssembler = _serviceScope.ServiceProvider.GetService<IPayloadAssembler>() ?? throw new ServiceNotFoundException(nameof(IPayloadAssembler));
            _uploadQueue = _serviceScope.ServiceProvider.GetService<IObjectUploadQueue>() ?? throw new ServiceNotFoundException(nameof(IObjectUploadQueue));
            _fileSystem = _serviceScope.ServiceProvider.GetService<IFileSystem>() ?? throw new ServiceNotFoundException(nameof(IFileSystem));
            _pluginEngine = _serviceScope.ServiceProvider.GetService<IInputDataPlugInEngine>() ?? throw new ServiceNotFoundException(nameof(IInputDataPlugInEngine));
            _externalAppDetailsRepository = externalAppDetailsRepository ?? throw new ServiceNotFoundException(nameof(externalAppDetailsRepository));
        }

        public void Configure(MonaiApplicationEntity monaiApplicationEntity, DicomJsonOptions dicomJsonOptions, bool validateDicomValuesOnJsonSerialization)
        {
            Guard.Against.Null(monaiApplicationEntity, nameof(monaiApplicationEntity));

            if (_configuration is not null &&
                (_configuration.Name != monaiApplicationEntity.Name ||
                 _configuration.AeTitle != monaiApplicationEntity.AeTitle))
            {
                throw new InvalidOperationException("Cannot update existing Application Entity Handler with different AE Title");
            }

            lock (_lock)
            {
                _configuration = monaiApplicationEntity;
                _dicomJsonOptions = dicomJsonOptions;
                _validateDicomValueOnJsonSerialization = validateDicomValuesOnJsonSerialization;
                _pluginEngine.Configure(_configuration.PlugInAssemblies);
            }
        }

        public async Task<string> HandleInstanceAsync(DicomCStoreRequest request, string calledAeTitle, string callingAeTitle, Guid associationId, StudySerieSopUids uids, ScpInputTypeEnum type)
        {
            if (_configuration is null)
            {
                throw new NotSupportedException("Must call Configure(...) first.");
            }

            Guard.Against.Null(request, nameof(request));
            Guard.Against.NullOrWhiteSpace(calledAeTitle, nameof(calledAeTitle));
            Guard.Against.NullOrWhiteSpace(callingAeTitle, nameof(callingAeTitle));
            Guard.Against.Null(associationId, nameof(associationId));
            Guard.Against.Null(uids, nameof(uids));

            if (!AcceptsSopClass(uids.SopClassUid))
            {
                _logger.InstanceIgnoredWIthMatchingSopClassUid(request.SOPClassUID.UID);
                return string.Empty;
            }
            ExternalAppDetails? storedDetails = null;



            var dicomInfo = new DicomFileStorageMetadata(
                associationId.ToString(),
                uids.Identifier,
                uids.StudyInstanceUid,
                uids.SeriesInstanceUid,
                uids.SopInstanceUid,
                DataService.DIMSE,
                callingAeTitle,
                calledAeTitle);



            if (_configuration.Workflows.Any())
            {
                dicomInfo.SetWorkflows(_configuration.Workflows.ToArray());
            }
            if (request.File.Dataset.Contains(DicomTag.Modality))
            {
                var modality = request.File.Dataset.GetSingleValue<string>(DicomTag.Modality);

                if (ArtifactTypes.Validate(modality) && Enum.TryParse(modality, out ArtifactType parsedArtifactType))
                {
                    dicomInfo.DataOrigin.ArtifactType = parsedArtifactType;
                }
            }

            var result = await _pluginEngine.ExecutePlugInsAsync(request.File, dicomInfo).ConfigureAwait(false);

            using var scope = _logger.BeginScope(new Api.LoggingDataDictionary<string, object>() { { "CorrelationId", dicomInfo.CorrelationId } });
<<<<<<< HEAD


            if (type == ScpInputTypeEnum.ExternalAppReturn)
            {
                var uid = request.Dataset.GetSingleValue<string>(DicomTag.StudyInstanceUID);
                storedDetails = await _externalAppDetailsRepository
                    .GetByStudyIdOutboundAsync(uid, new System.Threading.CancellationToken())
                    .ConfigureAwait(false);
                if (storedDetails is null)
                {
                    _logger.FailedToFindStoredExtAppDetails(uid);
                }
                RetrieveExternalAppDetails(storedDetails, dicomInfo);
                dicomInfo.SetupGivenFilePaths(storedDetails?.DestinationFolder);
                request.Dataset.AddOrUpdate(DicomTag.StudyInstanceUID, storedDetails?.StudyInstanceUid);
                request.Dataset.AddOrUpdate(DicomTag.PatientID, storedDetails?.PatientId);
            }

=======
>>>>>>> a7df6ffa

            dicomInfo = (result.Item2 as DicomFileStorageMetadata)!;
            var dicomFile = result.Item1;
            await dicomInfo.SetDataStreams(dicomFile, dicomFile.ToJson(_dicomJsonOptions, _validateDicomValueOnJsonSerialization), _options.Value.Storage.TemporaryDataStorage, _fileSystem, _options.Value.Storage.LocalTemporaryStoragePath).ConfigureAwait(false);

            var dicomTag = FellowOakDicom.DicomTag.Parse(_configuration.Grouping);
            _logger.QueueInstanceUsingDicomTag(dicomTag);
            var key = dicomFile.Dataset.GetSingleValue<string>(dicomTag);

            var payloadId = await _payloadAssembler.Queue(key, dicomInfo, dicomInfo.DataOrigin, _configuration.Timeout).ConfigureAwait(false);
            dicomInfo.PayloadId = payloadId.ToString();
            _uploadQueue.Queue(dicomInfo);

            return dicomInfo.PayloadId;
        }

        private void RetrieveExternalAppDetails(ExternalAppDetails? storedDetails, DicomFileStorageMetadata dicomInfo)
        {
            if (storedDetails is null)
            {
                return;
            }
            dicomInfo.ChangeCorrelationId(_logger, storedDetails.CorrelationId);
            dicomInfo.WorkflowInstanceId = storedDetails.WorkflowInstanceId;
            dicomInfo.TaskId = storedDetails.ExportTaskID;
            dicomInfo.SetStudyInstanceUid(storedDetails.StudyInstanceUid);
            //dicomInfo.DestinationFolderNeil = storedDetails.DestinationFolder!;
        }

        private bool AcceptsSopClass(string sopClassUid)
        {
            Guard.Against.NullOrWhiteSpace(sopClassUid, nameof(sopClassUid));

            if (_configuration!.IgnoredSopClasses.Any())
            {
                return !_configuration.IgnoredSopClasses.Contains(sopClassUid);
            }

            if (_configuration.AllowedSopClasses.Any())
            {
                return _configuration.AllowedSopClasses.Contains(sopClassUid);
            }

            return true; // always accept if non of the allowed/ignored list were defined.
        }

        protected virtual void Dispose(bool disposing)
        {
            if (!_disposedValue)
            {
                if (disposing)
                {
                    _serviceScope.Dispose();
                }

                _disposedValue = true;
            }
        }

        public void Dispose()
        {
            // Do not change this code. Put cleanup code in 'Dispose(bool disposing)' method
            Dispose(disposing: true);
            GC.SuppressFinalize(this);
        }
    }
}<|MERGE_RESOLUTION|>--- conflicted
+++ resolved
@@ -142,10 +142,15 @@
                 }
             }
 
+                if (ArtifactTypes.Validate(modality) && Enum.TryParse(modality, out ArtifactType parsedArtifactType))
+                {
+                    dicomInfo.DataOrigin.ArtifactType = parsedArtifactType;
+                }
+            }
+
             var result = await _pluginEngine.ExecutePlugInsAsync(request.File, dicomInfo).ConfigureAwait(false);
 
             using var scope = _logger.BeginScope(new Api.LoggingDataDictionary<string, object>() { { "CorrelationId", dicomInfo.CorrelationId } });
-<<<<<<< HEAD
 
 
             if (type == ScpInputTypeEnum.ExternalAppReturn)
@@ -164,8 +169,6 @@
                 request.Dataset.AddOrUpdate(DicomTag.PatientID, storedDetails?.PatientId);
             }
 
-=======
->>>>>>> a7df6ffa
 
             dicomInfo = (result.Item2 as DicomFileStorageMetadata)!;
             var dicomFile = result.Item1;
