--- conflicted
+++ resolved
@@ -22,10 +22,6 @@
 {
     internal interface IStowService
     {
-<<<<<<< HEAD
-        Task<StowResult> StoreAsync(HttpRequest request, string studyInstanceUid, string aet, string workflowName, string correlationId, CancellationToken cancellationToken);
-=======
         Task<StowResult> StoreAsync(HttpRequest request, string? studyInstanceUid, string? aet, string? workflowName, string correlationId, CancellationToken cancellationToken);
->>>>>>> 340f181f
     }
 }