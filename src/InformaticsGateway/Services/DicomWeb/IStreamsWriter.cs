/*
 * Copyright 2022-2023 MONAI Consortium
 *
 * Licensed under the Apache License, Version 2.0 (the "License");
 * you may not use this file except in compliance with the License.
 * You may obtain a copy of the License at
 *
 * http://www.apache.org/licenses/LICENSE-2.0
 *
 * Unless required by applicable law or agreed to in writing, software
 * distributed under the License is distributed on an "AS IS" BASIS,
 * WITHOUT WARRANTIES OR CONDITIONS OF ANY KIND, either express or implied.
 * See the License for the specific language governing permissions and
 * limitations under the License.
 */

using System;
using System.Collections.Generic;
using System.IO;
using System.IO.Abstractions;
using System.Linq;
using System.Threading;
using System.Threading.Tasks;
using Ardalis.GuardClauses;
using FellowOakDicom;
using FellowOakDicom.Network;
using Microsoft.AspNetCore.Http;
using Microsoft.Extensions.DependencyInjection;
using Microsoft.Extensions.Logging;
using Microsoft.Extensions.Options;
using Monai.Deploy.InformaticsGateway.Api;
using Monai.Deploy.InformaticsGateway.Api.PlugIns;
using Monai.Deploy.InformaticsGateway.Api.Storage;
using Monai.Deploy.InformaticsGateway.Common;
using Monai.Deploy.InformaticsGateway.Configuration;
using Monai.Deploy.InformaticsGateway.Logging;
using Monai.Deploy.InformaticsGateway.Services.Connectors;
using Monai.Deploy.InformaticsGateway.Services.Storage;
using Monai.Deploy.Messaging.Events;

namespace Monai.Deploy.InformaticsGateway.Services.DicomWeb
{
    internal interface IStreamsWriter
    {
<<<<<<< HEAD
        Task<StowResult> Save(IList<Stream> streams, string studyInstanceUid, VirtualApplicationEntity? virtualApplicationEntity, string workflowName, string correlationId, string dataSource, CancellationToken cancellationToken = default);
=======
        Task<StowResult> Save(IList<Stream> streams, string? studyInstanceUid, VirtualApplicationEntity? virtualApplicationEntity, string? workflowName, string correlationId, string dataSource, CancellationToken cancellationToken = default);
>>>>>>> 340f181f
    }

    internal class StreamsWriter : IStreamsWriter
    {
        private readonly ILogger<StreamsWriter> _logger;
        private readonly IFileSystem _fileSystem;
        private readonly IServiceScopeFactory _serviceScopeFactory;
        private readonly IObjectUploadQueue _uploadQueue;
        private readonly IDicomToolkit _dicomToolkit;
        private readonly IPayloadAssembler _payloadAssembler;
        private readonly IOptions<InformaticsGatewayConfiguration> _configuration;
        private readonly DicomDataset _resultDicomDataset;
        private int _failureCount;

        public StreamsWriter(
            IServiceScopeFactory serviceScopeFactory,
            IObjectUploadQueue fileStore,
            IDicomToolkit dicomToolkit,
            IPayloadAssembler payloadAssembler,
            IOptions<InformaticsGatewayConfiguration> configuration,
            ILogger<StreamsWriter> logger,
            IFileSystem fileSystem)
        {
            _serviceScopeFactory = serviceScopeFactory ?? throw new ArgumentNullException(nameof(serviceScopeFactory));
            _uploadQueue = fileStore ?? throw new ArgumentNullException(nameof(fileStore));
            _dicomToolkit = dicomToolkit ?? throw new ArgumentNullException(nameof(dicomToolkit));
            _payloadAssembler = payloadAssembler ?? throw new ArgumentNullException(nameof(payloadAssembler));
            _configuration = configuration ?? throw new ArgumentNullException(nameof(configuration));
            _logger = logger ?? throw new ArgumentNullException(nameof(logger));
            _fileSystem = fileSystem ?? throw new ArgumentNullException(nameof(fileSystem));
            _resultDicomDataset = new DicomDataset();
            _failureCount = 0;
        }

<<<<<<< HEAD
        public async Task<StowResult> Save(IList<Stream> streams, string studyInstanceUid, VirtualApplicationEntity? virtualApplicationEntity, string workflowName, string correlationId, string dataSource, CancellationToken cancellationToken = default)
=======
        public async Task<StowResult> Save(IList<Stream> streams, string? studyInstanceUid, VirtualApplicationEntity? virtualApplicationEntity, string? workflowName, string correlationId, string dataSource, CancellationToken cancellationToken = default)
>>>>>>> 340f181f
        {
            if (streams.IsNullOrEmpty())
            {
                return new StowResult { StatusCode = StatusCodes.Status204NoContent };
            }

            Guard.Against.NullOrWhiteSpace(correlationId, nameof(correlationId));
            Guard.Against.NullOrWhiteSpace(dataSource, nameof(dataSource));

            var inputDataPlugInEngine = _serviceScopeFactory.CreateScope().ServiceProvider.GetService<IInputDataPlugInEngine>();
<<<<<<< HEAD
            string[] workflows = null;

            if (virtualApplicationEntity is not null)
            {
                inputDataPlugInEngine.Configure(virtualApplicationEntity.PlugInAssemblies);
=======
            string[]? workflows = null;

            if (virtualApplicationEntity is not null)
            {
                inputDataPlugInEngine!.Configure(virtualApplicationEntity.PlugInAssemblies);
>>>>>>> 340f181f
                workflows = virtualApplicationEntity.Workflows.ToArray();
            }
            else
            {
<<<<<<< HEAD
                inputDataPlugInEngine.Configure(_configuration.Value.DicomWeb.PlugInAssemblies);
=======
                inputDataPlugInEngine!.Configure(_configuration.Value.DicomWeb.PlugInAssemblies);
>>>>>>> 340f181f
            }

            // If a workflow is specified, it will overwrite ones specified in a virtual AE.
            if (!string.IsNullOrWhiteSpace(workflowName))
            {
                workflows = new[] { workflowName };
            }
            else if (virtualApplicationEntity?.Workflows.Any() ?? false)
            {
                workflows = virtualApplicationEntity.Workflows.ToArray();
            }

            foreach (var stream in streams)
            {
                try
                {
                    if (stream.Length == 0)
                    {
                        _failureCount++;
                        _logger.ZeroLengthDicomWebStowStream();
                        continue;
                    }
<<<<<<< HEAD
                    await SaveInstance(stream, studyInstanceUid, inputDataPlugInEngine, correlationId, dataSource, virtualApplicationEntity?.Name ?? "default", cancellationToken, workflows).ConfigureAwait(false);
=======
                    await SaveInstance(stream, studyInstanceUid, inputDataPlugInEngine, correlationId, dataSource, virtualApplicationEntity?.Name ?? "default", workflows).ConfigureAwait(false);
>>>>>>> 340f181f
                }
                catch (Exception ex)
                {
                    _logger.FailedToSaveInstance(ex);
                    AddFailure(DicomStatus.ProcessingFailure, null);
                }
            }

            return new StowResult
            {
                StatusCode = GetStatusCode(streams.Count),
                Data = _resultDicomDataset
            };
        }

        private int GetStatusCode(int instancesReceived)
        {
            if (_failureCount == 0)
            {
                return StatusCodes.Status200OK;
            }
            else if (_failureCount == instancesReceived)
            {
                return StatusCodes.Status409Conflict;
            }
            else
            {
                return StatusCodes.Status202Accepted;
            }
        }

<<<<<<< HEAD
        private async Task SaveInstance(Stream stream, string studyInstanceUid, IInputDataPlugInEngine inputDataPlugInEngine, string correlationId, string dataSource, string endpointName, CancellationToken cancellationToken = default, params string[] workflows)
=======
        private async Task SaveInstance(Stream stream, string? studyInstanceUid, IInputDataPlugInEngine inputDataPlugInEngine, string correlationId, string dataSource, string endpointName, params string[]? workflows)
>>>>>>> 340f181f
        {
            Guard.Against.Null(stream, nameof(stream));
            Guard.Against.NullOrWhiteSpace(correlationId, nameof(correlationId));
            Guard.Against.NullOrWhiteSpace(dataSource, nameof(dataSource));

            stream.Seek(0, SeekOrigin.Begin);
            DicomFile dicomFile;
            try
            {
                dicomFile = await _dicomToolkit.OpenAsync(stream, FileReadOption.ReadAll).ConfigureAwait(false);
            }
            catch (Exception ex)
            {
                _logger.FailedToOpenStream(ex);
                AddFailure(DicomStatus.StorageCannotUnderstand, null);
                return;
            }

            var uids = _dicomToolkit.GetStudySeriesSopInstanceUids(dicomFile);
            using var logger = _logger.BeginScope(new LoggingDataDictionary<string, object>
            {
                { "StudyInstanceUID", uids.StudyInstanceUid},
                { "SeriesInstanceUID", uids.SeriesInstanceUid},
                { "SOPInstanceUID", uids.SopInstanceUid}
            });

            if (!string.IsNullOrWhiteSpace(studyInstanceUid) && !studyInstanceUid.Equals(uids.StudyInstanceUid, StringComparison.OrdinalIgnoreCase))
            {
                AddFailure(DicomStatus.StorageDataSetDoesNotMatchSOPClassWarning, uids);
                return;
            }

            var dicomInfo = new DicomFileStorageMetadata(correlationId, uids.Identifier, uids.StudyInstanceUid, uids.SeriesInstanceUid, uids.SopInstanceUid, Messaging.Events.DataService.DicomWeb, dataSource, endpointName);

            if (!workflows.IsNullOrEmpty())
            {
<<<<<<< HEAD
                dicomInfo.SetWorkflows(workflows);
=======
                dicomInfo.SetWorkflows(workflows!);
>>>>>>> 340f181f
            }

            var result = await inputDataPlugInEngine.ExecutePlugInsAsync(dicomFile, dicomInfo).ConfigureAwait(false);
            dicomFile = result.Item1;
            dicomInfo = result.Item2 as DicomFileStorageMetadata;

            // for DICOMweb, use correlation ID as the grouping key
<<<<<<< HEAD
            var payloadId = await _payloadAssembler.Queue(correlationId, dicomInfo, new DataOrigin { DataService = DataService.DicomWeb, Source = dataSource, Destination = endpointName }, _configuration.Value.DicomWeb.Timeout).ConfigureAwait(false);
            dicomInfo.PayloadId = payloadId.ToString();
=======
            var payloadId = await _payloadAssembler.Queue(correlationId, dicomInfo!, new DataOrigin { DataService = DataService.DicomWeb, Source = dataSource, Destination = endpointName }, _configuration.Value.DicomWeb.Timeout).ConfigureAwait(false);
            dicomInfo!.PayloadId = payloadId.ToString();
>>>>>>> 340f181f

            await dicomInfo.SetDataStreams(dicomFile, dicomFile.ToJson(_configuration.Value.Dicom.WriteDicomJson, _configuration.Value.Dicom.ValidateDicomOnSerialization), _configuration.Value.Storage.TemporaryDataStorage, _fileSystem, _configuration.Value.Storage.LocalTemporaryStoragePath).ConfigureAwait(false);
            _uploadQueue.Queue(dicomInfo);

            _logger.QueuedStowInstance();

            AddSuccess(null, uids);
        }

        private void AddSuccess(DicomStatus? warningStatus = null, StudySerieSopUids? uids = default)
        {
            if (!_resultDicomDataset.TryGetSequence(DicomTag.ReferencedSOPSequence, out var referencedSopSequence))
            {
                referencedSopSequence = new DicomSequence(DicomTag.ReferencedSOPSequence);

                _resultDicomDataset.Add(referencedSopSequence);
            }

            if (uids is not null)
            {
                var referencedItem = new DicomDataset
                {
                    { DicomTag.ReferencedSOPInstanceUID, uids.SopInstanceUid },
                    { DicomTag.ReferencedSOPClassUID, uids.SopClassUid },
                };

                if (warningStatus is not null)
                {
                    referencedItem.Add(DicomTag.WarningReason, warningStatus.Code);
                }

                referencedSopSequence.Items.Add(referencedItem);
            }
        }

        /// <inheritdoc />
        private void AddFailure(DicomStatus dicomStatus, StudySerieSopUids? uids = default)
        {
            Guard.Against.Null(dicomStatus, nameof(dicomStatus));

            _failureCount++;

            if (!_resultDicomDataset.TryGetSequence(DicomTag.FailedSOPSequence, out var failedSopSequence))
            {
                failedSopSequence = new DicomSequence(DicomTag.FailedSOPSequence);
                _resultDicomDataset.Add(failedSopSequence);
            }

            if (uids is not null)
            {
                var failedItem = new DicomDataset
                {
                    { DicomTag.ReferencedSOPInstanceUID, uids.SopInstanceUid },
                    { DicomTag.ReferencedSOPClassUID, uids.SopClassUid },
                    { DicomTag.FailureReason, dicomStatus.Code },
                };

                failedSopSequence.Items.Add(failedItem);
            }
        }
    }
}<|MERGE_RESOLUTION|>--- conflicted
+++ resolved
@@ -42,11 +42,7 @@
 {
     internal interface IStreamsWriter
     {
-<<<<<<< HEAD
-        Task<StowResult> Save(IList<Stream> streams, string studyInstanceUid, VirtualApplicationEntity? virtualApplicationEntity, string workflowName, string correlationId, string dataSource, CancellationToken cancellationToken = default);
-=======
         Task<StowResult> Save(IList<Stream> streams, string? studyInstanceUid, VirtualApplicationEntity? virtualApplicationEntity, string? workflowName, string correlationId, string dataSource, CancellationToken cancellationToken = default);
->>>>>>> 340f181f
     }
 
     internal class StreamsWriter : IStreamsWriter
@@ -81,11 +77,14 @@
             _failureCount = 0;
         }
 
-<<<<<<< HEAD
         public async Task<StowResult> Save(IList<Stream> streams, string studyInstanceUid, VirtualApplicationEntity? virtualApplicationEntity, string workflowName, string correlationId, string dataSource, CancellationToken cancellationToken = default)
-=======
+        {
+            if (streams.IsNullOrEmpty())
+            {
+                return new StowResult { StatusCode = StatusCodes.Status204NoContent };
+            }
+
         public async Task<StowResult> Save(IList<Stream> streams, string? studyInstanceUid, VirtualApplicationEntity? virtualApplicationEntity, string? workflowName, string correlationId, string dataSource, CancellationToken cancellationToken = default)
->>>>>>> 340f181f
         {
             if (streams.IsNullOrEmpty())
             {
@@ -96,28 +95,16 @@
             Guard.Against.NullOrWhiteSpace(dataSource, nameof(dataSource));
 
             var inputDataPlugInEngine = _serviceScopeFactory.CreateScope().ServiceProvider.GetService<IInputDataPlugInEngine>();
-<<<<<<< HEAD
-            string[] workflows = null;
+            string[]? workflows = null;
 
             if (virtualApplicationEntity is not null)
             {
-                inputDataPlugInEngine.Configure(virtualApplicationEntity.PlugInAssemblies);
-=======
-            string[]? workflows = null;
-
-            if (virtualApplicationEntity is not null)
-            {
                 inputDataPlugInEngine!.Configure(virtualApplicationEntity.PlugInAssemblies);
->>>>>>> 340f181f
                 workflows = virtualApplicationEntity.Workflows.ToArray();
             }
             else
             {
-<<<<<<< HEAD
-                inputDataPlugInEngine.Configure(_configuration.Value.DicomWeb.PlugInAssemblies);
-=======
                 inputDataPlugInEngine!.Configure(_configuration.Value.DicomWeb.PlugInAssemblies);
->>>>>>> 340f181f
             }
 
             // If a workflow is specified, it will overwrite ones specified in a virtual AE.
@@ -140,11 +127,7 @@
                         _logger.ZeroLengthDicomWebStowStream();
                         continue;
                     }
-<<<<<<< HEAD
-                    await SaveInstance(stream, studyInstanceUid, inputDataPlugInEngine, correlationId, dataSource, virtualApplicationEntity?.Name ?? "default", cancellationToken, workflows).ConfigureAwait(false);
-=======
                     await SaveInstance(stream, studyInstanceUid, inputDataPlugInEngine, correlationId, dataSource, virtualApplicationEntity?.Name ?? "default", workflows).ConfigureAwait(false);
->>>>>>> 340f181f
                 }
                 catch (Exception ex)
                 {
@@ -176,11 +159,7 @@
             }
         }
 
-<<<<<<< HEAD
-        private async Task SaveInstance(Stream stream, string studyInstanceUid, IInputDataPlugInEngine inputDataPlugInEngine, string correlationId, string dataSource, string endpointName, CancellationToken cancellationToken = default, params string[] workflows)
-=======
         private async Task SaveInstance(Stream stream, string? studyInstanceUid, IInputDataPlugInEngine inputDataPlugInEngine, string correlationId, string dataSource, string endpointName, params string[]? workflows)
->>>>>>> 340f181f
         {
             Guard.Against.Null(stream, nameof(stream));
             Guard.Against.NullOrWhiteSpace(correlationId, nameof(correlationId));
@@ -217,11 +196,7 @@
 
             if (!workflows.IsNullOrEmpty())
             {
-<<<<<<< HEAD
-                dicomInfo.SetWorkflows(workflows);
-=======
                 dicomInfo.SetWorkflows(workflows!);
->>>>>>> 340f181f
             }
 
             var result = await inputDataPlugInEngine.ExecutePlugInsAsync(dicomFile, dicomInfo).ConfigureAwait(false);
@@ -229,13 +204,8 @@
             dicomInfo = result.Item2 as DicomFileStorageMetadata;
 
             // for DICOMweb, use correlation ID as the grouping key
-<<<<<<< HEAD
-            var payloadId = await _payloadAssembler.Queue(correlationId, dicomInfo, new DataOrigin { DataService = DataService.DicomWeb, Source = dataSource, Destination = endpointName }, _configuration.Value.DicomWeb.Timeout).ConfigureAwait(false);
-            dicomInfo.PayloadId = payloadId.ToString();
-=======
             var payloadId = await _payloadAssembler.Queue(correlationId, dicomInfo!, new DataOrigin { DataService = DataService.DicomWeb, Source = dataSource, Destination = endpointName }, _configuration.Value.DicomWeb.Timeout).ConfigureAwait(false);
             dicomInfo!.PayloadId = payloadId.ToString();
->>>>>>> 340f181f
 
             await dicomInfo.SetDataStreams(dicomFile, dicomFile.ToJson(_configuration.Value.Dicom.WriteDicomJson, _configuration.Value.Dicom.ValidateDicomOnSerialization), _configuration.Value.Storage.TemporaryDataStorage, _fileSystem, _configuration.Value.Storage.LocalTemporaryStoragePath).ConfigureAwait(false);
             _uploadQueue.Queue(dicomInfo);
