--- conflicted
+++ resolved
@@ -75,11 +75,7 @@
 
             result.RawData = jsonDoc.ToJsonString(new JsonSerializerOptions { WriteIndented = true });
 
-<<<<<<< HEAD
-            var fileMetadata = new FhirFileStorageMetadata(correlationId, result.InternalResourceType, resourceId, Api.Rest.FhirStorageFormat.Json, DataService.FHIR, request.HttpContext.Connection.RemoteIpAddress.ToString());
-=======
             var fileMetadata = new FhirFileStorageMetadata(correlationId, result.InternalResourceType, resourceId, Api.Rest.FhirStorageFormat.Json, DataService.FHIR, request.HttpContext.Connection.RemoteIpAddress!.ToString());
->>>>>>> 340f181f
             await fileMetadata.SetDataStream(result.RawData, _options.Value.Storage.TemporaryDataStorage, _fileSystem, _options.Value.Storage.LocalTemporaryStoragePath);
 
             result.Metadata = fileMetadata;
