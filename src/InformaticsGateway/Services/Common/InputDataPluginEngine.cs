--- conflicted
+++ resolved
@@ -16,10 +16,6 @@
 
 using System;
 using System.Collections.Generic;
-<<<<<<< HEAD
-=======
-using System.Linq;
->>>>>>> eb841e43
 using System.Text.Json;
 using System.Threading.Tasks;
 using FellowOakDicom;
@@ -33,21 +29,9 @@
 {
     internal class InputDataPlugInEngine(IServiceProvider serviceProvider, ILogger<InputDataPlugInEngine> logger) : IInputDataPlugInEngine
     {
-<<<<<<< HEAD
         private readonly IServiceProvider _serviceProvider = serviceProvider ?? throw new ArgumentNullException(nameof(serviceProvider));
         private readonly ILogger<InputDataPlugInEngine> _logger = logger ?? throw new ArgumentNullException(nameof(logger));
         private IReadOnlyList<IInputDataPlugIn>? _plugins;
-=======
-        private readonly IServiceProvider _serviceProvider;
-        private readonly ILogger<InputDataPlugInEngine> _logger;
-        private IReadOnlyList<IInputDataPlugIn>? _plugins;
-
-        public InputDataPlugInEngine(IServiceProvider serviceProvider, ILogger<InputDataPlugInEngine> logger)
-        {
-            _serviceProvider = serviceProvider ?? throw new ArgumentNullException(nameof(serviceProvider));
-            _logger = logger ?? throw new ArgumentNullException(nameof(logger));
-        }
->>>>>>> eb841e43
 
         public void Configure(IReadOnlyList<string> pluginAssemblies)
         {
@@ -66,11 +50,7 @@
                 _logger.ExecutingInputDataPlugIn(plugin.Name);
                 (dicomFile, fileMetadata) = await plugin.ExecuteAsync(dicomFile, fileMetadata).ConfigureAwait(false);
 
-<<<<<<< HEAD
-                _logger.ExecutedInputDataPlugIn(plugin.Name, JsonSerializer.Serialize(fileMetadata));
-=======
                 _logger.InputDataPlugInEngineexecuted(plugin.Name, JsonSerializer.Serialize(fileMetadata));
->>>>>>> eb841e43
             }
 
             return new Tuple<DicomFile, FileStorageMetadata>(dicomFile, fileMetadata);
