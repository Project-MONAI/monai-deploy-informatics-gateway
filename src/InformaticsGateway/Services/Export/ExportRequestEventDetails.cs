--- conflicted
+++ resolved
@@ -37,8 +37,6 @@
 
             PluginAssemblies.AddRange(exportRequest.PluginAssemblies);
             ErrorMessages.AddRange(exportRequest.ErrorMessages);
-<<<<<<< HEAD
-=======
 
             StartTime = DateTimeOffset.UtcNow;
         }
@@ -58,7 +56,6 @@
             {
                 return DateTimeOffset.UtcNow.Subtract(StartTime);
             }
->>>>>>> 340f181f
         }
 
         /// <summary>
