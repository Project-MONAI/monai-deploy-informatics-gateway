--- conflicted
+++ resolved
@@ -109,15 +109,9 @@
                                _configuration.Value.Dicom.Scu.AeTitle,
                                destination.AeTitle);
 
-<<<<<<< HEAD
-                       client.AssociationAccepted += (sender, args) => _logger.AssociationAccepted();
-                       client.AssociationRejected += (sender, args) => _logger.AssociationRejected();
-                       client.AssociationReleased += (sender, args) => _logger.AssociationReleased();
-=======
                        client.AssociationAccepted += (sender, args) => _logger.ExportAssociationAccepted();
                        client.AssociationRejected += (sender, args) => _logger.ExportAssociationRejected();
                        client.AssociationReleased += (sender, args) => _logger.ExportAssociationReleased();
->>>>>>> 07321d99
                        client.ServiceOptions.LogDataPDUs = _configuration.Value.Dicom.Scu.LogDataPdus;
                        client.ServiceOptions.LogDimseDatasets = _configuration.Value.Dicom.Scu.LogDimseDatasets;
 
