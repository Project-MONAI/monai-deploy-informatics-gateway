{
  "version": 1,
  "dependencies": {
    "net8.0": {
      "coverlet.collector": {
        "type": "Direct",
        "requested": "[6.0.0, )",
        "resolved": "6.0.0",
        "contentHash": "tW3lsNS+dAEII6YGUX/VMoJjBS1QvsxqJeqLaJXub08y1FSjasFPtQ4UBUsudE9PNrzLjooClMsPtY2cZLdXpQ=="
      },
      "Microsoft.EntityFrameworkCore.InMemory": {
        "type": "Direct",
        "requested": "[8.0.0, )",
        "resolved": "8.0.0",
        "contentHash": "/pT9FOO0BxGSRscK/ekEb6TdiP3+nnyhPLElE1yuVG/QaZLaBAuM3RoywBHdIxWoFALaOS7ktXlKzuMX3khJ4A==",
        "dependencies": {
          "Microsoft.EntityFrameworkCore": "8.0.0"
        }
      },
      "Microsoft.EntityFrameworkCore.Sqlite": {
        "type": "Direct",
        "requested": "[8.0.0, )",
        "resolved": "8.0.0",
        "contentHash": "hd3l+6Wyo4GwFAWa8J87L1X1ypYsk3za1lIsaF3U4X/tUJof/QPkuFbdfAADhmNqvqppmUL04RbgFM2nl5A7rQ==",
        "dependencies": {
          "Microsoft.EntityFrameworkCore.Sqlite.Core": "8.0.0",
          "SQLitePCLRaw.bundle_e_sqlite3": "2.1.6"
        }
      },
      "Microsoft.EntityFrameworkCore.Sqlite.Core": {
        "type": "Direct",
        "requested": "[8.0.0, )",
        "resolved": "8.0.0",
        "contentHash": "Vtnf4SIenAR0fp4OGEb83Dgn37lSMQqt6952e0f/6u/HNO4KQBKYiFw9vWIW4f4nNApre39WioW+jqaIVk15Wg==",
        "dependencies": {
          "Microsoft.Data.Sqlite.Core": "8.0.0",
          "Microsoft.EntityFrameworkCore.Relational": "8.0.0",
          "Microsoft.Extensions.DependencyModel": "8.0.0"
        }
      },
      "Microsoft.NET.Test.Sdk": {
        "type": "Direct",
        "requested": "[17.8.0, )",
        "resolved": "17.8.0",
        "contentHash": "BmTYGbD/YuDHmApIENdoyN1jCk0Rj1fJB0+B/fVekyTdVidr91IlzhqzytiUgaEAzL1ZJcYCme0MeBMYvJVzvw==",
        "dependencies": {
          "Microsoft.CodeCoverage": "17.8.0",
          "Microsoft.TestPlatform.TestHost": "17.8.0"
        }
      },
      "Moq": {
        "type": "Direct",
        "requested": "[4.20.70, )",
        "resolved": "4.20.70",
        "contentHash": "4rNnAwdpXJBuxqrOCzCyICXHSImOTRktCgCWXWykuF1qwoIsVvEnR7PjbMk/eLOxWvhmj5Kwt+kDV3RGUYcNwg==",
        "dependencies": {
          "Castle.Core": "5.1.1"
        }
      },
      "System.IO.Abstractions.TestingHelpers": {
        "type": "Direct",
        "requested": "[20.0.4, )",
        "resolved": "20.0.4",
        "contentHash": "Dp6gPoqJ7i8dRGubfxzA219fFCtkam9BgSmuIT+fQcFPKkW6vx9PuLTSELsNq+gRoEAzxGbWjsT/3WslfcmRfg==",
        "dependencies": {
          "TestableIO.System.IO.Abstractions.TestingHelpers": "20.0.4"
        }
      },
      "xRetry": {
        "type": "Direct",
        "requested": "[1.9.0, )",
        "resolved": "1.9.0",
        "contentHash": "NeIbJrwpc5EUPagx/mdd/7KzpR36BO8IWrsbgtvOVjxD2xtmNfUHieZ24PeZ4oCYiLBcTviCy+og/bE/OvPchw==",
        "dependencies": {
          "xunit.core": "[2.4.0, 3.0.0)"
        }
      },
      "xunit": {
        "type": "Direct",
        "requested": "[2.6.5, )",
        "resolved": "2.6.5",
        "contentHash": "iPSL63kw21BdSsdA79bvbVNvyn17DWI4D6VbgNxYtvzgViKrmbRLr8sWPxSlc4AvnofEuFfAi/rrLSzSRomwCg==",
        "dependencies": {
          "xunit.analyzers": "1.9.0",
          "xunit.assert": "2.6.5",
          "xunit.core": "[2.6.5]"
        }
      },
      "xunit.runner.visualstudio": {
        "type": "Direct",
        "requested": "[2.5.6, )",
        "resolved": "2.5.6",
        "contentHash": "CW6uhMXNaQQNMSG1IWhHkBT+V5eqHqn7MP0zfNMhU9wS/sgKX7FGL3rzoaUgt26wkY3bpf7pDVw3IjXhwfiP4w=="
      },
      "Ardalis.GuardClauses": {
        "type": "Transitive",
        "resolved": "4.3.0",
        "contentHash": "5KQ6zQDNRduora6L8lGQcRikLNLj0s4XjctGuUX24uBRzHMMKv6BatVDSBWRs96riz7PJj7Efn3yOFhfYXgnWg=="
      },
      "AWSSDK.Core": {
        "type": "Transitive",
        "resolved": "3.7.300.29",
        "contentHash": "BMvjbKNzA7Y1eFbhnRbexaUKZ6FwR/hAdvmPYYYA35kw0Ig5E12shMiCEqtRL1EQYVpAqmLdSPZNxV4hu5Ncng=="
      },
      "AWSSDK.SecurityToken": {
        "type": "Transitive",
        "resolved": "3.7.300.30",
        "contentHash": "hsCHGNTf1UeNEVBrjuFsWQfylcqzrBn27bfidgr0VVCKc82dz/PEFIrSFzXuEOjvRSiO5wji/V7x9bGyf1aJ6A==",
        "dependencies": {
          "AWSSDK.Core": "[3.7.300.29, 4.0.0)"
        }
      },
      "Castle.Core": {
        "type": "Transitive",
        "resolved": "5.1.1",
        "contentHash": "rpYtIczkzGpf+EkZgDr9CClTdemhsrwA/W5hMoPjLkRFnXzH44zDLoovXeKtmxb1ykXK9aJVODSpiJml8CTw2g==",
        "dependencies": {
          "System.Diagnostics.EventLog": "6.0.0"
        }
      },
      "CommunityToolkit.HighPerformance": {
        "type": "Transitive",
        "resolved": "8.2.2",
        "contentHash": "+zIp8d3sbtYaRbM6hqDs4Ui/z34j7DcUmleruZlYLE4CVxXq+MO8XJyIs42vzeTYFX+k0Iq1dEbBUnQ4z/Gnrw=="
      },
      "DnsClient": {
        "type": "Transitive",
        "resolved": "1.6.1",
        "contentHash": "4H/f2uYJOZ+YObZjpY9ABrKZI+JNw3uizp6oMzTXwDw6F+2qIPhpRl/1t68O/6e98+vqNiYGu+lswmwdYUy3gg==",
        "dependencies": {
          "Microsoft.Win32.Registry": "5.0.0"
        }
      },
      "fo-dicom": {
        "type": "Transitive",
        "resolved": "5.1.2",
        "contentHash": "2lM76Vq+GRdwyY3BQiUJ+V6yxdFiOG4ysLJC7qNTxLsq/1pr5ZTTXiIzWQa+uJ0MuKnzzFogV5+meDflsyjs2g==",
        "dependencies": {
          "CommunityToolkit.HighPerformance": "8.2.2",
          "Microsoft.Bcl.AsyncInterfaces": "6.0.0",
          "Microsoft.Bcl.HashCode": "1.1.1",
          "Microsoft.Extensions.DependencyInjection": "6.0.1",
          "Microsoft.Extensions.Logging": "6.0.0",
          "Microsoft.Extensions.Options": "6.0.0",
          "System.Buffers": "4.5.1",
          "System.Text.Encoding.CodePages": "6.0.0",
          "System.Text.Encodings.Web": "6.0.0",
          "System.Text.Json": "6.0.9",
          "System.Threading.Channels": "6.0.0"
        }
      },
      "HL7-dotnetcore": {
        "type": "Transitive",
        "resolved": "2.36.0",
        "contentHash": "N1HLMeIqYuY+4O69ItgZJoDBnnpNkK5N2pClceTJ2nFJxsP48iCsA4iz3tm43Yszi4r/vaThoc3UoLBfGP3vKw=="
      },
<<<<<<< HEAD
=======
      "Humanizer.Core": {
        "type": "Transitive",
        "resolved": "2.14.1",
        "contentHash": "lQKvtaTDOXnoVJ20ibTuSIOf2i0uO0MPbDhd1jm238I+U/2ZnRENj0cktKZhtchBMtCUSRQ5v4xBCUbKNmyVMw=="
      },
>>>>>>> 79c3e53c
      "Macross.Json.Extensions": {
        "type": "Transitive",
        "resolved": "3.0.0",
        "contentHash": "AkNshs6dopj8FXsmkkJxvLivN2SyDJQDbjcds5lo9+Y6L4zpcoXdmzXQ3VVN+AIWQr0CTD5A7vkuHGAr2aypZg=="
      },
      "Microsoft.Bcl.AsyncInterfaces": {
        "type": "Transitive",
        "resolved": "6.0.0",
        "contentHash": "UcSjPsst+DfAdJGVDsu346FX0ci0ah+lw3WRtn18NUwEqRt70HaOQ7lI72vy3+1LxtqI3T5GWwV39rQSrCzAeg=="
      },
      "Microsoft.Bcl.HashCode": {
        "type": "Transitive",
        "resolved": "1.1.1",
        "contentHash": "MalY0Y/uM/LjXtHfX/26l2VtN4LDNZ2OE3aumNOHDLsT4fNYy2hiHXI4CXCqKpNUNm7iJ2brrc4J89UdaL56FA=="
      },
      "Microsoft.CodeAnalysis.Analyzers": {
        "type": "Transitive",
        "resolved": "3.3.3",
        "contentHash": "j/rOZtLMVJjrfLRlAMckJLPW/1rze9MT1yfWqSIbUPGRu1m1P0fuo9PmqapwsmePfGB5PJrudQLvmUOAMF0DqQ=="
      },
      "Microsoft.CodeAnalysis.Common": {
        "type": "Transitive",
        "resolved": "4.5.0",
        "contentHash": "lwAbIZNdnY0SUNoDmZHkVUwLO8UyNnyyh1t/4XsbFxi4Ounb3xszIYZaWhyj5ZjyfcwqwmtMbE7fUTVCqQEIdQ==",
        "dependencies": {
          "Microsoft.CodeAnalysis.Analyzers": "3.3.3",
          "System.Collections.Immutable": "6.0.0",
          "System.Reflection.Metadata": "6.0.1",
          "System.Runtime.CompilerServices.Unsafe": "6.0.0",
          "System.Text.Encoding.CodePages": "6.0.0"
        }
      },
      "Microsoft.CodeAnalysis.CSharp": {
        "type": "Transitive",
        "resolved": "4.5.0",
        "contentHash": "cM59oMKAOxvdv76bdmaKPy5hfj+oR+zxikWoueEB7CwTko7mt9sVKZI8Qxlov0C/LuKEG+WQwifepqL3vuTiBQ==",
        "dependencies": {
          "Microsoft.CodeAnalysis.Common": "[4.5.0]"
        }
      },
      "Microsoft.CodeAnalysis.CSharp.Workspaces": {
        "type": "Transitive",
        "resolved": "4.5.0",
        "contentHash": "h74wTpmGOp4yS4hj+EvNzEiPgg/KVs2wmSfTZ81upJZOtPkJsVkgfsgtxxqmAeapjT/vLKfmYV0bS8n5MNVP+g==",
        "dependencies": {
          "Humanizer.Core": "2.14.1",
          "Microsoft.CodeAnalysis.CSharp": "[4.5.0]",
          "Microsoft.CodeAnalysis.Common": "[4.5.0]",
          "Microsoft.CodeAnalysis.Workspaces.Common": "[4.5.0]"
        }
      },
      "Microsoft.CodeAnalysis.Workspaces.Common": {
        "type": "Transitive",
        "resolved": "4.5.0",
        "contentHash": "l4dDRmGELXG72XZaonnOeORyD/T5RpEu5LGHOUIhnv+MmUWDY/m1kWXGwtcgQ5CJ5ynkFiRnIYzTKXYjUs7rbw==",
        "dependencies": {
          "Humanizer.Core": "2.14.1",
          "Microsoft.Bcl.AsyncInterfaces": "6.0.0",
          "Microsoft.CodeAnalysis.Common": "[4.5.0]",
          "System.Composition": "6.0.0",
          "System.IO.Pipelines": "6.0.3",
          "System.Threading.Channels": "6.0.0"
        }
      },
      "Microsoft.CodeCoverage": {
        "type": "Transitive",
        "resolved": "17.8.0",
        "contentHash": "KC8SXWbGIdoFVdlxKk9WHccm0llm9HypcHMLUUFabRiTS3SO2fQXNZfdiF3qkEdTJhbRrxhdRxjL4jbtwPq4Ew=="
      },
      "Microsoft.Data.Sqlite.Core": {
        "type": "Transitive",
        "resolved": "8.0.0",
        "contentHash": "pujbzfszX7jAl7oTbHhqx7pxd9jibeyHHl8zy1gd55XMaKWjDtc5XhhNYwQnrwWYCInNdVoArbaaAvLgW7TwuA==",
        "dependencies": {
          "SQLitePCLRaw.core": "2.1.6"
        }
      },
      "Microsoft.EntityFrameworkCore": {
        "type": "Transitive",
        "resolved": "8.0.0",
        "contentHash": "SoODat83pGQUpWB9xULdMX6tuKpq/RTXDuJ2WeC1ldUKcKzLkaFJD1n+I0nOLY58odez/e7z8b6zdp235G/kyg==",
        "dependencies": {
          "Microsoft.EntityFrameworkCore.Abstractions": "8.0.0",
          "Microsoft.EntityFrameworkCore.Analyzers": "8.0.0",
          "Microsoft.Extensions.Caching.Memory": "8.0.0",
          "Microsoft.Extensions.Logging": "8.0.0"
        }
      },
      "Microsoft.EntityFrameworkCore.Abstractions": {
        "type": "Transitive",
        "resolved": "8.0.0",
        "contentHash": "VR22s3+zoqlVI7xauFKn1znSIFHO8xuILT+noSwS8bZCKcHz0ydkTDQMuaxSa5WBaQrZmwtTz9rmRvJ7X8mSPQ=="
      },
      "Microsoft.EntityFrameworkCore.Analyzers": {
        "type": "Transitive",
        "resolved": "8.0.0",
        "contentHash": "ZXxEeLs2zoZ1TA+QoMMcw4f3Tirf8PzgdDax8RoWo0dxI2KmqiEGWYjhm2B/XyWfglc6+mNRyB8rZiQSmxCpeg=="
      },
      "Microsoft.EntityFrameworkCore.Design": {
        "type": "Transitive",
        "resolved": "8.0.0",
        "contentHash": "94reKYu63jg4O75UI3LMJHwOSi8tQ6IfubiZhdnSsWcgtmAuF8OyLfjK/MIxuvaQRJZAF6E747FIuxjOtb8/og==",
        "dependencies": {
          "Humanizer.Core": "2.14.1",
          "Microsoft.CodeAnalysis.CSharp.Workspaces": "4.5.0",
          "Microsoft.EntityFrameworkCore.Relational": "8.0.0",
          "Microsoft.Extensions.DependencyModel": "8.0.0",
          "Mono.TextTemplating": "2.2.1"
        }
      },
      "Microsoft.EntityFrameworkCore.Relational": {
        "type": "Transitive",
        "resolved": "8.0.0",
        "contentHash": "fFKkr24cYc7Zw5T6DC4tEyOEPgPbq23BBmym1r9kn4ET9F3HKaetpOeQtV2RryYyUxEeNkJuxgfiZHTisqZc+A==",
        "dependencies": {
          "Microsoft.EntityFrameworkCore": "8.0.0",
          "Microsoft.Extensions.Configuration.Abstractions": "8.0.0"
        }
      },
      "Microsoft.Extensions.Caching.Abstractions": {
        "type": "Transitive",
        "resolved": "8.0.0",
        "contentHash": "3KuSxeHoNYdxVYfg2IRZCThcrlJ1XJqIXkAWikCsbm5C/bCjv7G0WoKDyuR98Q+T607QT2Zl5GsbGRkENcV2yQ==",
        "dependencies": {
          "Microsoft.Extensions.Primitives": "8.0.0"
        }
      },
      "Microsoft.Extensions.Caching.Memory": {
        "type": "Transitive",
        "resolved": "8.0.0",
        "contentHash": "7pqivmrZDzo1ADPkRwjy+8jtRKWRCPag9qPI+p7sgu7Q4QreWhcvbiWXsbhP+yY8XSiDvZpu2/LWdBv7PnmOpQ==",
        "dependencies": {
          "Microsoft.Extensions.Caching.Abstractions": "8.0.0",
          "Microsoft.Extensions.DependencyInjection.Abstractions": "8.0.0",
          "Microsoft.Extensions.Logging.Abstractions": "8.0.0",
          "Microsoft.Extensions.Options": "8.0.0",
          "Microsoft.Extensions.Primitives": "8.0.0"
        }
      },
      "Microsoft.Extensions.Configuration": {
        "type": "Transitive",
        "resolved": "8.0.0",
        "contentHash": "0J/9YNXTMWSZP2p2+nvl8p71zpSwokZXZuJW+VjdErkegAnFdO1XlqtA62SJtgVYHdKu3uPxJHcMR/r35HwFBA==",
        "dependencies": {
          "Microsoft.Extensions.Configuration.Abstractions": "8.0.0",
          "Microsoft.Extensions.Primitives": "8.0.0"
        }
      },
      "Microsoft.Extensions.Configuration.Abstractions": {
        "type": "Transitive",
        "resolved": "8.0.0",
        "contentHash": "3lE/iLSutpgX1CC0NOW70FJoGARRHbyKmG7dc0klnUZ9Dd9hS6N/POPWhKhMLCEuNN5nXEY5agmlFtH562vqhQ==",
        "dependencies": {
          "Microsoft.Extensions.Primitives": "8.0.0"
        }
      },
      "Microsoft.Extensions.Configuration.Binder": {
        "type": "Transitive",
        "resolved": "8.0.0",
        "contentHash": "mBMoXLsr5s1y2zOHWmKsE9veDcx8h1x/c3rz4baEdQKTeDcmQAPNbB54Pi/lhFO3K431eEq6PFbMgLaa6PHFfA==",
        "dependencies": {
          "Microsoft.Extensions.Configuration.Abstractions": "8.0.0"
        }
      },
      "Microsoft.Extensions.Configuration.FileExtensions": {
        "type": "Transitive",
        "resolved": "8.0.0",
        "contentHash": "McP+Lz/EKwvtCv48z0YImw+L1gi1gy5rHhNaNIY2CrjloV+XY8gydT8DjMR6zWeL13AFK+DioVpppwAuO1Gi1w==",
        "dependencies": {
          "Microsoft.Extensions.Configuration": "8.0.0",
          "Microsoft.Extensions.Configuration.Abstractions": "8.0.0",
          "Microsoft.Extensions.FileProviders.Abstractions": "8.0.0",
          "Microsoft.Extensions.FileProviders.Physical": "8.0.0",
          "Microsoft.Extensions.Primitives": "8.0.0"
        }
      },
      "Microsoft.Extensions.Configuration.Json": {
        "type": "Transitive",
        "resolved": "8.0.0",
        "contentHash": "C2wqUoh9OmRL1akaCcKSTmRU8z0kckfImG7zLNI8uyi47Lp+zd5LWAD17waPQEqCz3ioWOCrFUo+JJuoeZLOBw==",
        "dependencies": {
          "Microsoft.Extensions.Configuration": "8.0.0",
          "Microsoft.Extensions.Configuration.Abstractions": "8.0.0",
          "Microsoft.Extensions.Configuration.FileExtensions": "8.0.0",
          "Microsoft.Extensions.FileProviders.Abstractions": "8.0.0",
          "System.Text.Json": "8.0.0"
        }
      },
      "Microsoft.Extensions.DependencyInjection": {
        "type": "Transitive",
        "resolved": "8.0.0",
        "contentHash": "V8S3bsm50ig6JSyrbcJJ8bW2b9QLGouz+G1miK3UTaOWmMtFwNNNzUf4AleyDWUmTrWMLNnFSLEQtxmxgNQnNQ==",
        "dependencies": {
          "Microsoft.Extensions.DependencyInjection.Abstractions": "8.0.0"
        }
      },
      "Microsoft.Extensions.DependencyInjection.Abstractions": {
        "type": "Transitive",
        "resolved": "8.0.0",
        "contentHash": "cjWrLkJXK0rs4zofsK4bSdg+jhDLTaxrkXu4gS6Y7MAlCvRyNNgwY/lJi5RDlQOnSZweHqoyvgvbdvQsRIW+hg=="
      },
      "Microsoft.Extensions.DependencyModel": {
        "type": "Transitive",
        "resolved": "8.0.0",
        "contentHash": "NSmDw3K0ozNDgShSIpsZcbFIzBX4w28nDag+TfaQujkXGazBm+lid5onlWoCBy4VsLxqnnKjEBbGSJVWJMf43g==",
        "dependencies": {
          "System.Text.Encodings.Web": "8.0.0",
          "System.Text.Json": "8.0.0"
        }
      },
      "Microsoft.Extensions.Diagnostics.Abstractions": {
        "type": "Transitive",
        "resolved": "8.0.0",
        "contentHash": "JHYCQG7HmugNYUhOl368g+NMxYE/N/AiclCYRNlgCY9eVyiBkOHMwK4x60RYMxv9EL3+rmj1mqHvdCiPpC+D4Q==",
        "dependencies": {
          "Microsoft.Extensions.DependencyInjection.Abstractions": "8.0.0",
          "Microsoft.Extensions.Options": "8.0.0",
          "System.Diagnostics.DiagnosticSource": "8.0.0"
        }
      },
      "Microsoft.Extensions.Diagnostics.HealthChecks": {
        "type": "Transitive",
        "resolved": "8.0.0",
        "contentHash": "P9SoBuVZhJPpALZmSq72aQEb9ryP67EdquaCZGXGrrcASTNHYdrUhnpgSwIipgM5oVC+dKpRXg5zxobmF9xr5g==",
        "dependencies": {
          "Microsoft.Extensions.Diagnostics.HealthChecks.Abstractions": "8.0.0",
          "Microsoft.Extensions.Hosting.Abstractions": "8.0.0",
          "Microsoft.Extensions.Logging.Abstractions": "8.0.0",
          "Microsoft.Extensions.Options": "8.0.0"
        }
      },
      "Microsoft.Extensions.Diagnostics.HealthChecks.Abstractions": {
        "type": "Transitive",
        "resolved": "8.0.0",
        "contentHash": "AT2qqos3IgI09ok36Qag9T8bb6kHJ3uT9Q5ki6CySybFsK6/9JbvQAgAHf1pVEjST0/N4JaFaCbm40R5edffwg=="
      },
      "Microsoft.Extensions.FileProviders.Abstractions": {
        "type": "Transitive",
        "resolved": "8.0.0",
        "contentHash": "ZbaMlhJlpisjuWbvXr4LdAst/1XxH3vZ6A0BsgTphZ2L4PGuxRLz7Jr/S7mkAAnOn78Vu0fKhEgNF5JO3zfjqQ==",
        "dependencies": {
          "Microsoft.Extensions.Primitives": "8.0.0"
        }
      },
      "Microsoft.Extensions.FileProviders.Physical": {
        "type": "Transitive",
        "resolved": "8.0.0",
        "contentHash": "UboiXxpPUpwulHvIAVE36Knq0VSHaAmfrFkegLyBZeaADuKezJ/AIXYAW8F5GBlGk/VaibN2k/Zn1ca8YAfVdA==",
        "dependencies": {
          "Microsoft.Extensions.FileProviders.Abstractions": "8.0.0",
          "Microsoft.Extensions.FileSystemGlobbing": "8.0.0",
          "Microsoft.Extensions.Primitives": "8.0.0"
        }
      },
      "Microsoft.Extensions.FileSystemGlobbing": {
        "type": "Transitive",
        "resolved": "8.0.0",
        "contentHash": "OK+670i7esqlQrPjdIKRbsyMCe9g5kSLpRRQGSr4Q58AOYEe/hCnfLZprh7viNisSUUQZmMrbbuDaIrP+V1ebQ=="
      },
      "Microsoft.Extensions.Hosting.Abstractions": {
        "type": "Transitive",
        "resolved": "8.0.0",
        "contentHash": "AG7HWwVRdCHlaA++1oKDxLsXIBxmDpMPb3VoyOoAghEWnkUvEAdYQUwnV4jJbAaa/nMYNiEh5ByoLauZBEiovg==",
        "dependencies": {
          "Microsoft.Extensions.Configuration.Abstractions": "8.0.0",
          "Microsoft.Extensions.DependencyInjection.Abstractions": "8.0.0",
          "Microsoft.Extensions.Diagnostics.Abstractions": "8.0.0",
          "Microsoft.Extensions.FileProviders.Abstractions": "8.0.0",
          "Microsoft.Extensions.Logging.Abstractions": "8.0.0"
        }
      },
      "Microsoft.Extensions.Logging": {
        "type": "Transitive",
        "resolved": "8.0.0",
        "contentHash": "tvRkov9tAJ3xP51LCv3FJ2zINmv1P8Hi8lhhtcKGqM+ImiTCC84uOPEI4z8Cdq2C3o9e+Aa0Gw0rmrsJD77W+w==",
        "dependencies": {
          "Microsoft.Extensions.DependencyInjection": "8.0.0",
          "Microsoft.Extensions.Logging.Abstractions": "8.0.0",
          "Microsoft.Extensions.Options": "8.0.0"
        }
      },
      "Microsoft.Extensions.Logging.Abstractions": {
        "type": "Transitive",
        "resolved": "8.0.0",
        "contentHash": "arDBqTgFCyS0EvRV7O3MZturChstm50OJ0y9bDJvAcmEPJm0FFpFyjU/JLYyStNGGey081DvnQYlncNX5SJJGA==",
        "dependencies": {
          "Microsoft.Extensions.DependencyInjection.Abstractions": "8.0.0"
        }
      },
      "Microsoft.Extensions.Options": {
        "type": "Transitive",
        "resolved": "8.0.0",
        "contentHash": "JOVOfqpnqlVLUzINQ2fox8evY2SKLYJ3BV8QDe/Jyp21u1T7r45x/R/5QdteURMR5r01GxeJSBBUOCOyaNXA3g==",
        "dependencies": {
          "Microsoft.Extensions.DependencyInjection.Abstractions": "8.0.0",
          "Microsoft.Extensions.Primitives": "8.0.0"
        }
      },
      "Microsoft.Extensions.Options.ConfigurationExtensions": {
        "type": "Transitive",
        "resolved": "8.0.0",
        "contentHash": "0f4DMRqEd50zQh+UyJc+/HiBsZ3vhAQALgdkcQEalSH1L2isdC7Yj54M3cyo5e+BeO5fcBQ7Dxly8XiBBcvRgw==",
        "dependencies": {
          "Microsoft.Extensions.Configuration.Abstractions": "8.0.0",
          "Microsoft.Extensions.Configuration.Binder": "8.0.0",
          "Microsoft.Extensions.DependencyInjection.Abstractions": "8.0.0",
          "Microsoft.Extensions.Options": "8.0.0",
          "Microsoft.Extensions.Primitives": "8.0.0"
        }
      },
      "Microsoft.Extensions.Primitives": {
        "type": "Transitive",
        "resolved": "8.0.0",
        "contentHash": "bXJEZrW9ny8vjMF1JV253WeLhpEVzFo1lyaZu1vQ4ZxWUlVvknZ/+ftFgVheLubb4eZPSwwxBeqS1JkCOjxd8g=="
      },
      "Microsoft.NETCore.Platforms": {
        "type": "Transitive",
        "resolved": "5.0.0",
        "contentHash": "VyPlqzH2wavqquTcYpkIIAQ6WdenuKoFN0BdYBbCWsclXacSOHNQn66Gt4z5NBqEYW0FAPm5rlvki9ZiCij5xQ=="
      },
      "Microsoft.NETCore.Targets": {
        "type": "Transitive",
        "resolved": "1.1.0",
        "contentHash": "aOZA3BWfz9RXjpzt0sRJJMjAscAUm3Hoa4UWAfceV9UTYxgwZ1lZt5nO2myFf+/jetYQo4uTP7zS8sJY67BBxg=="
      },
      "Microsoft.TestPlatform.ObjectModel": {
        "type": "Transitive",
        "resolved": "17.8.0",
        "contentHash": "AYy6vlpGMfz5kOFq99L93RGbqftW/8eQTqjT9iGXW6s9MRP3UdtY8idJ8rJcjeSja8A18IhIro5YnH3uv1nz4g==",
        "dependencies": {
          "NuGet.Frameworks": "6.5.0",
          "System.Reflection.Metadata": "1.6.0"
        }
      },
      "Microsoft.TestPlatform.TestHost": {
        "type": "Transitive",
        "resolved": "17.8.0",
        "contentHash": "9ivcl/7SGRmOT0YYrHQGohWiT5YCpkmy/UEzldfVisLm6QxbLaK3FAJqZXI34rnRLmqqDCeMQxKINwmKwAPiDw==",
        "dependencies": {
          "Microsoft.TestPlatform.ObjectModel": "17.8.0",
          "Newtonsoft.Json": "13.0.1"
        }
      },
      "Microsoft.Win32.Primitives": {
        "type": "Transitive",
        "resolved": "4.3.0",
        "contentHash": "9ZQKCWxH7Ijp9BfahvL2Zyf1cJIk8XYLF6Yjzr2yi0b2cOut/HQ31qf1ThHAgCc3WiZMdnWcfJCgN82/0UunxA==",
        "dependencies": {
          "Microsoft.NETCore.Platforms": "1.1.0",
          "Microsoft.NETCore.Targets": "1.1.0",
          "System.Runtime": "4.3.0"
        }
      },
      "Microsoft.Win32.Registry": {
        "type": "Transitive",
        "resolved": "5.0.0",
        "contentHash": "dDoKi0PnDz31yAyETfRntsLArTlVAVzUzCIvvEDsDsucrl33Dl8pIJG06ePTJTI3tGpeyHS9Cq7Foc/s4EeKcg==",
        "dependencies": {
          "System.Security.AccessControl": "5.0.0",
          "System.Security.Principal.Windows": "5.0.0"
        }
      },
      "Monai.Deploy.Messaging": {
        "type": "Transitive",
        "resolved": "2.0.0",
        "contentHash": "LcerCeHWDSB3Q1Vw0La9pYvXdNNDu4nGUie2bvVlL8lCkxbVNx+rtDorV5cA8KSKW9GZd/RD6SAsIzcjMXqP6Q==",
        "dependencies": {
          "Ardalis.GuardClauses": "4.3.0",
          "Microsoft.Extensions.Diagnostics.HealthChecks": "8.0.0",
          "Newtonsoft.Json": "13.0.3",
          "System.IO.Abstractions": "20.0.4"
        }
      },
      "Monai.Deploy.Messaging.RabbitMQ": {
        "type": "Transitive",
        "resolved": "2.0.0",
        "contentHash": "J5dXjOBqA59irTcFbfwxIQnLxUXGcMCA/cuk1+TJgscMeb2WTVks3esZmcs3pOY2OIBmOROvBl/6KaL9cYFPmg==",
        "dependencies": {
          "Monai.Deploy.Messaging": "2.0.0",
          "Polly": "8.2.0",
          "RabbitMQ.Client": "6.8.1"
        }
      },
      "Monai.Deploy.Storage": {
        "type": "Transitive",
        "resolved": "1.0.0",
        "contentHash": "YN087swDoJJCj+UgPVWzsraxL730ajg8OJdEahgPvZFe4quFlfhWIGLweVKRNhSvrN/CV87/m+noLJu7jSEaww==",
        "dependencies": {
          "AWSSDK.SecurityToken": "3.7.300.30",
          "Microsoft.Extensions.Diagnostics.HealthChecks": "8.0.0",
          "Monai.Deploy.Storage.S3Policy": "1.0.0",
          "System.IO.Abstractions": "20.0.4"
        }
      },
      "Monai.Deploy.Storage.S3Policy": {
        "type": "Transitive",
        "resolved": "1.0.0",
        "contentHash": "I8My4nZEt1vA2wDvti84CfhK+TnyW60E/50Cb+xyhzdrlqWpWr/Xbwhl1ocELAPDeRsakECK4cikrNYLbpp+pQ==",
        "dependencies": {
          "Ardalis.GuardClauses": "4.3.0",
          "Newtonsoft.Json": "13.0.3"
        }
      },
      "MongoDB.Bson": {
        "type": "Transitive",
        "resolved": "2.23.1",
        "contentHash": "IX9tycM35xK5hFwnU+rzharPJOtKYtON6E6Lp2nwOVjh40TUcS/HYToEEWZkLgqKNMCfYPK3Fz3QUCxzhkQRGA==",
        "dependencies": {
          "System.Memory": "4.5.5",
          "System.Runtime.CompilerServices.Unsafe": "5.0.0"
        }
      },
      "MongoDB.Driver": {
        "type": "Transitive",
        "resolved": "2.23.1",
        "contentHash": "kidqCwGBuLBx2IcW4os3J6zsp9yaUWm7Sp8G08Nm2RVRSAf0cJXfsynl2wRWpHh0HgfIzzwkevP/qhfsKfu8bQ==",
        "dependencies": {
          "Microsoft.Extensions.Logging.Abstractions": "2.0.0",
          "MongoDB.Bson": "2.23.1",
          "MongoDB.Driver.Core": "2.23.1",
          "MongoDB.Libmongocrypt": "1.8.0"
        }
      },
      "MongoDB.Driver.Core": {
        "type": "Transitive",
        "resolved": "2.23.1",
        "contentHash": "K8LMdnVgT82vdbSllv8VzjPOLa9k5rLcCBd1fG45z+QGJNPWzAFW5lLgLJQ7xXuJgQIwvP1DBx6X6ecWBtox7g==",
        "dependencies": {
          "AWSSDK.SecurityToken": "3.7.100.14",
          "DnsClient": "1.6.1",
          "Microsoft.Extensions.Logging.Abstractions": "2.0.0",
          "MongoDB.Bson": "2.23.1",
          "MongoDB.Libmongocrypt": "1.8.0",
          "SharpCompress": "0.30.1",
          "Snappier": "1.0.0",
          "System.Buffers": "4.5.1",
          "ZstdSharp.Port": "0.7.3"
        }
      },
      "MongoDB.Libmongocrypt": {
        "type": "Transitive",
        "resolved": "1.8.0",
        "contentHash": "fgNw8Dxpkq7mpoaAYes8cfnPRzvFIoB8oL9GPXwi3op/rONftl0WAeg4akRLcxfoVuUvuUO2wGoVBr3JzJ7Svw=="
      },
      "Mono.TextTemplating": {
        "type": "Transitive",
        "resolved": "2.2.1",
        "contentHash": "KZYeKBET/2Z0gY1WlTAK7+RHTl7GSbtvTLDXEZZojUdAPqpQNDL6tHv7VUpqfX5VEOh+uRGKaZXkuD253nEOBQ==",
        "dependencies": {
          "System.CodeDom": "4.4.0"
        }
      },
      "NETStandard.Library": {
        "type": "Transitive",
        "resolved": "1.6.1",
        "contentHash": "WcSp3+vP+yHNgS8EV5J7pZ9IRpeDuARBPN28by8zqff1wJQXm26PVU8L3/fYLBJVU7BtDyqNVWq2KlCVvSSR4A==",
        "dependencies": {
          "Microsoft.NETCore.Platforms": "1.1.0",
          "Microsoft.Win32.Primitives": "4.3.0",
          "System.AppContext": "4.3.0",
          "System.Collections": "4.3.0",
          "System.Collections.Concurrent": "4.3.0",
          "System.Console": "4.3.0",
          "System.Diagnostics.Debug": "4.3.0",
          "System.Diagnostics.Tools": "4.3.0",
          "System.Diagnostics.Tracing": "4.3.0",
          "System.Globalization": "4.3.0",
          "System.Globalization.Calendars": "4.3.0",
          "System.IO": "4.3.0",
          "System.IO.Compression": "4.3.0",
          "System.IO.Compression.ZipFile": "4.3.0",
          "System.IO.FileSystem": "4.3.0",
          "System.IO.FileSystem.Primitives": "4.3.0",
          "System.Linq": "4.3.0",
          "System.Linq.Expressions": "4.3.0",
          "System.Net.Http": "4.3.0",
          "System.Net.Primitives": "4.3.0",
          "System.Net.Sockets": "4.3.0",
          "System.ObjectModel": "4.3.0",
          "System.Reflection": "4.3.0",
          "System.Reflection.Extensions": "4.3.0",
          "System.Reflection.Primitives": "4.3.0",
          "System.Resources.ResourceManager": "4.3.0",
          "System.Runtime": "4.3.0",
          "System.Runtime.Extensions": "4.3.0",
          "System.Runtime.Handles": "4.3.0",
          "System.Runtime.InteropServices": "4.3.0",
          "System.Runtime.InteropServices.RuntimeInformation": "4.3.0",
          "System.Runtime.Numerics": "4.3.0",
          "System.Security.Cryptography.Algorithms": "4.3.0",
          "System.Security.Cryptography.Encoding": "4.3.0",
          "System.Security.Cryptography.Primitives": "4.3.0",
          "System.Security.Cryptography.X509Certificates": "4.3.0",
          "System.Text.Encoding": "4.3.0",
          "System.Text.Encoding.Extensions": "4.3.0",
          "System.Text.RegularExpressions": "4.3.0",
          "System.Threading": "4.3.0",
          "System.Threading.Tasks": "4.3.0",
          "System.Threading.Timer": "4.3.0",
          "System.Xml.ReaderWriter": "4.3.0",
          "System.Xml.XDocument": "4.3.0"
        }
      },
      "Newtonsoft.Json": {
        "type": "Transitive",
        "resolved": "13.0.3",
        "contentHash": "HrC5BXdl00IP9zeV+0Z848QWPAoCr9P3bDEZguI+gkLcBKAOxix/tLEAAHC+UvDNPv4a2d18lOReHMOagPa+zQ=="
      },
      "NLog": {
        "type": "Transitive",
        "resolved": "5.2.8",
        "contentHash": "jAIELkWBs1CXFPp986KSGpDFQZHCFccO+LMbKBTTNm42KifaI1mYzFMFQQfuGmGMTrCx0TFPhDjHDE4cLAZWiQ=="
      },
      "NuGet.Frameworks": {
        "type": "Transitive",
        "resolved": "6.5.0",
        "contentHash": "QWINE2x3MbTODsWT1Gh71GaGb5icBz4chS8VYvTgsBnsi8esgN6wtHhydd7fvToWECYGq7T4cgBBDiKD/363fg=="
      },
      "Polly": {
        "type": "Transitive",
        "resolved": "8.2.1",
        "contentHash": "tVHvP5Z0fNoZCE9mpKAsh0IaValwsTGPrqjlWqkWR/Gpl5jL05HWC/AVGSL+jkAqkl1Jn7uBUOArnRD+dK5PfQ==",
        "dependencies": {
          "Polly.Core": "8.2.1"
        }
      },
      "Polly.Core": {
        "type": "Transitive",
        "resolved": "8.2.1",
        "contentHash": "/Z3EspfWBdTla4I9IAcQn32/7kB5WS3rSnOYloz8YlVyClu8h7uuYf4pfUvffOYVbxmDX/mFRfxwzqW2Zs96ZA=="
      },
      "RabbitMQ.Client": {
        "type": "Transitive",
        "resolved": "6.8.1",
        "contentHash": "jNsmGgmCNw2S/NzskeN2ijtGywtH4Sk/G6jWUTD5sY9SrC27Xz6BsLIiB8hdsfjeyWCa4j4GvCIGkpE8wrjU1Q==",
        "dependencies": {
          "System.Memory": "4.5.5",
          "System.Threading.Channels": "7.0.0"
        }
      },
      "runtime.debian.8-x64.runtime.native.System.Security.Cryptography.OpenSsl": {
        "type": "Transitive",
        "resolved": "4.3.0",
        "contentHash": "HdSSp5MnJSsg08KMfZThpuLPJpPwE5hBXvHwoKWosyHHfe8Mh5WKT0ylEOf6yNzX6Ngjxe4Whkafh5q7Ymac4Q=="
      },
      "runtime.fedora.23-x64.runtime.native.System.Security.Cryptography.OpenSsl": {
        "type": "Transitive",
        "resolved": "4.3.0",
        "contentHash": "+yH1a49wJMy8Zt4yx5RhJrxO/DBDByAiCzNwiETI+1S4mPdCu0OY4djdciC7Vssk0l22wQaDLrXxXkp+3+7bVA=="
      },
      "runtime.fedora.24-x64.runtime.native.System.Security.Cryptography.OpenSsl": {
        "type": "Transitive",
        "resolved": "4.3.0",
        "contentHash": "c3YNH1GQJbfIPJeCnr4avseugSqPrxwIqzthYyZDN6EuOyNOzq+y2KSUfRcXauya1sF4foESTgwM5e1A8arAKw=="
      },
      "runtime.native.System": {
        "type": "Transitive",
        "resolved": "4.3.0",
        "contentHash": "c/qWt2LieNZIj1jGnVNsE2Kl23Ya2aSTBuXMD6V7k9KWr6l16Tqdwq+hJScEpWER9753NWC8h96PaVNY5Ld7Jw==",
        "dependencies": {
          "Microsoft.NETCore.Platforms": "1.1.0",
          "Microsoft.NETCore.Targets": "1.1.0"
        }
      },
      "runtime.native.System.IO.Compression": {
        "type": "Transitive",
        "resolved": "4.3.0",
        "contentHash": "INBPonS5QPEgn7naufQFXJEp3zX6L4bwHgJ/ZH78aBTpeNfQMtf7C6VrAFhlq2xxWBveIOWyFzQjJ8XzHMhdOQ==",
        "dependencies": {
          "Microsoft.NETCore.Platforms": "1.1.0",
          "Microsoft.NETCore.Targets": "1.1.0"
        }
      },
      "runtime.native.System.Net.Http": {
        "type": "Transitive",
        "resolved": "4.3.0",
        "contentHash": "ZVuZJqnnegJhd2k/PtAbbIcZ3aZeITq3sj06oKfMBSfphW3HDmk/t4ObvbOk/JA/swGR0LNqMksAh/f7gpTROg==",
        "dependencies": {
          "Microsoft.NETCore.Platforms": "1.1.0",
          "Microsoft.NETCore.Targets": "1.1.0"
        }
      },
      "runtime.native.System.Security.Cryptography.Apple": {
        "type": "Transitive",
        "resolved": "4.3.0",
        "contentHash": "DloMk88juo0OuOWr56QG7MNchmafTLYWvABy36izkrLI5VledI0rq28KGs1i9wbpeT9NPQrx/wTf8U2vazqQ3Q==",
        "dependencies": {
          "runtime.osx.10.10-x64.runtime.native.System.Security.Cryptography.Apple": "4.3.0"
        }
      },
      "runtime.native.System.Security.Cryptography.OpenSsl": {
        "type": "Transitive",
        "resolved": "4.3.0",
        "contentHash": "NS1U+700m4KFRHR5o4vo9DSlTmlCKu/u7dtE5sUHVIPB+xpXxYQvgBgA6wEIeCz6Yfn0Z52/72WYsToCEPJnrw==",
        "dependencies": {
          "runtime.debian.8-x64.runtime.native.System.Security.Cryptography.OpenSsl": "4.3.0",
          "runtime.fedora.23-x64.runtime.native.System.Security.Cryptography.OpenSsl": "4.3.0",
          "runtime.fedora.24-x64.runtime.native.System.Security.Cryptography.OpenSsl": "4.3.0",
          "runtime.opensuse.13.2-x64.runtime.native.System.Security.Cryptography.OpenSsl": "4.3.0",
          "runtime.opensuse.42.1-x64.runtime.native.System.Security.Cryptography.OpenSsl": "4.3.0",
          "runtime.osx.10.10-x64.runtime.native.System.Security.Cryptography.OpenSsl": "4.3.0",
          "runtime.rhel.7-x64.runtime.native.System.Security.Cryptography.OpenSsl": "4.3.0",
          "runtime.ubuntu.14.04-x64.runtime.native.System.Security.Cryptography.OpenSsl": "4.3.0",
          "runtime.ubuntu.16.04-x64.runtime.native.System.Security.Cryptography.OpenSsl": "4.3.0",
          "runtime.ubuntu.16.10-x64.runtime.native.System.Security.Cryptography.OpenSsl": "4.3.0"
        }
      },
      "runtime.opensuse.13.2-x64.runtime.native.System.Security.Cryptography.OpenSsl": {
        "type": "Transitive",
        "resolved": "4.3.0",
        "contentHash": "b3pthNgxxFcD+Pc0WSEoC0+md3MyhRS6aCEeenvNE3Fdw1HyJ18ZhRFVJJzIeR/O/jpxPboB805Ho0T3Ul7w8A=="
      },
      "runtime.opensuse.42.1-x64.runtime.native.System.Security.Cryptography.OpenSsl": {
        "type": "Transitive",
        "resolved": "4.3.0",
        "contentHash": "KeLz4HClKf+nFS7p/6Fi/CqyLXh81FpiGzcmuS8DGi9lUqSnZ6Es23/gv2O+1XVGfrbNmviF7CckBpavkBoIFQ=="
      },
      "runtime.osx.10.10-x64.runtime.native.System.Security.Cryptography.Apple": {
        "type": "Transitive",
        "resolved": "4.3.0",
        "contentHash": "kVXCuMTrTlxq4XOOMAysuNwsXWpYeboGddNGpIgNSZmv1b6r/s/DPk0fYMB7Q5Qo4bY68o48jt4T4y5BVecbCQ=="
      },
      "runtime.osx.10.10-x64.runtime.native.System.Security.Cryptography.OpenSsl": {
        "type": "Transitive",
        "resolved": "4.3.0",
        "contentHash": "X7IdhILzr4ROXd8mI1BUCQMSHSQwelUlBjF1JyTKCjXaOGn2fB4EKBxQbCK2VjO3WaWIdlXZL3W6TiIVnrhX4g=="
      },
      "runtime.rhel.7-x64.runtime.native.System.Security.Cryptography.OpenSsl": {
        "type": "Transitive",
        "resolved": "4.3.0",
        "contentHash": "nyFNiCk/r+VOiIqreLix8yN+q3Wga9+SE8BCgkf+2BwEKiNx6DyvFjCgkfV743/grxv8jHJ8gUK4XEQw7yzRYg=="
      },
      "runtime.ubuntu.14.04-x64.runtime.native.System.Security.Cryptography.OpenSsl": {
        "type": "Transitive",
        "resolved": "4.3.0",
        "contentHash": "ytoewC6wGorL7KoCAvRfsgoJPJbNq+64k2SqW6JcOAebWsFUvCCYgfzQMrnpvPiEl4OrblUlhF2ji+Q1+SVLrQ=="
      },
      "runtime.ubuntu.16.04-x64.runtime.native.System.Security.Cryptography.OpenSsl": {
        "type": "Transitive",
        "resolved": "4.3.0",
        "contentHash": "I8bKw2I8k58Wx7fMKQJn2R8lamboCAiHfHeV/pS65ScKWMMI0+wJkLYlEKvgW1D/XvSl/221clBoR2q9QNNM7A=="
      },
      "runtime.ubuntu.16.10-x64.runtime.native.System.Security.Cryptography.OpenSsl": {
        "type": "Transitive",
        "resolved": "4.3.0",
        "contentHash": "VB5cn/7OzUfzdnC8tqAIMQciVLiq2epm2NrAm1E9OjNRyG4lVhfR61SMcLizejzQP8R8Uf/0l5qOIbUEi+RdEg=="
      },
      "SharpCompress": {
        "type": "Transitive",
        "resolved": "0.30.1",
        "contentHash": "XqD4TpfyYGa7QTPzaGlMVbcecKnXy4YmYLDWrU+JIj7IuRNl7DH2END+Ll7ekWIY8o3dAMWLFDE1xdhfIWD1nw=="
      },
      "Snappier": {
        "type": "Transitive",
        "resolved": "1.0.0",
        "contentHash": "rFtK2KEI9hIe8gtx3a0YDXdHOpedIf9wYCEYtBEmtlyiWVX3XlCNV03JrmmAi/Cdfn7dxK+k0sjjcLv4fpHnqA=="
      },
      "SQLitePCLRaw.bundle_e_sqlite3": {
        "type": "Transitive",
        "resolved": "2.1.6",
        "contentHash": "BmAf6XWt4TqtowmiWe4/5rRot6GerAeklmOPfviOvwLoF5WwgxcJHAxZtySuyW9r9w+HLILnm8VfJFLCUJYW8A==",
        "dependencies": {
          "SQLitePCLRaw.lib.e_sqlite3": "2.1.6",
          "SQLitePCLRaw.provider.e_sqlite3": "2.1.6"
        }
      },
      "SQLitePCLRaw.core": {
        "type": "Transitive",
        "resolved": "2.1.6",
        "contentHash": "wO6v9GeMx9CUngAet8hbO7xdm+M42p1XeJq47ogyRoYSvNSp0NGLI+MgC0bhrMk9C17MTVFlLiN6ylyExLCc5w==",
        "dependencies": {
          "System.Memory": "4.5.3"
        }
      },
      "SQLitePCLRaw.lib.e_sqlite3": {
        "type": "Transitive",
        "resolved": "2.1.6",
        "contentHash": "2ObJJLkIUIxRpOUlZNGuD4rICpBnrBR5anjyfUFQep4hMOIeqW+XGQYzrNmHSVz5xSWZ3klSbh7sFR6UyDj68Q=="
      },
      "SQLitePCLRaw.provider.e_sqlite3": {
        "type": "Transitive",
        "resolved": "2.1.6",
        "contentHash": "PQ2Oq3yepLY4P7ll145P3xtx2bX8xF4PzaKPRpw9jZlKvfe4LE/saAV82inND9usn1XRpmxXk7Lal3MTI+6CNg==",
        "dependencies": {
          "SQLitePCLRaw.core": "2.1.6"
        }
      },
      "System.AppContext": {
        "type": "Transitive",
        "resolved": "4.3.0",
        "contentHash": "fKC+rmaLfeIzUhagxY17Q9siv/sPrjjKcfNg1Ic8IlQkZLipo8ljcaZQu4VtI4Jqbzjc2VTjzGLF6WmsRXAEgA==",
        "dependencies": {
          "System.Runtime": "4.3.0"
        }
      },
      "System.Buffers": {
        "type": "Transitive",
        "resolved": "4.5.1",
        "contentHash": "Rw7ijyl1qqRS0YQD/WycNst8hUUMgrMH4FCn1nNm27M4VxchZ1js3fVjQaANHO5f3sN4isvP4a+Met9Y4YomAg=="
      },
      "System.CodeDom": {
        "type": "Transitive",
        "resolved": "4.4.0",
        "contentHash": "2sCCb7doXEwtYAbqzbF/8UAeDRMNmPaQbU2q50Psg1J9KzumyVVCgKQY8s53WIPTufNT0DpSe9QRvVjOzfDWBA=="
      },
      "System.Collections": {
        "type": "Transitive",
        "resolved": "4.3.0",
        "contentHash": "3Dcj85/TBdVpL5Zr+gEEBUuFe2icOnLalmEh9hfck1PTYbbyWuZgh4fmm2ysCLTrqLQw6t3TgTyJ+VLp+Qb+Lw==",
        "dependencies": {
          "Microsoft.NETCore.Platforms": "1.1.0",
          "Microsoft.NETCore.Targets": "1.1.0",
          "System.Runtime": "4.3.0"
        }
      },
      "System.Collections.Concurrent": {
        "type": "Transitive",
        "resolved": "4.3.0",
        "contentHash": "ztl69Xp0Y/UXCL+3v3tEU+lIy+bvjKNUmopn1wep/a291pVPK7dxBd6T7WnlQqRog+d1a/hSsgRsmFnIBKTPLQ==",
        "dependencies": {
          "System.Collections": "4.3.0",
          "System.Diagnostics.Debug": "4.3.0",
          "System.Diagnostics.Tracing": "4.3.0",
          "System.Globalization": "4.3.0",
          "System.Reflection": "4.3.0",
          "System.Resources.ResourceManager": "4.3.0",
          "System.Runtime": "4.3.0",
          "System.Runtime.Extensions": "4.3.0",
          "System.Threading": "4.3.0",
          "System.Threading.Tasks": "4.3.0"
        }
      },
      "System.Collections.Immutable": {
        "type": "Transitive",
        "resolved": "6.0.0",
        "contentHash": "l4zZJ1WU2hqpQQHXz1rvC3etVZN+2DLmQMO79FhOTZHMn8tDRr+WU287sbomD0BETlmKDn0ygUgVy9k5xkkJdA==",
        "dependencies": {
          "System.Runtime.CompilerServices.Unsafe": "6.0.0"
        }
      },
      "System.Composition": {
        "type": "Transitive",
        "resolved": "6.0.0",
        "contentHash": "d7wMuKQtfsxUa7S13tITC8n1cQzewuhD5iDjZtK2prwFfKVzdYtgrTHgjaV03Zq7feGQ5gkP85tJJntXwInsJA==",
        "dependencies": {
          "System.Composition.AttributedModel": "6.0.0",
          "System.Composition.Convention": "6.0.0",
          "System.Composition.Hosting": "6.0.0",
          "System.Composition.Runtime": "6.0.0",
          "System.Composition.TypedParts": "6.0.0"
        }
      },
      "System.Composition.AttributedModel": {
        "type": "Transitive",
        "resolved": "6.0.0",
        "contentHash": "WK1nSDLByK/4VoC7fkNiFuTVEiperuCN/Hyn+VN30R+W2ijO1d0Z2Qm0ScEl9xkSn1G2MyapJi8xpf4R8WRa/w=="
      },
      "System.Composition.Convention": {
        "type": "Transitive",
        "resolved": "6.0.0",
        "contentHash": "XYi4lPRdu5bM4JVJ3/UIHAiG6V6lWWUlkhB9ab4IOq0FrRsp0F4wTyV4Dj+Ds+efoXJ3qbLqlvaUozDO7OLeXA==",
        "dependencies": {
          "System.Composition.AttributedModel": "6.0.0"
        }
      },
      "System.Composition.Hosting": {
        "type": "Transitive",
        "resolved": "6.0.0",
        "contentHash": "w/wXjj7kvxuHPLdzZ0PAUt++qJl03t7lENmb2Oev0n3zbxyNULbWBlnd5J5WUMMv15kg5o+/TCZFb6lSwfaUUQ==",
        "dependencies": {
          "System.Composition.Runtime": "6.0.0"
        }
      },
      "System.Composition.Runtime": {
        "type": "Transitive",
        "resolved": "6.0.0",
        "contentHash": "qkRH/YBaMPTnzxrS5RDk1juvqed4A6HOD/CwRcDGyPpYps1J27waBddiiq1y93jk2ZZ9wuA/kynM+NO0kb3PKg=="
      },
      "System.Composition.TypedParts": {
        "type": "Transitive",
        "resolved": "6.0.0",
        "contentHash": "iUR1eHrL8Cwd82neQCJ00MpwNIBs4NZgXzrPqx8NJf/k4+mwBO0XCRmHYJT4OLSwDDqh5nBLJWkz5cROnrGhRA==",
        "dependencies": {
          "System.Composition.AttributedModel": "6.0.0",
          "System.Composition.Hosting": "6.0.0",
          "System.Composition.Runtime": "6.0.0"
        }
      },
      "System.Console": {
        "type": "Transitive",
        "resolved": "4.3.0",
        "contentHash": "DHDrIxiqk1h03m6khKWV2X8p/uvN79rgSqpilL6uzpmSfxfU5ng8VcPtW4qsDsQDHiTv6IPV9TmD5M/vElPNLg==",
        "dependencies": {
          "Microsoft.NETCore.Platforms": "1.1.0",
          "Microsoft.NETCore.Targets": "1.1.0",
          "System.IO": "4.3.0",
          "System.Runtime": "4.3.0",
          "System.Text.Encoding": "4.3.0"
        }
      },
      "System.Diagnostics.Debug": {
        "type": "Transitive",
        "resolved": "4.3.0",
        "contentHash": "ZUhUOdqmaG5Jk3Xdb8xi5kIyQYAA4PnTNlHx1mu9ZY3qv4ELIdKbnL/akbGaKi2RnNUWaZsAs31rvzFdewTj2g==",
        "dependencies": {
          "Microsoft.NETCore.Platforms": "1.1.0",
          "Microsoft.NETCore.Targets": "1.1.0",
          "System.Runtime": "4.3.0"
        }
      },
      "System.Diagnostics.DiagnosticSource": {
        "type": "Transitive",
        "resolved": "8.0.0",
        "contentHash": "c9xLpVz6PL9lp/djOWtk5KPDZq3cSYpmXoJQY524EOtuFl5z9ZtsotpsyrDW40U1DRnQSYvcPKEUV0X//u6gkQ=="
      },
      "System.Diagnostics.EventLog": {
        "type": "Transitive",
        "resolved": "6.0.0",
        "contentHash": "lcyUiXTsETK2ALsZrX+nWuHSIQeazhqPphLfaRxzdGaG93+0kELqpgEHtwWOlQe7+jSFnKwaCAgL4kjeZCQJnw=="
      },
      "System.Diagnostics.Tools": {
        "type": "Transitive",
        "resolved": "4.3.0",
        "contentHash": "UUvkJfSYJMM6x527dJg2VyWPSRqIVB0Z7dbjHst1zmwTXz5CcXSYJFWRpuigfbO1Lf7yfZiIaEUesfnl/g5EyA==",
        "dependencies": {
          "Microsoft.NETCore.Platforms": "1.1.0",
          "Microsoft.NETCore.Targets": "1.1.0",
          "System.Runtime": "4.3.0"
        }
      },
      "System.Diagnostics.Tracing": {
        "type": "Transitive",
        "resolved": "4.3.0",
        "contentHash": "rswfv0f/Cqkh78rA5S8eN8Neocz234+emGCtTF3lxPY96F+mmmUen6tbn0glN6PMvlKQb9bPAY5e9u7fgPTkKw==",
        "dependencies": {
          "Microsoft.NETCore.Platforms": "1.1.0",
          "Microsoft.NETCore.Targets": "1.1.0",
          "System.Runtime": "4.3.0"
        }
      },
      "System.Globalization": {
        "type": "Transitive",
        "resolved": "4.3.0",
        "contentHash": "kYdVd2f2PAdFGblzFswE4hkNANJBKRmsfa2X5LG2AcWE1c7/4t0pYae1L8vfZ5xvE2nK/R9JprtToA61OSHWIg==",
        "dependencies": {
          "Microsoft.NETCore.Platforms": "1.1.0",
          "Microsoft.NETCore.Targets": "1.1.0",
          "System.Runtime": "4.3.0"
        }
      },
      "System.Globalization.Calendars": {
        "type": "Transitive",
        "resolved": "4.3.0",
        "contentHash": "GUlBtdOWT4LTV3I+9/PJW+56AnnChTaOqqTLFtdmype/L500M2LIyXgmtd9X2P2VOkmJd5c67H5SaC2QcL1bFA==",
        "dependencies": {
          "Microsoft.NETCore.Platforms": "1.1.0",
          "Microsoft.NETCore.Targets": "1.1.0",
          "System.Globalization": "4.3.0",
          "System.Runtime": "4.3.0"
        }
      },
      "System.Globalization.Extensions": {
        "type": "Transitive",
        "resolved": "4.3.0",
        "contentHash": "FhKmdR6MPG+pxow6wGtNAWdZh7noIOpdD5TwQ3CprzgIE1bBBoim0vbR1+AWsWjQmU7zXHgQo4TWSP6lCeiWcQ==",
        "dependencies": {
          "Microsoft.NETCore.Platforms": "1.1.0",
          "System.Globalization": "4.3.0",
          "System.Resources.ResourceManager": "4.3.0",
          "System.Runtime": "4.3.0",
          "System.Runtime.Extensions": "4.3.0",
          "System.Runtime.InteropServices": "4.3.0"
        }
      },
      "System.IO": {
        "type": "Transitive",
        "resolved": "4.3.0",
        "contentHash": "3qjaHvxQPDpSOYICjUoTsmoq5u6QJAFRUITgeT/4gqkF1bajbSmb1kwSxEA8AHlofqgcKJcM8udgieRNhaJ5Cg==",
        "dependencies": {
          "Microsoft.NETCore.Platforms": "1.1.0",
          "Microsoft.NETCore.Targets": "1.1.0",
          "System.Runtime": "4.3.0",
          "System.Text.Encoding": "4.3.0",
          "System.Threading.Tasks": "4.3.0"
        }
      },
      "System.IO.Abstractions": {
        "type": "Transitive",
        "resolved": "20.0.4",
        "contentHash": "Vv3DffYCM/DEQ7+9Dn7ydq852WSVtdeoLNlztIqaMAl4o6aALyAJQRTQ30d/3D7BVf5pALsGm22HYb4Y6h8xvw==",
        "dependencies": {
          "TestableIO.System.IO.Abstractions": "20.0.4",
          "TestableIO.System.IO.Abstractions.Wrappers": "20.0.4"
        }
      },
      "System.IO.Compression": {
        "type": "Transitive",
        "resolved": "4.3.0",
        "contentHash": "YHndyoiV90iu4iKG115ibkhrG+S3jBm8Ap9OwoUAzO5oPDAWcr0SFwQFm0HjM8WkEZWo0zvLTyLmbvTkW1bXgg==",
        "dependencies": {
          "Microsoft.NETCore.Platforms": "1.1.0",
          "System.Buffers": "4.3.0",
          "System.Collections": "4.3.0",
          "System.Diagnostics.Debug": "4.3.0",
          "System.IO": "4.3.0",
          "System.Resources.ResourceManager": "4.3.0",
          "System.Runtime": "4.3.0",
          "System.Runtime.Extensions": "4.3.0",
          "System.Runtime.Handles": "4.3.0",
          "System.Runtime.InteropServices": "4.3.0",
          "System.Text.Encoding": "4.3.0",
          "System.Threading": "4.3.0",
          "System.Threading.Tasks": "4.3.0",
          "runtime.native.System": "4.3.0",
          "runtime.native.System.IO.Compression": "4.3.0"
        }
      },
      "System.IO.Compression.ZipFile": {
        "type": "Transitive",
        "resolved": "4.3.0",
        "contentHash": "G4HwjEsgIwy3JFBduZ9quBkAu+eUwjIdJleuNSgmUojbH6O3mlvEIme+GHx/cLlTAPcrnnL7GqvB9pTlWRfhOg==",
        "dependencies": {
          "System.Buffers": "4.3.0",
          "System.IO": "4.3.0",
          "System.IO.Compression": "4.3.0",
          "System.IO.FileSystem": "4.3.0",
          "System.IO.FileSystem.Primitives": "4.3.0",
          "System.Resources.ResourceManager": "4.3.0",
          "System.Runtime": "4.3.0",
          "System.Runtime.Extensions": "4.3.0",
          "System.Text.Encoding": "4.3.0"
        }
      },
      "System.IO.FileSystem": {
        "type": "Transitive",
        "resolved": "4.3.0",
        "contentHash": "3wEMARTnuio+ulnvi+hkRNROYwa1kylvYahhcLk4HSoVdl+xxTFVeVlYOfLwrDPImGls0mDqbMhrza8qnWPTdA==",
        "dependencies": {
          "Microsoft.NETCore.Platforms": "1.1.0",
          "Microsoft.NETCore.Targets": "1.1.0",
          "System.IO": "4.3.0",
          "System.IO.FileSystem.Primitives": "4.3.0",
          "System.Runtime": "4.3.0",
          "System.Runtime.Handles": "4.3.0",
          "System.Text.Encoding": "4.3.0",
          "System.Threading.Tasks": "4.3.0"
        }
      },
      "System.IO.FileSystem.Primitives": {
        "type": "Transitive",
        "resolved": "4.3.0",
        "contentHash": "6QOb2XFLch7bEc4lIcJH49nJN2HV+OC3fHDgsLVsBVBk3Y4hFAnOBGzJ2lUu7CyDDFo9IBWkSsnbkT6IBwwiMw==",
        "dependencies": {
          "System.Runtime": "4.3.0"
        }
      },
      "System.IO.Pipelines": {
        "type": "Transitive",
        "resolved": "6.0.3",
        "contentHash": "ryTgF+iFkpGZY1vRQhfCzX0xTdlV3pyaTTqRu2ETbEv+HlV7O6y7hyQURnghNIXvctl5DuZ//Dpks6HdL/Txgw=="
      },
      "System.Linq": {
        "type": "Transitive",
        "resolved": "4.3.0",
        "contentHash": "5DbqIUpsDp0dFftytzuMmc0oeMdQwjcP/EWxsksIz/w1TcFRkZ3yKKz0PqiYFMmEwPSWw+qNVqD7PJ889JzHbw==",
        "dependencies": {
          "System.Collections": "4.3.0",
          "System.Diagnostics.Debug": "4.3.0",
          "System.Resources.ResourceManager": "4.3.0",
          "System.Runtime": "4.3.0",
          "System.Runtime.Extensions": "4.3.0"
        }
      },
      "System.Linq.Expressions": {
        "type": "Transitive",
        "resolved": "4.3.0",
        "contentHash": "PGKkrd2khG4CnlyJwxwwaWWiSiWFNBGlgXvJpeO0xCXrZ89ODrQ6tjEWS/kOqZ8GwEOUATtKtzp1eRgmYNfclg==",
        "dependencies": {
          "System.Collections": "4.3.0",
          "System.Diagnostics.Debug": "4.3.0",
          "System.Globalization": "4.3.0",
          "System.IO": "4.3.0",
          "System.Linq": "4.3.0",
          "System.ObjectModel": "4.3.0",
          "System.Reflection": "4.3.0",
          "System.Reflection.Emit": "4.3.0",
          "System.Reflection.Emit.ILGeneration": "4.3.0",
          "System.Reflection.Emit.Lightweight": "4.3.0",
          "System.Reflection.Extensions": "4.3.0",
          "System.Reflection.Primitives": "4.3.0",
          "System.Reflection.TypeExtensions": "4.3.0",
          "System.Resources.ResourceManager": "4.3.0",
          "System.Runtime": "4.3.0",
          "System.Runtime.Extensions": "4.3.0",
          "System.Threading": "4.3.0"
        }
      },
      "System.Memory": {
        "type": "Transitive",
        "resolved": "4.5.5",
        "contentHash": "XIWiDvKPXaTveaB7HVganDlOCRoj03l+jrwNvcge/t8vhGYKvqV+dMv6G4SAX2NoNmN0wZfVPTAlFwZcZvVOUw=="
      },
      "System.Net.Http": {
        "type": "Transitive",
        "resolved": "4.3.0",
        "contentHash": "sYg+FtILtRQuYWSIAuNOELwVuVsxVyJGWQyOnlAzhV4xvhyFnON1bAzYYC+jjRW8JREM45R0R5Dgi8MTC5sEwA==",
        "dependencies": {
          "Microsoft.NETCore.Platforms": "1.1.0",
          "System.Collections": "4.3.0",
          "System.Diagnostics.Debug": "4.3.0",
          "System.Diagnostics.DiagnosticSource": "4.3.0",
          "System.Diagnostics.Tracing": "4.3.0",
          "System.Globalization": "4.3.0",
          "System.Globalization.Extensions": "4.3.0",
          "System.IO": "4.3.0",
          "System.IO.FileSystem": "4.3.0",
          "System.Net.Primitives": "4.3.0",
          "System.Resources.ResourceManager": "4.3.0",
          "System.Runtime": "4.3.0",
          "System.Runtime.Extensions": "4.3.0",
          "System.Runtime.Handles": "4.3.0",
          "System.Runtime.InteropServices": "4.3.0",
          "System.Security.Cryptography.Algorithms": "4.3.0",
          "System.Security.Cryptography.Encoding": "4.3.0",
          "System.Security.Cryptography.OpenSsl": "4.3.0",
          "System.Security.Cryptography.Primitives": "4.3.0",
          "System.Security.Cryptography.X509Certificates": "4.3.0",
          "System.Text.Encoding": "4.3.0",
          "System.Threading": "4.3.0",
          "System.Threading.Tasks": "4.3.0",
          "runtime.native.System": "4.3.0",
          "runtime.native.System.Net.Http": "4.3.0",
          "runtime.native.System.Security.Cryptography.OpenSsl": "4.3.0"
        }
      },
      "System.Net.Primitives": {
        "type": "Transitive",
        "resolved": "4.3.0",
        "contentHash": "qOu+hDwFwoZPbzPvwut2qATe3ygjeQBDQj91xlsaqGFQUI5i4ZnZb8yyQuLGpDGivEPIt8EJkd1BVzVoP31FXA==",
        "dependencies": {
          "Microsoft.NETCore.Platforms": "1.1.0",
          "Microsoft.NETCore.Targets": "1.1.0",
          "System.Runtime": "4.3.0",
          "System.Runtime.Handles": "4.3.0"
        }
      },
      "System.Net.Sockets": {
        "type": "Transitive",
        "resolved": "4.3.0",
        "contentHash": "m6icV6TqQOAdgt5N/9I5KNpjom/5NFtkmGseEH+AK/hny8XrytLH3+b5M8zL/Ycg3fhIocFpUMyl/wpFnVRvdw==",
        "dependencies": {
          "Microsoft.NETCore.Platforms": "1.1.0",
          "Microsoft.NETCore.Targets": "1.1.0",
          "System.IO": "4.3.0",
          "System.Net.Primitives": "4.3.0",
          "System.Runtime": "4.3.0",
          "System.Threading.Tasks": "4.3.0"
        }
      },
      "System.ObjectModel": {
        "type": "Transitive",
        "resolved": "4.3.0",
        "contentHash": "bdX+80eKv9bN6K4N+d77OankKHGn6CH711a6fcOpMQu2Fckp/Ft4L/kW9WznHpyR0NRAvJutzOMHNNlBGvxQzQ==",
        "dependencies": {
          "System.Collections": "4.3.0",
          "System.Diagnostics.Debug": "4.3.0",
          "System.Resources.ResourceManager": "4.3.0",
          "System.Runtime": "4.3.0",
          "System.Threading": "4.3.0"
        }
      },
      "System.Reflection": {
        "type": "Transitive",
        "resolved": "4.3.0",
        "contentHash": "KMiAFoW7MfJGa9nDFNcfu+FpEdiHpWgTcS2HdMpDvt9saK3y/G4GwprPyzqjFH9NTaGPQeWNHU+iDlDILj96aQ==",
        "dependencies": {
          "Microsoft.NETCore.Platforms": "1.1.0",
          "Microsoft.NETCore.Targets": "1.1.0",
          "System.IO": "4.3.0",
          "System.Reflection.Primitives": "4.3.0",
          "System.Runtime": "4.3.0"
        }
      },
      "System.Reflection.Emit": {
        "type": "Transitive",
        "resolved": "4.3.0",
        "contentHash": "228FG0jLcIwTVJyz8CLFKueVqQK36ANazUManGaJHkO0icjiIypKW7YLWLIWahyIkdh5M7mV2dJepllLyA1SKg==",
        "dependencies": {
          "System.IO": "4.3.0",
          "System.Reflection": "4.3.0",
          "System.Reflection.Emit.ILGeneration": "4.3.0",
          "System.Reflection.Primitives": "4.3.0",
          "System.Runtime": "4.3.0"
        }
      },
      "System.Reflection.Emit.ILGeneration": {
        "type": "Transitive",
        "resolved": "4.3.0",
        "contentHash": "59tBslAk9733NXLrUJrwNZEzbMAcu8k344OYo+wfSVygcgZ9lgBdGIzH/nrg3LYhXceynyvTc8t5/GD4Ri0/ng==",
        "dependencies": {
          "System.Reflection": "4.3.0",
          "System.Reflection.Primitives": "4.3.0",
          "System.Runtime": "4.3.0"
        }
      },
      "System.Reflection.Emit.Lightweight": {
        "type": "Transitive",
        "resolved": "4.3.0",
        "contentHash": "oadVHGSMsTmZsAF864QYN1t1QzZjIcuKU3l2S9cZOwDdDueNTrqq1yRj7koFfIGEnKpt6NjpL3rOzRhs4ryOgA==",
        "dependencies": {
          "System.Reflection": "4.3.0",
          "System.Reflection.Emit.ILGeneration": "4.3.0",
          "System.Reflection.Primitives": "4.3.0",
          "System.Runtime": "4.3.0"
        }
      },
      "System.Reflection.Extensions": {
        "type": "Transitive",
        "resolved": "4.3.0",
        "contentHash": "rJkrJD3kBI5B712aRu4DpSIiHRtr6QlfZSQsb0hYHrDCZORXCFjQfoipo2LaMUHoT9i1B7j7MnfaEKWDFmFQNQ==",
        "dependencies": {
          "Microsoft.NETCore.Platforms": "1.1.0",
          "Microsoft.NETCore.Targets": "1.1.0",
          "System.Reflection": "4.3.0",
          "System.Runtime": "4.3.0"
        }
      },
      "System.Reflection.Metadata": {
        "type": "Transitive",
        "resolved": "6.0.1",
        "contentHash": "III/lNMSn0ZRBuM9m5Cgbiho5j81u0FAEagFX5ta2DKbljZ3T0IpD8j+BIiHQPeKqJppWS9bGEp6JnKnWKze0g==",
        "dependencies": {
          "System.Collections.Immutable": "6.0.0"
        }
      },
      "System.Reflection.Primitives": {
        "type": "Transitive",
        "resolved": "4.3.0",
        "contentHash": "5RXItQz5As4xN2/YUDxdpsEkMhvw3e6aNveFXUn4Hl/udNTCNhnKp8lT9fnc3MhvGKh1baak5CovpuQUXHAlIA==",
        "dependencies": {
          "Microsoft.NETCore.Platforms": "1.1.0",
          "Microsoft.NETCore.Targets": "1.1.0",
          "System.Runtime": "4.3.0"
        }
      },
      "System.Reflection.TypeExtensions": {
        "type": "Transitive",
        "resolved": "4.3.0",
        "contentHash": "7u6ulLcZbyxB5Gq0nMkQttcdBTx57ibzw+4IOXEfR+sXYQoHvjW5LTLyNr8O22UIMrqYbchJQJnos4eooYzYJA==",
        "dependencies": {
          "System.Reflection": "4.3.0",
          "System.Runtime": "4.3.0"
        }
      },
      "System.Resources.ResourceManager": {
        "type": "Transitive",
        "resolved": "4.3.0",
        "contentHash": "/zrcPkkWdZmI4F92gL/TPumP98AVDu/Wxr3CSJGQQ+XN6wbRZcyfSKVoPo17ilb3iOr0cCRqJInGwNMolqhS8A==",
        "dependencies": {
          "Microsoft.NETCore.Platforms": "1.1.0",
          "Microsoft.NETCore.Targets": "1.1.0",
          "System.Globalization": "4.3.0",
          "System.Reflection": "4.3.0",
          "System.Runtime": "4.3.0"
        }
      },
      "System.Runtime": {
        "type": "Transitive",
        "resolved": "4.3.0",
        "contentHash": "JufQi0vPQ0xGnAczR13AUFglDyVYt4Kqnz1AZaiKZ5+GICq0/1MH/mO/eAJHt/mHW1zjKBJd7kV26SrxddAhiw==",
        "dependencies": {
          "Microsoft.NETCore.Platforms": "1.1.0",
          "Microsoft.NETCore.Targets": "1.1.0"
        }
      },
      "System.Runtime.CompilerServices.Unsafe": {
        "type": "Transitive",
        "resolved": "6.0.0",
        "contentHash": "/iUeP3tq1S0XdNNoMz5C9twLSrM/TH+qElHkXWaPvuNOt+99G75NrV0OS2EqHx5wMN7popYjpc8oTjC1y16DLg=="
      },
      "System.Runtime.Extensions": {
        "type": "Transitive",
        "resolved": "4.3.0",
        "contentHash": "guW0uK0fn5fcJJ1tJVXYd7/1h5F+pea1r7FLSOz/f8vPEqbR2ZAknuRDvTQ8PzAilDveOxNjSfr0CHfIQfFk8g==",
        "dependencies": {
          "Microsoft.NETCore.Platforms": "1.1.0",
          "Microsoft.NETCore.Targets": "1.1.0",
          "System.Runtime": "4.3.0"
        }
      },
      "System.Runtime.Handles": {
        "type": "Transitive",
        "resolved": "4.3.0",
        "contentHash": "OKiSUN7DmTWeYb3l51A7EYaeNMnvxwE249YtZz7yooT4gOZhmTjIn48KgSsw2k2lYdLgTKNJw/ZIfSElwDRVgg==",
        "dependencies": {
          "Microsoft.NETCore.Platforms": "1.1.0",
          "Microsoft.NETCore.Targets": "1.1.0",
          "System.Runtime": "4.3.0"
        }
      },
      "System.Runtime.InteropServices": {
        "type": "Transitive",
        "resolved": "4.3.0",
        "contentHash": "uv1ynXqiMK8mp1GM3jDqPCFN66eJ5w5XNomaK2XD+TuCroNTLFGeZ+WCmBMcBDyTFKou3P6cR6J/QsaqDp7fGQ==",
        "dependencies": {
          "Microsoft.NETCore.Platforms": "1.1.0",
          "Microsoft.NETCore.Targets": "1.1.0",
          "System.Reflection": "4.3.0",
          "System.Reflection.Primitives": "4.3.0",
          "System.Runtime": "4.3.0",
          "System.Runtime.Handles": "4.3.0"
        }
      },
      "System.Runtime.InteropServices.RuntimeInformation": {
        "type": "Transitive",
        "resolved": "4.3.0",
        "contentHash": "cbz4YJMqRDR7oLeMRbdYv7mYzc++17lNhScCX0goO2XpGWdvAt60CGN+FHdePUEHCe/Jy9jUlvNAiNdM+7jsOw==",
        "dependencies": {
          "System.Reflection": "4.3.0",
          "System.Reflection.Extensions": "4.3.0",
          "System.Resources.ResourceManager": "4.3.0",
          "System.Runtime": "4.3.0",
          "System.Runtime.InteropServices": "4.3.0",
          "System.Threading": "4.3.0",
          "runtime.native.System": "4.3.0"
        }
      },
      "System.Runtime.Numerics": {
        "type": "Transitive",
        "resolved": "4.3.0",
        "contentHash": "yMH+MfdzHjy17l2KESnPiF2dwq7T+xLnSJar7slyimAkUh/gTrS9/UQOtv7xarskJ2/XDSNvfLGOBQPjL7PaHQ==",
        "dependencies": {
          "System.Globalization": "4.3.0",
          "System.Resources.ResourceManager": "4.3.0",
          "System.Runtime": "4.3.0",
          "System.Runtime.Extensions": "4.3.0"
        }
      },
      "System.Security.AccessControl": {
        "type": "Transitive",
        "resolved": "5.0.0",
        "contentHash": "dagJ1mHZO3Ani8GH0PHpPEe/oYO+rVdbQjvjJkBRNQkX4t0r1iaeGn8+/ybkSLEan3/slM0t59SVdHzuHf2jmw==",
        "dependencies": {
          "Microsoft.NETCore.Platforms": "5.0.0",
          "System.Security.Principal.Windows": "5.0.0"
        }
      },
      "System.Security.Cryptography.Algorithms": {
        "type": "Transitive",
        "resolved": "4.3.0",
        "contentHash": "W1kd2Y8mYSCgc3ULTAZ0hOP2dSdG5YauTb1089T0/kRcN2MpSAW1izOFROrJgxSlMn3ArsgHXagigyi+ibhevg==",
        "dependencies": {
          "Microsoft.NETCore.Platforms": "1.1.0",
          "System.Collections": "4.3.0",
          "System.IO": "4.3.0",
          "System.Resources.ResourceManager": "4.3.0",
          "System.Runtime": "4.3.0",
          "System.Runtime.Extensions": "4.3.0",
          "System.Runtime.Handles": "4.3.0",
          "System.Runtime.InteropServices": "4.3.0",
          "System.Runtime.Numerics": "4.3.0",
          "System.Security.Cryptography.Encoding": "4.3.0",
          "System.Security.Cryptography.Primitives": "4.3.0",
          "System.Text.Encoding": "4.3.0",
          "runtime.native.System.Security.Cryptography.Apple": "4.3.0",
          "runtime.native.System.Security.Cryptography.OpenSsl": "4.3.0"
        }
      },
      "System.Security.Cryptography.Cng": {
        "type": "Transitive",
        "resolved": "4.3.0",
        "contentHash": "03idZOqFlsKRL4W+LuCpJ6dBYDUWReug6lZjBa3uJWnk5sPCUXckocevTaUA8iT/MFSrY/2HXkOt753xQ/cf8g==",
        "dependencies": {
          "Microsoft.NETCore.Platforms": "1.1.0",
          "System.IO": "4.3.0",
          "System.Resources.ResourceManager": "4.3.0",
          "System.Runtime": "4.3.0",
          "System.Runtime.Extensions": "4.3.0",
          "System.Runtime.Handles": "4.3.0",
          "System.Runtime.InteropServices": "4.3.0",
          "System.Security.Cryptography.Algorithms": "4.3.0",
          "System.Security.Cryptography.Encoding": "4.3.0",
          "System.Security.Cryptography.Primitives": "4.3.0",
          "System.Text.Encoding": "4.3.0"
        }
      },
      "System.Security.Cryptography.Csp": {
        "type": "Transitive",
        "resolved": "4.3.0",
        "contentHash": "X4s/FCkEUnRGnwR3aSfVIkldBmtURMhmexALNTwpjklzxWU7yjMk7GHLKOZTNkgnWnE0q7+BCf9N2LVRWxewaA==",
        "dependencies": {
          "Microsoft.NETCore.Platforms": "1.1.0",
          "System.IO": "4.3.0",
          "System.Reflection": "4.3.0",
          "System.Resources.ResourceManager": "4.3.0",
          "System.Runtime": "4.3.0",
          "System.Runtime.Extensions": "4.3.0",
          "System.Runtime.Handles": "4.3.0",
          "System.Runtime.InteropServices": "4.3.0",
          "System.Security.Cryptography.Algorithms": "4.3.0",
          "System.Security.Cryptography.Encoding": "4.3.0",
          "System.Security.Cryptography.Primitives": "4.3.0",
          "System.Text.Encoding": "4.3.0",
          "System.Threading": "4.3.0"
        }
      },
      "System.Security.Cryptography.Encoding": {
        "type": "Transitive",
        "resolved": "4.3.0",
        "contentHash": "1DEWjZZly9ae9C79vFwqaO5kaOlI5q+3/55ohmq/7dpDyDfc8lYe7YVxJUZ5MF/NtbkRjwFRo14yM4OEo9EmDw==",
        "dependencies": {
          "Microsoft.NETCore.Platforms": "1.1.0",
          "System.Collections": "4.3.0",
          "System.Collections.Concurrent": "4.3.0",
          "System.Linq": "4.3.0",
          "System.Resources.ResourceManager": "4.3.0",
          "System.Runtime": "4.3.0",
          "System.Runtime.Extensions": "4.3.0",
          "System.Runtime.Handles": "4.3.0",
          "System.Runtime.InteropServices": "4.3.0",
          "System.Security.Cryptography.Primitives": "4.3.0",
          "System.Text.Encoding": "4.3.0",
          "runtime.native.System.Security.Cryptography.OpenSsl": "4.3.0"
        }
      },
      "System.Security.Cryptography.OpenSsl": {
        "type": "Transitive",
        "resolved": "4.3.0",
        "contentHash": "h4CEgOgv5PKVF/HwaHzJRiVboL2THYCou97zpmhjghx5frc7fIvlkY1jL+lnIQyChrJDMNEXS6r7byGif8Cy4w==",
        "dependencies": {
          "System.Collections": "4.3.0",
          "System.IO": "4.3.0",
          "System.Resources.ResourceManager": "4.3.0",
          "System.Runtime": "4.3.0",
          "System.Runtime.Extensions": "4.3.0",
          "System.Runtime.Handles": "4.3.0",
          "System.Runtime.InteropServices": "4.3.0",
          "System.Runtime.Numerics": "4.3.0",
          "System.Security.Cryptography.Algorithms": "4.3.0",
          "System.Security.Cryptography.Encoding": "4.3.0",
          "System.Security.Cryptography.Primitives": "4.3.0",
          "System.Text.Encoding": "4.3.0",
          "runtime.native.System.Security.Cryptography.OpenSsl": "4.3.0"
        }
      },
      "System.Security.Cryptography.Primitives": {
        "type": "Transitive",
        "resolved": "4.3.0",
        "contentHash": "7bDIyVFNL/xKeFHjhobUAQqSpJq9YTOpbEs6mR233Et01STBMXNAc/V+BM6dwYGc95gVh/Zf+iVXWzj3mE8DWg==",
        "dependencies": {
          "System.Diagnostics.Debug": "4.3.0",
          "System.Globalization": "4.3.0",
          "System.IO": "4.3.0",
          "System.Resources.ResourceManager": "4.3.0",
          "System.Runtime": "4.3.0",
          "System.Threading": "4.3.0",
          "System.Threading.Tasks": "4.3.0"
        }
      },
      "System.Security.Cryptography.X509Certificates": {
        "type": "Transitive",
        "resolved": "4.3.0",
        "contentHash": "t2Tmu6Y2NtJ2um0RtcuhP7ZdNNxXEgUm2JeoA/0NvlMjAhKCnM1NX07TDl3244mVp3QU6LPEhT3HTtH1uF7IYw==",
        "dependencies": {
          "Microsoft.NETCore.Platforms": "1.1.0",
          "System.Collections": "4.3.0",
          "System.Diagnostics.Debug": "4.3.0",
          "System.Globalization": "4.3.0",
          "System.Globalization.Calendars": "4.3.0",
          "System.IO": "4.3.0",
          "System.IO.FileSystem": "4.3.0",
          "System.IO.FileSystem.Primitives": "4.3.0",
          "System.Resources.ResourceManager": "4.3.0",
          "System.Runtime": "4.3.0",
          "System.Runtime.Extensions": "4.3.0",
          "System.Runtime.Handles": "4.3.0",
          "System.Runtime.InteropServices": "4.3.0",
          "System.Runtime.Numerics": "4.3.0",
          "System.Security.Cryptography.Algorithms": "4.3.0",
          "System.Security.Cryptography.Cng": "4.3.0",
          "System.Security.Cryptography.Csp": "4.3.0",
          "System.Security.Cryptography.Encoding": "4.3.0",
          "System.Security.Cryptography.OpenSsl": "4.3.0",
          "System.Security.Cryptography.Primitives": "4.3.0",
          "System.Text.Encoding": "4.3.0",
          "System.Threading": "4.3.0",
          "runtime.native.System": "4.3.0",
          "runtime.native.System.Net.Http": "4.3.0",
          "runtime.native.System.Security.Cryptography.OpenSsl": "4.3.0"
        }
      },
      "System.Security.Principal.Windows": {
        "type": "Transitive",
        "resolved": "5.0.0",
        "contentHash": "t0MGLukB5WAVU9bO3MGzvlGnyJPgUlcwerXn1kzBRjwLKixT96XV0Uza41W49gVd8zEMFu9vQEFlv0IOrytICA=="
      },
      "System.Text.Encoding": {
        "type": "Transitive",
        "resolved": "4.3.0",
        "contentHash": "BiIg+KWaSDOITze6jGQynxg64naAPtqGHBwDrLaCtixsa5bKiR8dpPOHA7ge3C0JJQizJE+sfkz1wV+BAKAYZw==",
        "dependencies": {
          "Microsoft.NETCore.Platforms": "1.1.0",
          "Microsoft.NETCore.Targets": "1.1.0",
          "System.Runtime": "4.3.0"
        }
      },
      "System.Text.Encoding.CodePages": {
        "type": "Transitive",
        "resolved": "6.0.0",
        "contentHash": "ZFCILZuOvtKPauZ/j/swhvw68ZRi9ATCfvGbk1QfydmcXBkIWecWKn/250UH7rahZ5OoDBaiAudJtPvLwzw85A==",
        "dependencies": {
          "System.Runtime.CompilerServices.Unsafe": "6.0.0"
        }
      },
      "System.Text.Encoding.Extensions": {
        "type": "Transitive",
        "resolved": "4.3.0",
        "contentHash": "YVMK0Bt/A43RmwizJoZ22ei2nmrhobgeiYwFzC4YAN+nue8RF6djXDMog0UCn+brerQoYVyaS+ghy9P/MUVcmw==",
        "dependencies": {
          "Microsoft.NETCore.Platforms": "1.1.0",
          "Microsoft.NETCore.Targets": "1.1.0",
          "System.Runtime": "4.3.0",
          "System.Text.Encoding": "4.3.0"
        }
      },
      "System.Text.Encodings.Web": {
        "type": "Transitive",
        "resolved": "8.0.0",
        "contentHash": "yev/k9GHAEGx2Rg3/tU6MQh4HGBXJs70y7j1LaM1i/ER9po+6nnQ6RRqTJn1E7Xu0fbIFK80Nh5EoODxrbxwBQ=="
      },
      "System.Text.Json": {
        "type": "Transitive",
        "resolved": "8.0.0",
        "contentHash": "OdrZO2WjkiEG6ajEFRABTRCi/wuXQPxeV6g8xvUJqdxMvvuCCEk86zPla8UiIQJz3durtUEbNyY/3lIhS0yZvQ==",
        "dependencies": {
          "System.Text.Encodings.Web": "8.0.0"
        }
      },
      "System.Text.RegularExpressions": {
        "type": "Transitive",
        "resolved": "4.3.0",
        "contentHash": "RpT2DA+L660cBt1FssIE9CAGpLFdFPuheB7pLpKpn6ZXNby7jDERe8Ua/Ne2xGiwLVG2JOqziiaVCGDon5sKFA==",
        "dependencies": {
          "System.Runtime": "4.3.0"
        }
      },
      "System.Threading": {
        "type": "Transitive",
        "resolved": "4.3.0",
        "contentHash": "VkUS0kOBcUf3Wwm0TSbrevDDZ6BlM+b/HRiapRFWjM5O0NS0LviG0glKmFK+hhPDd1XFeSdU1GmlLhb2CoVpIw==",
        "dependencies": {
          "System.Runtime": "4.3.0",
          "System.Threading.Tasks": "4.3.0"
        }
      },
      "System.Threading.Channels": {
        "type": "Transitive",
        "resolved": "7.0.0",
        "contentHash": "qmeeYNROMsONF6ndEZcIQ+VxR4Q/TX/7uIVLJqtwIWL7dDWeh0l1UIqgo4wYyjG//5lUNhwkLDSFl+pAWO6oiA=="
      },
      "System.Threading.Tasks": {
        "type": "Transitive",
        "resolved": "4.3.0",
        "contentHash": "LbSxKEdOUhVe8BezB/9uOGGppt+nZf6e1VFyw6v3DN6lqitm0OSn2uXMOdtP0M3W4iMcqcivm2J6UgqiwwnXiA==",
        "dependencies": {
          "Microsoft.NETCore.Platforms": "1.1.0",
          "Microsoft.NETCore.Targets": "1.1.0",
          "System.Runtime": "4.3.0"
        }
      },
      "System.Threading.Tasks.Extensions": {
        "type": "Transitive",
        "resolved": "4.3.0",
        "contentHash": "npvJkVKl5rKXrtl1Kkm6OhOUaYGEiF9wFbppFRWSMoApKzt2PiPHT2Bb8a5sAWxprvdOAtvaARS9QYMznEUtug==",
        "dependencies": {
          "System.Collections": "4.3.0",
          "System.Runtime": "4.3.0",
          "System.Threading.Tasks": "4.3.0"
        }
      },
      "System.Threading.Timer": {
        "type": "Transitive",
        "resolved": "4.3.0",
        "contentHash": "Z6YfyYTCg7lOZjJzBjONJTFKGN9/NIYKSxhU5GRd+DTwHSZyvWp1xuI5aR+dLg+ayyC5Xv57KiY4oJ0tMO89fQ==",
        "dependencies": {
          "Microsoft.NETCore.Platforms": "1.1.0",
          "Microsoft.NETCore.Targets": "1.1.0",
          "System.Runtime": "4.3.0"
        }
      },
      "System.Xml.ReaderWriter": {
        "type": "Transitive",
        "resolved": "4.3.0",
        "contentHash": "GrprA+Z0RUXaR4N7/eW71j1rgMnEnEVlgii49GZyAjTH7uliMnrOU3HNFBr6fEDBCJCIdlVNq9hHbaDR621XBA==",
        "dependencies": {
          "System.Collections": "4.3.0",
          "System.Diagnostics.Debug": "4.3.0",
          "System.Globalization": "4.3.0",
          "System.IO": "4.3.0",
          "System.IO.FileSystem": "4.3.0",
          "System.IO.FileSystem.Primitives": "4.3.0",
          "System.Resources.ResourceManager": "4.3.0",
          "System.Runtime": "4.3.0",
          "System.Runtime.Extensions": "4.3.0",
          "System.Runtime.InteropServices": "4.3.0",
          "System.Text.Encoding": "4.3.0",
          "System.Text.Encoding.Extensions": "4.3.0",
          "System.Text.RegularExpressions": "4.3.0",
          "System.Threading.Tasks": "4.3.0",
          "System.Threading.Tasks.Extensions": "4.3.0"
        }
      },
      "System.Xml.XDocument": {
        "type": "Transitive",
        "resolved": "4.3.0",
        "contentHash": "5zJ0XDxAIg8iy+t4aMnQAu0MqVbqyvfoUVl1yDV61xdo3Vth45oA2FoY4pPkxYAH5f8ixpmTqXeEIya95x0aCQ==",
        "dependencies": {
          "System.Collections": "4.3.0",
          "System.Diagnostics.Debug": "4.3.0",
          "System.Diagnostics.Tools": "4.3.0",
          "System.Globalization": "4.3.0",
          "System.IO": "4.3.0",
          "System.Reflection": "4.3.0",
          "System.Resources.ResourceManager": "4.3.0",
          "System.Runtime": "4.3.0",
          "System.Runtime.Extensions": "4.3.0",
          "System.Text.Encoding": "4.3.0",
          "System.Threading": "4.3.0",
          "System.Xml.ReaderWriter": "4.3.0"
        }
      },
      "TestableIO.System.IO.Abstractions": {
        "type": "Transitive",
        "resolved": "20.0.4",
        "contentHash": "zvuE3an8qmEjlz72ZKyW/gBZprR0TMTDxuw77i1OXi5wEagXRhHwP4lOaLvHIXNlwyCAmdmei6iLHsfsZcuUAA=="
      },
      "TestableIO.System.IO.Abstractions.TestingHelpers": {
        "type": "Transitive",
        "resolved": "20.0.4",
        "contentHash": "O8YeM+jsunyWt4ch93QnvWmMN/uguU0uX2VvDEvlltOxxHfCOuy0jG9m9p/lys52orlbpRa/Rl6mMXwoK2tdcA==",
        "dependencies": {
          "TestableIO.System.IO.Abstractions": "20.0.4",
          "TestableIO.System.IO.Abstractions.Wrappers": "20.0.4"
        }
      },
      "TestableIO.System.IO.Abstractions.Wrappers": {
        "type": "Transitive",
        "resolved": "20.0.4",
        "contentHash": "LbVaZauZfCkcGmHyPhQ2yiKv5GQqTvMViPYd3NjU1tGxp0N2p7Oc6Q/2trN6ZNIZCr42ujJdYUB63hE4mtsHRQ==",
        "dependencies": {
          "TestableIO.System.IO.Abstractions": "20.0.4"
        }
      },
      "xunit.abstractions": {
        "type": "Transitive",
        "resolved": "2.0.3",
        "contentHash": "pot1I4YOxlWjIb5jmwvvQNbTrZ3lJQ+jUGkGjWE3hEFM0l5gOnBWS+H3qsex68s5cO52g+44vpGzhAt+42vwKg=="
      },
      "xunit.analyzers": {
        "type": "Transitive",
        "resolved": "1.9.0",
        "contentHash": "02ucFDty6Y9BBT5c35YueFfbM3uEzeFdRvlNtAPhZVUkGUlhl3jsV2XesgTj986/PZXIjpVoc2D8ee6p1ha/Fw=="
      },
      "xunit.assert": {
        "type": "Transitive",
        "resolved": "2.6.5",
        "contentHash": "gb5uv7vjBFz7nhEa6aXK5sVJwsG/88xf8DN5wqK0ejCDsDybqICyNJIj+eoD43xbmdPZryNDPpeWDCfiKI/bnA=="
      },
      "xunit.core": {
        "type": "Transitive",
        "resolved": "2.6.5",
        "contentHash": "hpdMnSNlx4ejaxpaIAFaqHt4q9ZCnzZLnURrSa5CzYXxHhIQbV8/0yXLjRdublhreonGXVMmsQ1KHlS9WbfpCw==",
        "dependencies": {
          "xunit.extensibility.core": "[2.6.5]",
          "xunit.extensibility.execution": "[2.6.5]"
        }
      },
      "xunit.extensibility.core": {
        "type": "Transitive",
        "resolved": "2.6.5",
        "contentHash": "dSGRkVxzH27XaL83+Z9kNPllqgsmsiPayXw+0weCGsrZQxfSCBNNkSb9nYUpkVoEBCUviXOmo1tfApqhgqTjog==",
        "dependencies": {
          "NETStandard.Library": "1.6.1",
          "xunit.abstractions": "2.0.3"
        }
      },
      "xunit.extensibility.execution": {
        "type": "Transitive",
        "resolved": "2.6.5",
        "contentHash": "jUMr88e0lSqDq8Vut0XVqx7plFg91QsKW/rX6gaVnJL6Z19LmNSDmyqd7cg6HQGfboAmyoFZyydA4Kcgouu1BA==",
        "dependencies": {
          "NETStandard.Library": "1.6.1",
          "xunit.extensibility.core": "[2.6.5]"
        }
      },
      "ZstdSharp.Port": {
        "type": "Transitive",
        "resolved": "0.7.3",
        "contentHash": "U9Ix4l4cl58Kzz1rJzj5hoVTjmbx1qGMwzAcbv1j/d3NzrFaESIurQyg+ow4mivCgkE3S413y+U9k4WdnEIkRA=="
      },
      "monai.deploy.informaticsgateway.api": {
        "type": "Project",
        "dependencies": {
          "HL7-dotnetcore": "[2.36.0, )",
          "Macross.Json.Extensions": "[3.0.0, )",
          "Microsoft.EntityFrameworkCore.Abstractions": "[8.0.0, )",
          "Monai.Deploy.InformaticsGateway.Common": "[1.0.0, )",
          "Monai.Deploy.Messaging": "[2.0.0, )",
          "Monai.Deploy.Messaging.RabbitMQ": "[2.0.0, )",
          "Monai.Deploy.Storage": "[1.0.0, )",
          "fo-dicom": "[5.1.2, )"
        }
      },
      "monai.deploy.informaticsgateway.common": {
        "type": "Project",
        "dependencies": {
          "Ardalis.GuardClauses": "[4.3.0, )",
          "System.IO.Abstractions": "[20.0.4, )"
        }
      },
      "monai.deploy.informaticsgateway.configuration": {
        "type": "Project",
        "dependencies": {
          "Monai.Deploy.InformaticsGateway.Api": "[0.4.1, )",
          "Monai.Deploy.InformaticsGateway.Common": "[1.0.0, )"
        }
      },
      "monai.deploy.informaticsgateway.database.api": {
        "type": "Project",
        "dependencies": {
          "Monai.Deploy.InformaticsGateway.Api": "[0.4.1, )",
          "Monai.Deploy.InformaticsGateway.Configuration": "[1.0.0, )",
          "NLog": "[5.2.8, )"
        }
      },
      "monai.deploy.informaticsgateway.plugins.remoteappexecution": {
        "type": "Project",
        "dependencies": {
          "Microsoft.EntityFrameworkCore": "[8.0.0, )",
          "Microsoft.EntityFrameworkCore.Design": "[8.0.0, )",
          "Microsoft.EntityFrameworkCore.Relational": "[8.0.0, )",
          "Microsoft.EntityFrameworkCore.Sqlite": "[8.0.0, )",
          "Microsoft.Extensions.Configuration": "[8.0.0, )",
          "Microsoft.Extensions.Configuration.FileExtensions": "[8.0.0, )",
          "Microsoft.Extensions.Configuration.Json": "[8.0.0, )",
          "Microsoft.Extensions.Options.ConfigurationExtensions": "[8.0.0, )",
          "Monai.Deploy.InformaticsGateway.Api": "[0.4.1, )",
          "Monai.Deploy.InformaticsGateway.Configuration": "[1.0.0, )",
          "Monai.Deploy.InformaticsGateway.Database.Api": "[1.0.0, )",
          "MongoDB.Driver": "[2.23.1, )",
          "NLog": "[5.2.8, )",
          "Polly": "[8.2.1, )"
        }
      }
    }
  }
}<|MERGE_RESOLUTION|>--- conflicted
+++ resolved
@@ -154,14 +154,11 @@
         "resolved": "2.36.0",
         "contentHash": "N1HLMeIqYuY+4O69ItgZJoDBnnpNkK5N2pClceTJ2nFJxsP48iCsA4iz3tm43Yszi4r/vaThoc3UoLBfGP3vKw=="
       },
-<<<<<<< HEAD
-=======
       "Humanizer.Core": {
         "type": "Transitive",
         "resolved": "2.14.1",
         "contentHash": "lQKvtaTDOXnoVJ20ibTuSIOf2i0uO0MPbDhd1jm238I+U/2ZnRENj0cktKZhtchBMtCUSRQ5v4xBCUbKNmyVMw=="
       },
->>>>>>> 79c3e53c
       "Macross.Json.Extensions": {
         "type": "Transitive",
         "resolved": "3.0.0",
