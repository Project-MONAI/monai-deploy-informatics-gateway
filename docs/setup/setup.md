--- conflicted
+++ resolved
@@ -131,7 +131,6 @@
   "InformaticsGateway": {
     "dicom": { ... },
     "storage": {
-<<<<<<< HEAD
       "localTemporaryStoragePath": "/payloads", # path to store incoming data before uploading to the storage service
       "remoteTemporaryStoragePath": "/incoming", # the path on the "temporaryBucketName" where the data is uploaded to before payload assembly
       "bucketName": "monaideploy", # name of the bucket for storing payloads
@@ -140,26 +139,13 @@
       "watermarkPercent": 75, # a percentage value that indicates when the system shall stop receiving or downloading data.  Disk space is calculated based on the path defined in "localTemporaryStoragePath"
       "reserveSpaceGB": 5, # minimum disk space required and reserved for the Informatics Gateway
       "settings": { # settings for the storage library: default to minio
-        "endpoint": "localhost:9000", # MinIO server IP and port number 
+        "endpoint": "localhost:9000", # MinIO server IP and port number
         "accessKey": "admin", # username/access key
         "accessToken": "password", # password/access token
         "securedConnection": false, # enable secured connection to minio?
         "region": "local", # storatge region
         "createBuckets": "monaideploy" # buckets to be created on startup if not already exists
       }
-=======
-      "storageServiceCredentials": {
-        "endpoint": "localhost:9000", # IP & port to MinIO instance
-        "accessKey": "admin", # Access key or username
-        "accessToken": "password", # Access token or password
-        "securedConnection": false, # Indicates if connection should be secured using HTTPS
-        "region": "local", # Region
-        "serviceName": "MinIO" # Name of the service
-      },
-      "storageService": "Monai.Deploy.Storage.MinIO.MinIoStorageService, Monai.Deploy.Storage.MinIO", # Fully qualified type name of the storage service
-      "securedConnection": false, # Indicates if a secured connection is required to access MinIO
-      "storageServiceBucketName": "igbucket" # The name of the bucket where data is uploaded to
->>>>>>> 442df4cd
     },
     ...
   }
@@ -173,15 +159,9 @@
 #### Install the Storage Plug-in
 
 As shown above, the default plug-in configured is __MinIO__ and is ready to use.
-<<<<<<< HEAD
 
 To use other storage plug-in, refer to [MONAI Deploy Storage](https://github.com/Project-MONAI/monai-deploy-storage/releases) for available plug-ins or bring your own plug-in.
 
-=======
-
-To use other storage plug-in, refer to [MONAI Deploy Storage](https://github.com/Project-MONAI/monai-deploy-storage/releases) for available plug-ins or bring your own plug-in.
-
->>>>>>> 442df4cd
 To install a new storage plug-in, unzip the files to the `plug-ins` directory in your home directory:
 
 * Linux: `~/.mig/plug-ins`
@@ -315,4 +295,4 @@
 
 ## Logging
 
-See [schema](./schema.md#logging) page for additional information on logging.
+See [schema](./schema.md#logging) page for additional information on logging.